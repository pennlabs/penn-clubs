import React from 'react'
import s from 'styled-components'

import Header from './components/Header'
import Footer from './components/Footer'
import LoginModal from './components/LoginModal'
import { Loading } from './components/common'

import { WHITE } from './constants/colors'
import { doApiRequest } from './utils'
import { logEvent } from './utils/analytics'
import { logException } from './utils/sentry'
import { NAV_HEIGHT } from './constants/measurements'
import { BODY_FONT } from './constants/styles'

const Wrapper = s.div`
  min-height: calc(100vh - ${NAV_HEIGHT});
  font-family: ${BODY_FONT};
`

function renderPage(Page) {
  class RenderPage extends React.Component {
    constructor(props) {
      super(props)

      this.state = {
        modal: false,
        authenticated: null,
        userInfo: null,
        favorites: [],
        subscriptions: [],
      }

      this.openModal = this.openModal.bind(this)
      this.closeModal = this.closeModal.bind(this)
      this.checkAuth = this.checkAuth.bind(this)
      this._updateFavorites = this._updateFavorites.bind(this)
      this._updateSubscriptions = this._updateSubscriptions.bind(this)
      this.updateFavorites = this.updateFavorites.bind(this)
      this.updateSubscriptions = this.updateSubscriptions.bind(this)
      this.updateUserInfo = this.updateUserInfo.bind(this)
    }

    componentDidMount() {
      this.updateUserInfo()
    }

    render() {
      try {
        const { props, state, closeModal, updateFavorites, updateUserInfo, updateSubscriptions } = this
        const { authenticated, modal, userInfo } = state
        return (
          <div
            style={{
              display: 'flex',
              flexDirection: 'column',
              backgroundColor: WHITE,
            }}
          >
            {modal && <LoginModal closeModal={closeModal}/>}
            <Header
              authenticated={authenticated}
              userInfo={userInfo}
            />
            <Wrapper>
              <Page
                {...props}
                {...state}
                updateFavorites={updateFavorites}
                updateSubscriptions={updateSubscriptions}
                updateUserInfo={updateUserInfo}
              />
            </Wrapper>
            <Footer />
          </div>
        )
      } catch (ex) {
        logException(ex)
      }
    }

    checkAuth(func, ...args) {
      if (this.state.authenticated) {
        return func && func(...args)
      } else {
        this.openModal()
        return false
      }
    }

    openModal() {
      this.setState({ modal: true })
    }

    closeModal() {
      this.setState({ modal: false })
    }

    updateFavorites(id) {
<<<<<<< HEAD
      return this.checkAuth(this._updateFavorites, id)
    }

    _updateFavorites(id) {
      const { favorites: newFavs } = this.state
      const i = newFavs.indexOf(id)
      if (i === -1) {
        newFavs.push(id)
        if (this.state.authenticated) {
=======
      if (this.state.authenticated) {
        const { favorites: newFavs } = this.state
        const i = newFavs.indexOf(id)
        if (i === -1) {
          newFavs.push(id)
>>>>>>> 763d99ec
          logEvent('favorite', id)
          doApiRequest('/favorites/?format=json', {
            method: 'POST',
            body: { club: id },
          })
        } else {
          newFavs.splice(i, 1)
          logEvent('unfavorite', id)
          doApiRequest(`/favorites/${id}/?format=json`, {
            method: 'DELETE',
          })
        }
        this.setState({ favorites: newFavs })
      }
<<<<<<< HEAD
      this.setState({ favorites: newFavs })
      return i === -1
=======
>>>>>>> 763d99ec
    }

    updateSubscriptions(id) {
      return this.checkAuth(this._updateSubscriptions, id)
    }

    _updateSubscriptions(id) {
      const { subscriptions: newSubs } = this.state
      const i = newSubs.indexOf(id)
      if (i === -1) {
        newSubs.push(id)
        logEvent('subscribe', id)
        doApiRequest('/subscribe/?format=json', {
          method: 'POST',
          body: {
            club: id,
          },
        })
      } else {
        newSubs.splice(i, 1)
        logEvent('unsubscribe', id)
        doApiRequest(`/subscribe/${id}/?format=json`, {
          method: 'DELETE',
        })
      }
      this.setState({ subscriptions: newSubs })
      return i === -1
    }

    updateUserInfo() {
      doApiRequest('/clubs/?format=json')
        .then(resp => resp.json())
        .then(data => this.setState({ clubs: data }))
      doApiRequest('/settings/?format=json').then(resp => {
        if (resp.ok) {
          resp.json().then(userInfo => {
            this.setState({
              authenticated: true,
              favorites: userInfo.favorite_set.map(a => a.club),
              subscriptions: userInfo.subscribe_set.map(a => a.club),
              userInfo,
            })
          })
        } else {
          this.setState({
            authenticated: false,
            favorites: [],
            subscriptions: [],
          })
        }
      })
    }
  }

  RenderPage.getInitialProps = async info => {
    if (Page.getInitialProps) {
      return Page.getInitialProps(info)
    }
    return {}
  }

  return RenderPage
}

export function renderListPage(Page) {
  class RenderListPage extends React.Component {
    constructor(props) {
      super(props)
      this.state = {
        clubs: props.clubs,
        tags: props.tags,
      }
    }

    componentDidMount() {
      doApiRequest('/clubs/?format=json')
        .then(resp => resp.json())
        .then(data => this.setState({ clubs: data }))
      doApiRequest('/tags/?format=json')
        .then(resp => resp.json())
        .then(data => this.setState({ tags: data }))
    }

    render() {
      const { favorites, updateUserInfo, updateFavorites } = this.props
      const { clubs, tags } = this.state

      if (!clubs || !tags) {
        return <Loading />
      }

      return (
        <Page
          clubs={clubs}
          tags={tags}
          favorites={favorites}
          updateFavorites={updateFavorites}
          updateUserInfo={updateUserInfo}
        />
      )
    }
  }

  RenderListPage.getInitialProps = async () => {
    return { clubs: null, tags: null }
  }

  return renderPage(RenderListPage)
}

export default renderPage<|MERGE_RESOLUTION|>--- conflicted
+++ resolved
@@ -97,7 +97,6 @@
     }
 
     updateFavorites(id) {
-<<<<<<< HEAD
       return this.checkAuth(this._updateFavorites, id)
     }
 
@@ -107,13 +106,6 @@
       if (i === -1) {
         newFavs.push(id)
         if (this.state.authenticated) {
-=======
-      if (this.state.authenticated) {
-        const { favorites: newFavs } = this.state
-        const i = newFavs.indexOf(id)
-        if (i === -1) {
-          newFavs.push(id)
->>>>>>> 763d99ec
           logEvent('favorite', id)
           doApiRequest('/favorites/?format=json', {
             method: 'POST',
@@ -126,13 +118,9 @@
             method: 'DELETE',
           })
         }
-        this.setState({ favorites: newFavs })
-      }
-<<<<<<< HEAD
+      }
       this.setState({ favorites: newFavs })
       return i === -1
-=======
->>>>>>> 763d99ec
     }
 
     updateSubscriptions(id) {
