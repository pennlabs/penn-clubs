--- conflicted
+++ resolved
@@ -38,34 +38,19 @@
 EMAIL_USE_TLS = True
 
 # Upload file storage
-<<<<<<< HEAD
 AWS_ACCESS_KEY_ID = os.getenv("AWS_ACCESS_KEY_ID")
 AWS_SECRET_ACCESS_KEY = os.getenv("AWS_SECRET_ACCESS_KEY")
 
-=======
->>>>>>> da7cd508
 STORAGES = {
     "default": {
         "BACKEND": "storages.backends.s3boto3.S3Boto3Storage",
         "OPTIONS": {
-<<<<<<< HEAD
-            "bucket_name": os.getenv("AWS_STORAGE_BUCKET_NAME"),
-            "default_acl": "public-read",
-            "querystring_auth": False,
-            "signature_version": "s3v4",
-            "region_name": "us-east-1",
-        },
-    },
-    "staticfiles": {"BACKEND": "django.contrib.staticfiles.storage.StaticFilesStorage"},
-=======
-            "access_key": os.getenv("AWS_ACCESS_KEY_ID"),
-            "secret_key": os.getenv("AWS_SECRET_ACCESS_KEY"),
             "bucket_name": os.getenv("AWS_STORAGE_BUCKET_NAME"),
             "default_acl": "public-read",
             "querystring_auth": False,
         },
     },
->>>>>>> da7cd508
+    "staticfiles": {"BACKEND": "django.contrib.staticfiles.storage.StaticFilesStorage"},
 }
 
 # Redis settings
