import base64
import datetime
import os
import re
import uuid
import warnings
from io import BytesIO
from urllib.parse import urlparse

import pytz
import qrcode
import requests
import yaml
from django.conf import settings
from django.contrib.auth import get_user_model
from django.core.exceptions import ValidationError
from django.core.mail import EmailMultiAlternatives
from django.core.validators import validate_email
from django.db import models, transaction
from django.db.models import Sum
from django.dispatch import receiver
from django.template.loader import render_to_string
from django.utils import timezone
from django.utils.crypto import get_random_string
from django.utils.functional import cached_property
from ics import Calendar
from jinja2 import Environment, meta
from model_clone.models import CloneModel
from phonenumber_field.modelfields import PhoneNumberField
from simple_history.models import HistoricalRecords
from urlextract import URLExtract

from clubs.utils import clean, get_django_minified_image, get_domain, html_to_text


subject_regex = re.compile(r"\s*<!--\s*SUBJECT:\s*(.*?)\s*-->", re.I)
types_regex = re.compile(r"\s*<!--\s*TYPES:\s*(.*?)\s*-->", re.DOTALL)


def get_mail_type_annotation(name):
    """
    Given a template name, return the type annotation metadata.
    """
    prefix = {"fyh": "fyh_emails"}.get(settings.BRANDING, "emails")
    path = os.path.join(settings.BASE_DIR, "templates", prefix, f"{name}.html")
    with open(path, "r") as f:
        contents = f.read()
    match = types_regex.search(contents)
    if match is not None:
        return yaml.safe_load(match.group(1).strip())
    return None


def send_mail_helper(name, subject, emails, context, attachment=None):
    """
    A helper to send out an email given the template name, subject, to emails,
    and context. Returns true if an email was sent out, or false if no emails
    were sent out.

    All emails should go through this function.
    """
    if not all(isinstance(email, str) for email in emails):
        raise ValueError("The to email argument must be a list of strings!")

    # emulate django behavior of silently returning without recipients
    emails = [email for email in emails if email]
    if not emails:
        return False

    # load email template
    prefix = {"fyh": "fyh_emails"}.get(settings.BRANDING, "emails")
    html_content = render_to_string(f"{prefix}/{name}.html", context)

    # use subject from template if it exists
    # subject should match: <!-- SUBJECT: (subject) --> and be the first line
    match = subject_regex.search(html_content)
    if match is not None:
        subject = match.group(1)
        html_content = subject_regex.sub("", html_content, count=1)

    # remove type annotation comment
    match = types_regex.search(html_content)
    if match is not None:
        html_content = types_regex.sub("", html_content, count=1)
    else:
        warnings.warn(
            f"There is no type annotation information for the template '{name}'! "
            "Email previews may work incorrectly without type information.",
            SyntaxWarning,
        )

    if subject is None:
        raise ValueError(
            "You must specify a email subject as an argument or in the template! \n"
            f"The following output was generated from the template:\n\n{html_content}"
        )

    # generate text alternative
    text_content = html_to_text(html_content)

    msg = EmailMultiAlternatives(
        subject, text_content, settings.FROM_EMAIL, list(set(emails))
    )

    if attachment is not None and "filename" in attachment and "path" in attachment:
        with open(attachment["path"], "rb") as file:
            msg.attach(
                attachment["filename"],
                file.read(),
                "application/vnd.openxmlformats-officedocument."
                + "wordprocessingml.document",
            )

    msg.attach_alternative(html_content, "text/html")
    msg.send(fail_silently=False)
    return True


def get_asset_file_name(instance, fname):
    return os.path.join("assets", uuid.uuid4().hex, fname)


def get_club_file_name(instance, fname):
    return os.path.join(
        "clubs", "{}.{}".format(instance.code, fname.rsplit(".", 1)[-1])
    )


def get_club_small_file_name(instance, fname):
    return os.path.join(
        "clubs_small", "{}.{}".format(instance.code, fname.rsplit(".", 1)[-1])
    )


def get_event_file_name(instance, fname):
    return os.path.join("events", "{}.{}".format(instance.id, fname.rsplit(".", 1)[-1]))


def get_event_small_file_name(instance, fname):
    return os.path.join(
        "events_small", "{}.{}".format(instance.id, fname.rsplit(".", 1)[-1])
    )


def get_membership_image_file_name(instance, fname):
    return os.path.join(
        "membership",
        "{}.{}.{}".format(
            instance.club.code, instance.person.username, fname.rsplit(".", 1)[-1]
        ),
    )


def get_user_file_name(instance, fname):
    return os.path.join(
        "users", "{}.{}".format(instance.user.username, fname.rsplit(".", 1)[-1])
    )


class Report(models.Model):
    """
    Represents a report generated by the reporting feature.
    """

    name = models.TextField()
    creator = models.ForeignKey(get_user_model(), on_delete=models.SET_NULL, null=True)
    description = models.TextField(blank=True)
    parameters = models.TextField(blank=True)
    public = models.BooleanField(default=False)

    created_at = models.DateTimeField(auto_now_add=True)
    updated_at = models.DateTimeField(auto_now=True)

    def __str__(self):
        return self.name

    class Meta:
        ordering = ["name"]
        permissions = [
            ("generate_reports", "Can generate reports"),
        ]


def create_thumbnail_helper(self, request, height):
    """
    Helper to create thumbnail on "image_small" given "image" exists on the model.
    """
    if not self.image:
        return False
    image_url = self.image.url

    # can't minify svgs
    if image_url.endswith(".svg"):
        return False

    # fix path for development
    if not image_url.startswith("http"):
        if request is not None:
            image_url = request.build_absolute_uri(image_url)
        else:
            return False

    # if failed to download image, ignore
    try:
        self.image_small = get_django_minified_image(image_url, height=height)
        self.skip_history_when_saving = True
        self.save(update_fields=["image_small"])
    except requests.exceptions.RequestException:
        return False
    return True


class Club(models.Model):
    """
    Represents a club at the University of Pennsylvania.
    """

    RECRUITING_UNKNOWN = 1
    RECRUITING_FALL = 2
    RECRUITING_SPRING = 3
    RECRUITING_BOTH = 4
    RECRUITING_OPEN = 5
    RECRUITING_CYCLES = (
        (RECRUITING_UNKNOWN, "Unknown"),
        (RECRUITING_FALL, "Fall"),
        (RECRUITING_SPRING, "Spring"),
        (RECRUITING_BOTH, "Both"),
        (RECRUITING_OPEN, "Open"),
    )
    SIZE_SMALL = 1
    SIZE_MEDIUM = 2
    SIZE_LARGE = 3
    SIZE_VERY_LARGE = 4
    SIZE_CHOICES = (
        (SIZE_SMALL, "1-20"),
        (SIZE_MEDIUM, "21-50"),
        (SIZE_LARGE, "51-100"),
        (SIZE_VERY_LARGE, "101+"),
    )

    OPEN_MEMBERSHIP = 1
    TRYOUT = 2
    AUDITION = 3
    APPLICATION = 4
    APPLICATION_AND_INTERVIEW = 5
    APPLICATION_CHOICES = (
        (OPEN_MEMBERSHIP, "Open Membership"),
        (AUDITION, "Audition Required"),
        (TRYOUT, "Tryout Required"),
        (APPLICATION, "Application Required"),
        (APPLICATION_AND_INTERVIEW, "Application and Interview Required"),
    )

    approved = models.BooleanField(null=True, default=None)
    approved_by = models.ForeignKey(
        get_user_model(),
        null=True,
        on_delete=models.SET_NULL,
        related_name="approved_clubs",
        blank=True,
    )
    approved_comment = models.TextField(null=True, blank=True)
    approved_on = models.DateTimeField(null=True, blank=True)

    archived = models.BooleanField(default=False)
    archived_by = models.ForeignKey(
        get_user_model(),
        null=True,
        on_delete=models.SET_NULL,
        related_name="archived_clubs",
        blank=True,
    )
    archived_on = models.DateTimeField(null=True, blank=True)

    code = models.SlugField(max_length=255, unique=True, db_index=True)
    active = models.BooleanField(default=False)
    name = models.CharField(max_length=255)
    subtitle = models.CharField(blank=True, max_length=255)
    terms = models.CharField(blank=True, max_length=1024)
    description = models.TextField(blank=True)  # rich html
    address = models.TextField(blank=True)
    founded = models.DateField(blank=True, null=True)
    size = models.IntegerField(choices=SIZE_CHOICES, default=SIZE_SMALL)
    email = models.EmailField(blank=True, null=True)
    email_public = models.BooleanField(default=True)
    facebook = models.URLField(blank=True, null=True)
    website = models.URLField(blank=True, null=True)
    twitter = models.URLField(blank=True, null=True)
    instagram = models.URLField(blank=True, null=True)
    linkedin = models.URLField(blank=True, null=True)
    github = models.URLField(blank=True, null=True)
    youtube = models.URLField(blank=True, null=True)
    how_to_get_involved = models.TextField(blank=True)  # html
    application_required = models.IntegerField(
        choices=APPLICATION_CHOICES, default=APPLICATION
    )
    accepting_members = models.BooleanField(default=False)
    student_types = models.ManyToManyField("StudentType", through="TargetStudentType")
    recruiting_cycle = models.IntegerField(
        choices=RECRUITING_CYCLES, default=RECRUITING_UNKNOWN
    )
    enables_subscription = models.BooleanField(default=True)
    listserv = models.CharField(blank=True, max_length=255)
    ics_import_url = models.URLField(max_length=200, blank=True, null=True)
    image = models.ImageField(upload_to=get_club_file_name, null=True, blank=True)
    image_small = models.ImageField(
        upload_to=get_club_small_file_name, null=True, blank=True
    )
    tags = models.ManyToManyField("Tag")
    members = models.ManyToManyField(get_user_model(), through="Membership")
    # Represents which organizations this club is directly under in the org structure.
    # For example, SAC is a parent of PAC, which is a parent of TAC-E which is a parent
    # of Penn Players.
    parent_orgs = models.ManyToManyField(
        "Club", related_name="children_orgs", blank=True
    )
    badges = models.ManyToManyField("Badge", blank=True)

    target_years = models.ManyToManyField("Year", through="TargetYear")
    target_schools = models.ManyToManyField("School", through="TargetSchool")
    target_majors = models.ManyToManyField("Major", through="TargetMajor")

    # Hub@Penn fields
    available_virtually = models.BooleanField(default=False)
    appointment_needed = models.BooleanField(default=False)
    signature_events = models.TextField(blank=True)  # html

    # cache club aggregation counts
    favorite_count = models.IntegerField(default=0)
    membership_count = models.IntegerField(default=0)
    # cache club rankings
    rank = models.IntegerField(default=0)

    created_at = models.DateTimeField(auto_now_add=True)
    updated_at = models.DateTimeField(auto_now=True)

    ghost = models.BooleanField(default=False)
    history = HistoricalRecords(cascade_delete_history=True)

    def __str__(self):
        return self.name

    def create_thumbnail(self, request=None):
        return create_thumbnail_helper(self, request, 200)

    @cached_property
    def is_wharton(self):
        wc_badge = Badge.objects.filter(label="Wharton Council").first()
        return wc_badge in self.badges.all()

    def add_ics_events(self):
        """
        Fetch the ICS events from the club's calendar URL
        and return the number of modified events.
        """
        # random but consistent uuid used to generate uuid5s from invalid uuids
        ics_import_uuid_namespace = uuid.UUID("8f37c140-3775-42e8-91d4-fda7a2e44152")

        extractor = URLExtract()

        url = self.ics_import_url
        if url:
            calendar = Calendar(requests.get(url).text)
            event_list = Event.objects.filter(is_ics_event=True, club=self)
            modified_events = []
            for event in calendar.events:
                tries = [
                    Event.objects.filter(
                        club=self,
                        start_time=event.begin.datetime,
                        end_time=event.end.datetime,
                    ).first(),
                    Event(),
                ]

                # try matching using uuid if it is valid
                if event.uid:
                    try:
                        event_uuid = uuid.UUID(event.uid[:36])
                    except ValueError:
                        # generate uuid from malformed/invalid uuids
                        event_uuid = uuid.uuid5(ics_import_uuid_namespace, event.uid)

                    tries.insert(0, Event.objects.filter(ics_uuid=event_uuid).first())
                else:
                    event_uuid = None

                for ev in tries:
                    if ev:
                        ev.club = self
                        ev.name = event.name.strip()
                        ev.start_time = event.begin.datetime
                        ev.end_time = event.end.datetime
                        ev.description = clean(event.description.strip())
                        ev.location = event.location
                        ev.is_ics_event = True

                        # very simple type detection, only perform on first time
                        if ev.pk is None:
                            ev.type = Event.OTHER
                            for val, lbl in Event.TYPES:
                                if val in {Event.FAIR}:
                                    continue
                                if (
                                    lbl.lower() in ev.name.lower()
                                    or lbl.lower() in ev.description.lower()
                                ):
                                    ev.type = val
                                    break

                        # extract urls from description
                        if ev.description:
                            urls = extractor.find_urls(ev.description)
                            urls.sort(
                                key=lambda url: any(
                                    domain in url
                                    for domain in {
                                        "zoom.us",
                                        "bluejeans.com",
                                        "hangouts.google.com",
                                    }
                                ),
                                reverse=True,
                            )
                            if urls:
                                ev.url = urls[0]

                        # extract url from url or location
                        if event.url:
                            ev.url = event.url
                        elif ev.location:
                            location_urls = extractor.find_urls(ev.location)
                            if location_urls:
                                ev.url = location_urls[0]

                        # format url properly with schema
                        if ev.url:
                            parsed = urlparse(ev.url)
                            if not parsed.netloc:
                                parsed = parsed._replace(netloc=parsed.path, path="")
                            if not parsed.scheme:
                                parsed = parsed._replace(scheme="https")
                            ev.url = parsed.geturl()

                        # add uuid if it exists, otherwise will be autogenerated
                        if event_uuid:
                            ev.ics_uuid = event_uuid

                        # ensure length limits are met before saving
                        if ev.location:
                            ev.location = ev.location[:255]
                        if ev.name:
                            ev.name = ev.name[:255]
                        if ev.code:
                            ev.code = ev.code[:255]
                        if ev.url:
                            ev.url = ev.url[:2048]

                        ev.save()
                        modified_events.append(ev)
                        break

            event_list.exclude(pk__in=[e.pk for e in modified_events]).delete()
            return len(modified_events)
        return 0

    def send_virtual_fair_email(
        self, request=None, email="setup", fair=None, emails=None, extra=False
    ):
        """
        Send an email to all club officers about setting
        up their club for the virtual fair.

        If no list of emails is specified, the officer emails for the club will be used.
        If no fair is specified, the closest upcoming fair will be used.
        """
        domain = get_domain(request)

        now = timezone.now()

        if fair is None:
            fair = (
                ClubFair.objects.filter(start_time__gte=now)
                .order_by("start_time")
                .first()
            )

        eastern = pytz.timezone("America/New_York")

        events = self.events.filter(
            start_time__gte=fair.start_time,
            end_time__lte=fair.end_time,
            type=Event.FAIR,
        ).order_by("start_time")
        event = events.first()
        fstr = "%B %d, %Y %I:%M %p"
        events = [
            {
                "time": f"{timezone.localtime(start, eastern).strftime(fstr)} - "
                f"{timezone.localtime(end, eastern).strftime(fstr)} ET"
            }
            for start, end in events.values_list("start_time", "end_time")
        ]

        prefix = (
            "ACTION REQUIRED"
            if event is None or not event.url or "zoom.us" not in event.url
            else "REMINDER"
        )

        # if one day before fair, change prefix to urgent
        if fair.start_time - datetime.timedelta(days=1) < now:
            prefix = "URGENT"

        # if no emails specified, send to officers
        if emails is None:
            emails = self.get_officer_emails()

        fair_str = fair.id if fair is not None else ""
        context = {
            "name": self.name,
            "prefix": prefix,
            "guide_url": f"https://{domain}/guides/fair",
            "media_guide_url": f"https://{domain}/guides/media",
            "zoom_url": f"https://{domain}/zoom",
            "fair_url": f"https://{domain}/fair?fair={fair_str}",
            "subscriptions_url": f"https://{domain}/club/{self.code}/edit/recruitment",
            "num_subscriptions": self.subscribe_set.count(),
            "fair": fair,
            "events": events,
            "extra": extra,
        }

        if emails:
            return send_mail_helper(
                name={
                    "setup": "fair_info",
                    "urgent": "fair_reminder",
                    "post": "fair_feedback_officers",
                }[email],
                subject=None,
                emails=emails,
                context=context,
            )
        return False

    def send_renewal_email(self, request=None):
        """
        Send an email notifying all club officers about renewing their approval with the
        Office of Student Affairs and registering for the SAC fair.
        """
        domain = get_domain(request)

        context = {
            "name": self.name,
            "url": settings.RENEWAL_URL.format(domain=domain, club=self.code),
        }

        emails = self.get_officer_emails()

        if emails:
            send_mail_helper(
                name="renew",
                subject="[ACTION REQUIRED] Renew {} and SAC Fair Registration".format(
                    self.name
                ),
                emails=emails,
                context=context,
            )

    def send_renewal_reminder_email(self, request=None):
        """
        Send a reminder email to clubs about renewing their approval
        with the approval authority and registering for activities fairs.
        """
        domain = get_domain(request)

        context = {
            "name": self.name,
            "url": settings.RENEWAL_URL.format(domain=domain, club=self.code),
            "year": timezone.now().year,
        }

        emails = self.get_officer_emails()

        if emails:
            send_mail_helper(
                name="renewal_reminder",
                subject="[ACTION REQUIRED] Renew {} and SAC Fair Registration".format(
                    self.name
                ),
                emails=emails,
                context=context,
            )

    def get_officer_emails(self):
        """
        Return a list of club officer emails, including the contact email for the club.
        """
        emails = []

        # add club contact email if valid
        try:
            validate_email(self.email)
            emails.append(self.email)
        except ValidationError:
            pass

        # add email for all officers and above
        for user in self.membership_set.filter(
            role__lte=Membership.ROLE_OFFICER, active=True
        ):
            emails.append(user.person.email)

        # remove empty emails
        emails = [email.strip() for email in emails]
        emails = [email for email in emails if email]

        # remove duplicate emails
        emails = list(sorted(set(emails)))

        return emails

    def send_confirmation_email(self, request=None):
        """
        Send an email to the club officers confirming that
        their club has been queued for approval.
        """
        domain = get_domain(request)

        emails = self.get_officer_emails()

        context = {
            "name": self.name,
            "view_url": settings.VIEW_URL.format(domain=domain, club=self.code),
        }

        if emails:
            send_mail_helper(
                name="confirmation",
                subject=f"{self.name} has been queued for approval",
                emails=emails,
                context=context,
            )

    def send_approval_email(self, request=None, change=False):
        """
        Send either an approval or rejection email to the club officers
        after their club has been reviewed.
        """
        domain = get_domain(request)

        context = {
            "name": self.name,
            "year": timezone.now().year,
            "approved": self.approved,
            "approved_comment": self.approved_comment,
            "view_url": settings.VIEW_URL.format(domain=domain, club=self.code),
            "edit_url": settings.EDIT_URL.format(domain=domain, club=self.code),
            "change": change,
        }

        emails = self.get_officer_emails()

        if emails:
            send_mail_helper(
                name="approval_status",
                subject="{}{} {} on {}".format(
                    "Changes to " if change else "",
                    self.name,
                    "accepted" if self.approved else "not approved",
                    settings.BRANDING_SITE_NAME,
                ),
                emails=emails,
                context=context,
            )

    class Meta:
        ordering = ["name"]
        permissions = [
            ("approve_club", "Can approve pending clubs"),
            ("see_pending_clubs", "View pending clubs that are not one's own"),
            (
                "see_fair_status",
                "See whether or not a club has registered for the SAC fair",
            ),
            ("manage_club", "Manipulate club object and related objects"),
        ]


class TargetStudentType(models.Model):
    club = models.ForeignKey(Club, on_delete=models.CASCADE)
    target_student_types = models.ForeignKey(
        "StudentType", blank=True, on_delete=models.CASCADE
    )
    program = models.CharField(max_length=255, null=True, blank=True)

    def __str__(self):
        return "{}: {}({})".format(
            self.club.name, self.target_student_types, self.program
        )


class TargetYear(models.Model):
    club = models.ForeignKey(Club, on_delete=models.CASCADE)
    target_years = models.ForeignKey("Year", blank=True, on_delete=models.CASCADE)
    program = models.CharField(max_length=255, null=True, blank=True)

    def __str__(self):
        return "{}: {}({})".format(self.club.name, self.target_years, self.program)


class TargetSchool(models.Model):
    club = models.ForeignKey(Club, on_delete=models.CASCADE)
    target_schools = models.ForeignKey("School", blank=True, on_delete=models.CASCADE)
    program = models.CharField(max_length=255, null=True, blank=True)

    def __str__(self):
        return "{}: {}({})".format(self.club.name, self.target_schools, self.program)


class TargetMajor(models.Model):
    club = models.ForeignKey(Club, on_delete=models.CASCADE)
    target_majors = models.ForeignKey("Major", blank=True, on_delete=models.CASCADE)
    program = models.CharField(max_length=255, null=True, blank=True)

    def __str__(self):
        return "{}: {}({})".format(self.club.name, self.target_majors, self.program)


class QuestionAnswer(models.Model):
    """
    Represents a question asked by a prospective member to a club
    and the club's corresponding answer.
    """

    club = models.ForeignKey(Club, on_delete=models.CASCADE, related_name="questions")
    author = models.ForeignKey(
        get_user_model(), on_delete=models.SET_NULL, null=True, related_name="questions"
    )
    responder = models.ForeignKey(
        get_user_model(), on_delete=models.SET_NULL, null=True, related_name="answers"
    )

    approved = models.BooleanField(default=False)
    is_anonymous = models.BooleanField(default=False)

    question = models.TextField()
    answer = models.TextField(null=True)  # html

    created_at = models.DateTimeField(auto_now_add=True)
    updated_at = models.DateTimeField(auto_now=True)

    users_liked = models.ManyToManyField(get_user_model(), related_name="likes")

    def __str__(self):
        return "{}: {}".format(self.club.name, self.question)

    def send_question_mail(self, request=None):
        domain = get_domain(request)

        owner_emails = list(
            self.club.membership_set.filter(
                role__lte=Membership.ROLE_OFFICER
            ).values_list("person__email", flat=True)
        )

        context = {
            "name": self.club.name,
            "question": self.question,
            "url": settings.QUESTION_URL.format(domain=domain, club=self.club.code),
        }

        if owner_emails:
            send_mail_helper(
                name="question",
                subject="Question for {}".format(self.club.name),
                emails=owner_emails,
                context=context,
            )


class Testimonial(models.Model):
    """
    Represents a testimonial for a club.
    """

    club = models.ForeignKey(
        Club, on_delete=models.CASCADE, related_name="testimonials"
    )
    text = models.TextField()

    def __str__(self):
        return self.text


class ClubFair(models.Model):
    """
    Represents an activities fair with multiple clubs as participants.
    """

    name = models.TextField()
    organization = models.TextField()
    contact = models.TextField()
    time = models.TextField(blank=True)

    # these fields are rendered as raw html
    information = models.TextField(blank=True)
    registration_information = models.TextField(blank=True)

    start_time = models.DateTimeField()
    end_time = models.DateTimeField()

    registration_start_time = models.DateTimeField(null=True, blank=True)
    registration_end_time = models.DateTimeField()

    questions = models.TextField(default="[]")
    participating_clubs = models.ManyToManyField(
        Club, through="ClubFairRegistration", blank=True
    )

    def create_events(
        self, start_time=None, end_time=None, filter=None, suffix="default"
    ):
        """
        Create activities fair events for all registered clubs.
        Does not create event if it already exists.
        Returns a list of activities fair events.

        This method should only be used for testing purposes in development.
        """
        start_time = start_time or self.start_time
        end_time = end_time or self.end_time

        club_query = self.participating_clubs.all()
        if filter is not None:
            club_query = club_query.filter(filter)
        events = []
        with transaction.atomic():
            for club in club_query:
                obj, _ = Event.objects.get_or_create(
                    code=f"fair-{club.code}-{self.id}-{suffix}",
                    club=club,
                    type=Event.FAIR,
                    defaults={
                        "name": self.name,
                        "start_time": start_time,
                        "end_time": end_time,
                    },
                )
                events.append(obj)
        return events

    def __str__(self):
        fmt = "%b %d, %Y"
        return (
            f"{self.name} "
            f"({self.start_time.strftime(fmt)} - {self.end_time.strftime(fmt)})"
        )


class ClubFairRegistration(models.Model):
    """
    Represents a registration between a club and a club fair.
    """

    club = models.ForeignKey(Club, on_delete=models.CASCADE)
    fair = models.ForeignKey(ClubFair, on_delete=models.CASCADE)
    registrant = models.ForeignKey(
        get_user_model(), on_delete=models.SET_NULL, null=True
    )

    answers = models.TextField(blank=True)

    created_at = models.DateTimeField(auto_now_add=True)
    updated_at = models.DateTimeField(auto_now=True)

    def __str__(self):
        return f"{self.club.name} registration for {self.fair.name}"


class RecurringEvent(models.Model):
    """
    Represents a recurring event hosted by a club.
    """

    def __str__(self):
        events = self.event_set.all()
        if events.exists():
            first_event = events.first()
            last_event = events.last()
            name = first_event.name
            return (
                f"{name}: "
                f"{first_event.start_time} - {last_event.end_time} "
                f"({events.count()} times)"
            )
        return "empty recurring event object"


class Event(models.Model):
    """
    Represents an event hosted by a club.
    If the club is null, this is a global event.
    """

    code = models.SlugField(max_length=255, db_index=True)
    creator = models.ForeignKey(get_user_model(), on_delete=models.SET_NULL, null=True)
    name = models.CharField(max_length=255)
    club = models.ForeignKey(
        Club, on_delete=models.CASCADE, related_name="events", null=True
    )
    start_time = models.DateTimeField()
    end_time = models.DateTimeField()
    location = models.CharField(max_length=255, null=True, blank=True)
    url = models.URLField(max_length=2048, null=True, blank=True)
    image = models.ImageField(upload_to=get_event_file_name, null=True, blank=True)
    image_small = models.ImageField(
        upload_to=get_event_small_file_name, null=True, blank=True
    )
    description = models.TextField(blank=True)  # rich html
    ics_uuid = models.UUIDField(default=uuid.uuid4)
    is_ics_event = models.BooleanField(default=False, blank=True)
    parent_recurring_event = models.ForeignKey(
        RecurringEvent, on_delete=models.CASCADE, blank=True, null=True
    )
    ticket_order_limit = models.IntegerField(default=10)

    OTHER = 0
    RECRUITMENT = 1
    GBM = 2
    SPEAKER = 3
    FAIR = 4
    SOCIAL = 5
    CAREER = 6
    TYPES = (
        (OTHER, "Other"),
        (RECRUITMENT, "Recruitment"),
        (GBM, "GBM"),
        (SPEAKER, "Speaker"),
        (FAIR, "Activities Fair"),
        (SOCIAL, "Social"),
        (CAREER, "Career"),
    )

    type = models.IntegerField(choices=TYPES, default=RECRUITMENT)
    pinned = models.BooleanField(default=False)

    created_at = models.DateTimeField(auto_now_add=True)
    updated_at = models.DateTimeField(auto_now=True)

    def create_thumbnail(self, request=None):
        return create_thumbnail_helper(self, request, 400)

    def __str__(self):
        return self.name

    @property
    def tickets_count(self):
        return Ticket.objects.count(event=self)


class Favorite(models.Model):
    """
    Used when people favorite a club to keep track of which clubs were favorited.
    """

    person = models.ForeignKey(get_user_model(), on_delete=models.CASCADE)
    club = models.ForeignKey(Club, on_delete=models.CASCADE)

    created_at = models.DateTimeField(auto_now_add=True)
    updated_at = models.DateTimeField(auto_now=True)

    def __str__(self):
        return "<Favorite: {} for {}>".format(self.person.username, self.club.code)

    class Meta:
        unique_together = (("person", "club"),)


class Subscribe(models.Model):
    """
    Used when people subscribe to a club and clubs
    will be able to see the users' email addresses.
    """

    person = models.ForeignKey(get_user_model(), on_delete=models.CASCADE)
    club = models.ForeignKey(Club, on_delete=models.CASCADE)

    created_at = models.DateTimeField(auto_now_add=True)
    updated_at = models.DateTimeField(auto_now=True)

    def __str__(self):
        return "<Subscribe: {} for {}, with email {}>".format(
            self.person.username, self.club.code, self.person.email
        )

    class Meta:
        unique_together = (("person", "club"),)


class ClubVisit(models.Model):
    """
    Stores user visits to different club pages to be used later in analytics
    """

    person = models.ForeignKey(get_user_model(), on_delete=models.CASCADE)
    club = models.ForeignKey(Club, on_delete=models.CASCADE)
    ip = models.GenericIPAddressField(
        protocol="both", unpack_ipv4=False, blank=True, null=True
    )

    CLUB_PAGE = 1
    EVENT_MODAL = 2
    EVENT_LINK = 3
    MANAGE_PAGE = 4
    FAIR_PAGE = 5
    VISIT_TYPES = (
        (CLUB_PAGE, "Club Page Visit"),
        (EVENT_MODAL, "Event Modal Visit"),
        (EVENT_LINK, "Event Link Clicked"),
        (MANAGE_PAGE, "Manage Page Visit"),
        (FAIR_PAGE, "Fair Page Visit"),
    )
    visit_type = models.IntegerField(choices=VISIT_TYPES, default=CLUB_PAGE)

    created_at = models.DateTimeField(auto_now_add=True)
    updated_at = models.DateTimeField(auto_now=True)

    def __str__(self):
        return "<Visit: {} visited {}>".format(self.person.username, self.club.code)


class ZoomMeetingVisit(models.Model):
    """
    Stores information on a user's attendance to a Zoom meeting
    """

    person = models.ForeignKey(
        get_user_model(), on_delete=models.CASCADE, null=True, related_name="visits"
    )
    event = models.ForeignKey(Event, on_delete=models.CASCADE, related_name="visits")
    meeting_id = models.CharField(max_length=255)
    participant_id = models.CharField(max_length=255)

    join_time = models.DateTimeField()
    leave_time = models.DateTimeField(null=True)
    created_at = models.DateTimeField(auto_now_add=True)
    updated_at = models.DateTimeField(auto_now=True)

    def __str__(self):
        return "<ZoomMeetingVisit: {} in Zoom meeting {}>".format(
            self.person.username if self.person is not None else self.participant_id,
            self.meeting_id,
        )


class SearchQuery(models.Model):
    person = models.ForeignKey(get_user_model(), on_delete=models.CASCADE, null=True)
    query = models.TextField()
    created_at = models.DateTimeField(auto_now_add=True)

    def __str__(self):
        return "<SearchQuery: {} at {}>".format(self.query, self.created_at)


class MembershipRequest(models.Model):
    """
    Used when users are not in the club but request membership from the owner
    """

    person = models.ForeignKey(get_user_model(), on_delete=models.CASCADE)
    club = models.ForeignKey(Club, on_delete=models.CASCADE)

    withdrew = models.BooleanField(default=False)

    created_at = models.DateTimeField(auto_now_add=True)
    updated_at = models.DateTimeField(auto_now=True)

    def __str__(self):
        return "<MembershipRequest: {} for {}, with email {}>".format(
            self.person.username, self.club.code, self.person.email
        )

    def send_request(self, request=None):
        domain = get_domain(request)

        context = {
            "club_name": self.club.name,
            "edit_url": "{}/member".format(
                settings.EDIT_URL.format(domain=domain, club=self.club.code)
            ),
            "full_name": self.person.get_full_name(),
        }

        owner_emails = list(
            self.club.membership_set.filter(
                role__lte=Membership.ROLE_OFFICER
            ).values_list("person__email", flat=True)
        )

        send_mail_helper(
            name="request",
            subject="Membership Request from {} for {}".format(
                self.person.get_full_name(), self.club.name
            ),
            emails=owner_emails,
            context=context,
        )

    class Meta:
        unique_together = (("person", "club"),)


class Advisor(models.Model):
    """
    Represents one faculty advisor or point of contact for a club.
    """

    name = models.CharField(max_length=255)
    title = models.CharField(max_length=255, blank=True, null=True)
    department = models.CharField(max_length=255, blank=True, null=True)
    email = models.CharField(
        max_length=320, blank=True, null=True, validators=[validate_email]
    )
    phone = PhoneNumberField(null=False, blank=True)

    club = models.ForeignKey(Club, on_delete=models.CASCADE)
    public = models.BooleanField()

    def __str__(self):
        return self.name


class Note(models.Model):
    """
    Represents a note created by a parent about a
    constituent club
    """

    creator = models.ForeignKey(get_user_model(), on_delete=models.CASCADE)
    creating_club = models.ForeignKey(
        Club, on_delete=models.CASCADE, related_name="note_by_club"
    )
    subject_club = models.ForeignKey(
        Club, on_delete=models.CASCADE, related_name="note_of_club"
    )
    note_tags = models.ManyToManyField("NoteTag")
    title = models.CharField(max_length=255, default="Note")
    content = models.TextField(blank=True)

    PERMISSION_CREATING_CLUB_OWNER = 0
    PERMISSION_CREATING_CLUB_OFFICER = 10
    PERMISSION_CREATING_CLUB_MEMBER = 20

    PERMISSION_NONE = -1
    PERMISSION_SUBJECT_CLUB_OWNER = 0
    PERMISSION_SUBJECT_CLUB_OFFICER = 10
    PERMISSION_SUBJECT_CLUB_MEMBER = 20
    PERMISSION_PUBLIC = 100

    CREATING_CLUB_PERMISSION_CHOICES = (
        (PERMISSION_CREATING_CLUB_OWNER, "Creating Club Owner"),
        (PERMISSION_CREATING_CLUB_OFFICER, "Creating Club Officers"),
        (PERMISSION_CREATING_CLUB_MEMBER, "Creating Club Members"),
    )

    OUTSIDE_CLUB_PERMISSION_CHOICES = (
        (PERMISSION_NONE, "None"),
        (PERMISSION_SUBJECT_CLUB_OWNER, "Subject Club Owner"),
        (PERMISSION_SUBJECT_CLUB_OFFICER, "Subject Club Officers"),
        (PERMISSION_SUBJECT_CLUB_MEMBER, "Subject Club Members"),
        (PERMISSION_PUBLIC, "Public"),
    )

    creating_club_permission = models.IntegerField(
        choices=CREATING_CLUB_PERMISSION_CHOICES,
        default=PERMISSION_CREATING_CLUB_MEMBER,
    )
    outside_club_permission = models.IntegerField(
        choices=OUTSIDE_CLUB_PERMISSION_CHOICES, default=PERMISSION_SUBJECT_CLUB_MEMBER
    )
    created_at = models.DateTimeField(auto_now_add=True)


class AdminNote(models.Model):
    """
    Represents a note created by school admin about a
    club
    """

    creator = models.ForeignKey(get_user_model(), on_delete=models.CASCADE)
    club = models.ForeignKey(Club, on_delete=models.CASCADE)
    title = models.CharField(max_length=255, default="Note")
    content = models.TextField(blank=True)
    created_at = models.DateTimeField(auto_now_add=True)

    def __str__(self):
        return "{} ({})".format(self.club.name, self.creator.username)


class StudentType(models.Model):
    """
    Represents a student type that the club is intended for.
    For example, "International Students", "Transfer Students", or "Online Students".
    """

    name = models.CharField(max_length=255)

    def __str__(self):
        return self.name


class NoteTag(models.Model):
    """
    Represents primary reason for creating a note about a club.
    """

    name = models.CharField(max_length=255)

    def __str__(self):
        return self.name


class ClubFairBooth(models.Model):
    """
    Represents a booth hosted at an in-person club fair
    """

    name = models.CharField(max_length=255)
    subtitle = models.CharField(max_length=255, blank=True, null=True)
    club = models.ForeignKey(Club, on_delete=models.CASCADE)
    image_url = models.URLField(blank=True, null=True)
    lat = models.FloatField()
    long = models.FloatField()
    start_time = models.DateTimeField()
    end_time = models.DateTimeField()

    def __str__(self):
        return self.name


class Membership(models.Model):
    """
    Represents the relationship between a member and a club.
    """

    ROLE_OWNER = 0
    ROLE_OFFICER = 10
    ROLE_MEMBER = 20
    ROLE_CHOICES = (
        (ROLE_OWNER, "Owner"),
        (ROLE_OFFICER, "Officer"),
        (ROLE_MEMBER, "Member"),
    )

    active = models.BooleanField(default=True)
    public = models.BooleanField(default=True)

    person = models.ForeignKey(get_user_model(), on_delete=models.CASCADE)
    club = models.ForeignKey(Club, on_delete=models.CASCADE)
    title = models.CharField(max_length=255, default="Member")
    role = models.IntegerField(choices=ROLE_CHOICES, default=ROLE_MEMBER)
    description = models.TextField(max_length=1000, blank=True)
    image = models.ImageField(
        upload_to=get_membership_image_file_name, null=True, blank=True
    )

    created_at = models.DateTimeField(auto_now_add=True)
    updated_at = models.DateTimeField(auto_now=True)

    def __str__(self):
        return "<Membership: {} in {} ({})>".format(
            self.person.username, self.club.code, self.get_role_display()
        )

    class Meta:
        unique_together = (("club", "person"),)


def get_token():
    """
    Generate a secure token for membership invites.
    Is a custom function because Django can't serialize lambdas.
    """
    return get_random_string(length=128)


def get_invite_id():
    """
    Generate a secure ID for membership invites.
    """
    return get_random_string(length=8)


class MembershipInvite(models.Model):
    """
    Represents an invitation to a club.
    """

    id = models.CharField(max_length=8, primary_key=True, default=get_invite_id)
    active = models.BooleanField(default=True)
    auto = models.BooleanField(default=False)
    creator = models.ForeignKey(get_user_model(), null=True, on_delete=models.SET_NULL)

    club = models.ForeignKey(Club, on_delete=models.CASCADE)
    email = models.EmailField()
    token = models.CharField(max_length=128, default=get_token)

    created_at = models.DateTimeField(auto_now_add=True)
    updated_at = models.DateTimeField(auto_now=True)
    expires_at = models.DateTimeField(null=True, blank=True)

    title = models.CharField(max_length=255, default="Member")
    role = models.IntegerField(default=Membership.ROLE_MEMBER)

    def __str__(self):
        return "<MembershipInvite: {} for {}>".format(self.club.code, self.email)

    def claim(self, user):
        """
        Claim an invitation using a user.
        """
        self.active = False
        self.save()

        obj, _ = Membership.objects.get_or_create(
            person=user,
            club=self.club,
            defaults={"role": self.role, "title": self.title},
        )

        return obj

    def send_mail(self, request=None):
        """
        Send the email associated with this invitation to the user.
        """
        domain = get_domain(request)

        context = {
            "token": self.token,
            "name": self.club.name,
            "id": self.id,
            "club_id": self.club.code,
            "sender": request.user
            if request is not None
            else {
                "username": settings.BRANDING_SITE_NAME,
                "email": settings.BRANDING_SITE_EMAIL,
            },
            "role": self.role,
            "title": self.title,
            "url": settings.INVITE_URL.format(
                domain=domain, id=self.id, token=self.token, club=self.club.code
            ),
        }

        send_mail_helper(
            name="invite",
            subject="Invitation to {}".format(self.club.name),
            emails=[self.email],
            context=context,
        )

    def send_owner_invite(self, request=None):
        """
        Send the initial email invitation to owner(s) of the club.
        """
        if self.role > Membership.ROLE_OWNER:
            raise ValueError(
                "This invite should grant owner permissions "
                "if sending out the owner email!"
            )

        domain = get_domain(request)

        context = {
            "name": self.club.name,
            "view_url": settings.VIEW_URL.format(domain=domain, club=self.club.code),
            "url": settings.INVITE_URL.format(
                domain=domain, id=self.id, token=self.token, club=self.club.code
            ),
        }

        send_mail_helper(
            name="owner",
            subject=f"Welcome to {settings.BRANDING_SITE_NAME}!",
            emails=[self.email],
            context=context,
        )


class Tag(models.Model):
    """
    Represents general categories that clubs fit into.
    """

    name = models.CharField(max_length=255)

    def __str__(self):
        return self.name


class Badge(models.Model):
    """
    Represents a category that a club could fall under.
    Clubs do not select badges, these are designated by an external authority.

    The label and description are shown to the public.

    The purpose field is used for tagging badges with special purposes (ex: "fair").
    """

    PURPOSE_CHOICES = [("fair", "Fair"), ("org", "Organization")]

    label = models.CharField(max_length=255)
    purpose = models.CharField(max_length=255, choices=PURPOSE_CHOICES)
    description = models.TextField(blank=True)

    # The color of the badge to be displayed on the frontend.
    color = models.CharField(max_length=16, default="")

    # The organization that this badge represents (If this is the "SAC Funded" badge,
    # then this would link to SAC)
    org = models.ForeignKey(Club, on_delete=models.CASCADE, blank=True, null=True)

    # The fair that this badge is related to
    fair = models.ForeignKey(ClubFair, on_delete=models.CASCADE, blank=True, null=True)

    # whether or not users can view and filter by this badge
    visible = models.BooleanField(default=False)

    def __str__(self):
        return self.label


class Asset(models.Model):
    """
    Represents an uploaded file object.
    """

    creator = models.ForeignKey(get_user_model(), null=True, on_delete=models.SET_NULL)
    file = models.FileField(upload_to=get_asset_file_name)
    club = models.ForeignKey(Club, on_delete=models.CASCADE, null=True)
    name = models.CharField(max_length=255)

    created_at = models.DateTimeField(auto_now_add=True)
    updated_at = models.DateTimeField(auto_now=True)

    def __str__(self):
        return self.name


class Year(models.Model):
    """
    Represents a graduation class
    (ex: Freshman, Sophomore, Junior, Senior, Graduate Student).
    """

    name = models.TextField()

    @property
    def year(self):
        """
        Convert from graduation class name to graduation year.
        """
        now = datetime.datetime.now()
        year = now.year
        if now.month > 6:
            year += 1

        # get offset associated with graduation year
        key = re.sub(r"[^a-zA-Z]", "", self.name.lower())
        offsets = {
            "freshman": 3,
            "sophomore": 2,
            "junior": 1,
            "senior": 0,
            "graduate": -1,
            "firstyear": 3,
            "secondyear": 2,
        }
        offset = 0
        for k, v in offsets.items():
            if key.startswith(k):
                offset = v
                break

        return year + offset

    def __str__(self):
        return self.name


class School(models.Model):
    """
    Represents a school (ex: Engineering, Wharton, etc).
    """

    name = models.TextField()
    is_graduate = models.BooleanField()

    def __str__(self):
        return self.name


class Major(models.Model):
    """
    Represents a major (ex: Computer Science, BSE).
    """

    name = models.TextField()

    def __str__(self):
        return self.name


class Profile(models.Model):
    """
    Additional information attached to a user account.
    """

    user = models.OneToOneField(
        get_user_model(), on_delete=models.CASCADE, primary_key=True
    )
    image = models.ImageField(upload_to=get_user_file_name, null=True, blank=True)
    uuid_secret = models.UUIDField(default=uuid.uuid4)

    has_been_prompted = models.BooleanField(default=False)
    share_bookmarks = models.BooleanField(default=False)
    show_profile = models.BooleanField(default=True)
    graduation_year = models.PositiveSmallIntegerField(null=True, blank=True)
    school = models.ManyToManyField(School, blank=True)
    major = models.ManyToManyField(Major, blank=True)

    def __str__(self):
        return self.user.username


class ApplicationCycle(models.Model):
    """
    Represents an application cycle attached to club applications
    """

    name = models.CharField(max_length=255)
    start_date = models.DateTimeField(null=True)
    end_date = models.DateTimeField(null=True)
    release_date = models.DateTimeField(null=True)

    def __str__(self):
        return self.name


class ClubApplication(CloneModel):
    """
    Represents custom club application.
    """

    DEFAULT_COMMITTEE = "General Member"
    VALID_TEMPLATE_TOKENS = {"name", "reason", "committee"}

    club = models.ForeignKey(Club, on_delete=models.CASCADE)
    description = models.TextField(blank=True)
    application_start_time = models.DateTimeField()
    application_end_time = models.DateTimeField()
    application_end_time_exception = models.BooleanField(default=False, blank=True)
    name = models.TextField(blank=True)
    result_release_time = models.DateTimeField()
    application_cycle = models.ForeignKey(
        ApplicationCycle, on_delete=models.SET_NULL, null=True
    )
    external_url = models.URLField(blank=True)
    is_active = models.BooleanField(default=False, blank=True)
    is_wharton_council = models.BooleanField(default=False, blank=True)
    acceptance_email = models.TextField(blank=True)
    rejection_email = models.TextField(blank=True)

    created_at = models.DateTimeField(auto_now_add=True)
    updated_at = models.DateTimeField(auto_now=True)

    _clone_m2o_or_o2m_fields = [
        "committees",
        "questions",
    ]

    def __str__(self):
        return "{} created {}: start {}, end {}".format(
            self.club.name,
            self.name,
            self.application_start_time,
            self.application_end_time,
        )

    @cached_property
    def season(self):
        semester = "Fall" if 8 <= self.application_start_time.month <= 12 else "Spring"
        year = str(self.application_start_time.year)
        return f"{semester} {year}"

    @classmethod
    def validate_template(cls, template):
        environment = Environment()
        j2_template = environment.parse(template)
        tokens = meta.find_undeclared_variables(j2_template)
        return all(t in cls.VALID_TEMPLATE_TOKENS for t in tokens)


class ApplicationExtension(models.Model):
    """
    Represents an individual club application extension.
    """

    user = models.ForeignKey(get_user_model(), on_delete=models.CASCADE)
    application = models.ForeignKey(
        ClubApplication, related_name="extensions", on_delete=models.CASCADE
    )
    end_time = models.DateTimeField()

    def send_extension_mail(self):
        context = {
            "name": self.user.first_name,
            "application_name": self.application.name,
            "end_time": self.end_time,
            "club": self.application.club.name,
            "url": (
                f"https://pennclubs.com/club/{self.application.club.code}"
                f"/application/{self.application.pk}/"
            ),
        }

        send_mail_helper(
            name="application_extension",
            subject=f"Application Extension for {self.application.name}",
            emails=[self.user.email],
            context=context,
        )

    class Meta:
        unique_together = (("user", "application"),)


class ApplicationCommittee(models.Model):
    """
    Represents a committee for a particular club application. Each application
    may have multiple committees to which students can apply.
    """

    name = models.TextField(blank=True)
    application = models.ForeignKey(
        ClubApplication,
        related_name="committees",
        on_delete=models.CASCADE,
    )

    def get_word_limit(self):
        total_limit = self.applicationquestion_set.aggregate(
            total_limit=Sum("word_limit")
        )
        return total_limit["total_limit"] or 0

    def __str__(self):
        return "<ApplicationCommittee: {} in {}>".format(self.name, self.application.pk)


class ApplicationQuestion(CloneModel):
    """
    Represents a question of a custom application
    """

    FREE_RESPONSE = 1
    MULTIPLE_CHOICE = 2
    SHORT_ANSWER = 3
    INFO_TEXT = 4
    QUESTION_TYPES = (
        (FREE_RESPONSE, "Free Response"),
        (MULTIPLE_CHOICE, "Multiple Choice"),
        (SHORT_ANSWER, "Short Answer"),
        (INFO_TEXT, "Informational Text"),
    )

    question_type = models.IntegerField(choices=QUESTION_TYPES, default=FREE_RESPONSE)
    prompt = models.TextField(blank=True)
    precedence = models.IntegerField(default=0)
    word_limit = models.IntegerField(default=0)
    application = models.ForeignKey(
        ClubApplication, related_name="questions", on_delete=models.CASCADE
    )
    committee_question = models.BooleanField(default=False)
    committees = models.ManyToManyField("ApplicationCommittee", blank=True)

    created_at = models.DateTimeField(auto_now_add=True, null=True, blank=True)
    updated_at = models.DateTimeField(auto_now=True, null=True, blank=True)

    _clone_m2o_or_o2m_fields = ["multiple_choice"]


class ApplicationMultipleChoice(models.Model):
    """
    Represents a multiple choice selection in an application question
    """

    value = models.TextField(blank=True)
    question = models.ForeignKey(
        ApplicationQuestion,
        related_name="multiple_choice",
        on_delete=models.CASCADE,
    )


class ApplicationSubmission(models.Model):
    """
    Represents a complete submission of a particular club application
    """

    # pending, first round, second round, accepted, rejected
    PENDING = 1
    REJECTED_AFTER_WRITTEN = 2
    REJECTED_AFTER_INTERVIEW = 3
    ACCEPTED = 4
    STATUS_TYPES = (
        (PENDING, "Pending"),
        (REJECTED_AFTER_WRITTEN, "Rejected after written application"),
        (REJECTED_AFTER_INTERVIEW, "Rejected after interview(s)"),
        (ACCEPTED, "Accepted"),
    )
    status = models.IntegerField(choices=STATUS_TYPES, default=PENDING)
    user = models.ForeignKey(get_user_model(), on_delete=models.CASCADE, null=False)
    reason = models.TextField(blank=True)
    application = models.ForeignKey(
        ClubApplication,
        related_name="submissions",
        on_delete=models.SET_NULL,
        null=True,
    )
    committee = models.ForeignKey(
        ApplicationCommittee,
        related_name="submissions",
        on_delete=models.SET_NULL,
        null=True,
    )
    notified = models.BooleanField(default=False)

    created_at = models.DateTimeField(auto_now_add=True)

    def __str__(self):
        return f"{self.user.first_name}: {self.application.name}"

    class Meta:
        unique_together = (("user", "application", "committee"),)


class ApplicationQuestionResponse(models.Model):
    """
    Represents a response to a question in a custom application. The fields here are
    a union of all possible fields from all types of questions (most principally free
    response, but also multiple choice, essay response, etc.).
    """

    text = models.TextField(blank=True)
    question = models.ForeignKey(
        ApplicationQuestion, related_name="responses", on_delete=models.CASCADE
    )
    submission = models.ForeignKey(
        ApplicationSubmission,
        related_name="responses",
        on_delete=models.CASCADE,
        null=False,
    )
    multiple_choice = models.ForeignKey(
        ApplicationMultipleChoice,
        related_name="responses",
        on_delete=models.CASCADE,
        null=True,
    )

    created_at = models.DateTimeField(auto_now_add=True)
    updated_at = models.DateTimeField(auto_now=True)

    class Meta:
        unique_together = (("question", "submission"),)


class Cart(models.Model):
    """
    Represents an instance of a ticket cart for a user
    """

    owner = models.OneToOneField(
        get_user_model(), related_name="cart", on_delete=models.CASCADE
    )
    # Capture context from Cybersource should be 8297 chars
    checkout_context = models.CharField(max_length=8297, blank=True, null=True)


class TicketManager(models.Manager):
    # Update holds for all tickets
    def update_holds(self):
        expired_tickets = self.select_for_update().filter(
            holder__isnull=False, holding_expiration__lte=timezone.now()
        )

        if not expired_tickets:
            return

        with transaction.atomic():
            for ticket in expired_tickets:
                ticket.holder = None
            self.bulk_update(expired_tickets, ["holder"])


class Ticket(models.Model):
    """
    Represents an instance of a ticket for an event
    """

    id = models.UUIDField(primary_key=True, default=uuid.uuid4, editable=False)
    event = models.ForeignKey(
        Event, related_name="tickets", on_delete=models.DO_NOTHING
    )
    type = models.CharField(max_length=100)
    owner = models.ForeignKey(
        get_user_model(),
        related_name="owned_tickets",
        on_delete=models.SET_NULL,
        blank=True,
        null=True,
    )
    holder = models.ForeignKey(
        get_user_model(),
        related_name="held_tickets",
        on_delete=models.SET_NULL,
        blank=True,
        null=True,
    )
    holding_expiration = models.DateTimeField(null=True, blank=True)
    carts = models.ManyToManyField(Cart, related_name="tickets", blank=True)
    price = models.DecimalField(max_digits=5, decimal_places=2)
<<<<<<< HEAD
    transferrable = models.BooleanField(default=True)
=======
    group_discount = models.DecimalField(
        max_digits=3,
        decimal_places=2,
        default=0,
        blank=True,
    )
    group_size = models.PositiveIntegerField(null=True, blank=True)
    transaction_record = models.ForeignKey(
        TicketTransactionRecord,
        related_name="tickets",
        on_delete=models.SET_NULL,
        blank=True,
        null=True,
    )
>>>>>>> 78f02fd2
    objects = TicketManager()

    def get_qr(self):
        """
        Return a QR code image linking to the ticket page
        """
        if not self.owner:
            return None

        url = f"https://{settings.DOMAINS[0]}/api/tickets/{self.id}"
        qr_image = qrcode.make(url, box_size=20, border=0)
        return qr_image

    def send_confirmation_email(self):
        """
        Send a confirmation email to the ticket owner after purchase
        """
        owner = self.owner

        output = BytesIO()
        qr_image = self.get_qr()
        qr_image.save(output, format="PNG")
        decoded_image = base64.b64encode(output.getvalue()).decode("ascii")

        context = {
            "first_name": self.owner.first_name,
            "name": self.event.name,
            "type": self.type,
            "start_time": self.event.start_time,
            "end_time": self.event.end_time,
            "qr": decoded_image,
        }

        if self.owner.email:
            send_mail_helper(
                name="ticket_confirmation",
                subject=f"Ticket confirmation for {owner.get_full_name()}",
                emails=[owner.email],
                context=context,
            )


class TicketTransactionRecord(models.Model):
    """
    Represents an instance of a transaction record for an ticket, used for bookkeeping
    """

    ticket = models.ForeignKey(
        Ticket, related_name="transaction_records", on_delete=models.PROTECT
    )
    reconciliation_id = models.CharField(max_length=100, null=True, blank=True)
    total_amount = models.DecimalField(max_digits=5, decimal_places=2)
    buyer_phone = PhoneNumberField(null=True, blank=True)
    buyer_first_name = models.CharField(max_length=100)
    buyer_last_name = models.CharField(max_length=100)
    buyer_email = models.EmailField(blank=True, null=True)


class TicketTransferRecord(models.Model):
    """
    Represents a transfer of ticket ownership, used for bookkeeping
    """

    ticket = models.ForeignKey(
        Ticket, related_name="transfer_records", on_delete=models.PROTECT
    )
    sender = models.ForeignKey(
        get_user_model(),
        related_name="sent_transfers",
        on_delete=models.SET_NULL,
        null=True,
        blank=True,
    )
    receiver = models.ForeignKey(
        get_user_model(),
        related_name="received_transfers",
        on_delete=models.SET_NULL,
        null=True,
        blank=True,
    )
    created_at = models.DateTimeField(auto_now_add=True)

    def send_confirmation_email(self):
        """
        Send confirmation email to the sender and recipient of the transfer.
        """
        context = {
            "sender_first_name": self.sender.first_name,
            "receiver_first_name": self.receiver.first_name,
            "receiver_username": self.receiver.username,
            "event_name": self.ticket.event.name,
            "type": self.ticket.event.type,
        }

        send_mail_helper(
            name="ticket_transfer",
            subject=f"Ticket transfer confirmation for {self.ticket.event.name}",
            emails=[self.sender.email, self.receiver.email],
            context=context,
        )


@receiver(models.signals.pre_delete, sender=Asset)
def asset_delete_cleanup(sender, instance, **kwargs):
    if instance.file:
        instance.file.delete(save=False)


@receiver(models.signals.post_delete, sender=Club)
def club_delete_cleanup(sender, instance, **kwargs):
    if instance.image:
        instance.image.delete(save=False)
        instance.image_small.delete(save=True)


@receiver(models.signals.post_delete, sender=Event)
def event_delete_cleanup(sender, instance, **kwargs):
    if instance.image:
        instance.image.delete(save=False)
        instance.image_small.delete(save=True)


@receiver(models.signals.post_save, sender=get_user_model())
def user_create(sender, instance, created, **kwargs):
    if created:
        Profile.objects.create(user=instance)


@receiver(models.signals.post_delete, sender=Profile)
def profile_delete_cleanup(sender, instance, **kwargs):
    if instance.image:
        instance.image.delete(save=False)<|MERGE_RESOLUTION|>--- conflicted
+++ resolved
@@ -1836,9 +1836,6 @@
     holding_expiration = models.DateTimeField(null=True, blank=True)
     carts = models.ManyToManyField(Cart, related_name="tickets", blank=True)
     price = models.DecimalField(max_digits=5, decimal_places=2)
-<<<<<<< HEAD
-    transferrable = models.BooleanField(default=True)
-=======
     group_discount = models.DecimalField(
         max_digits=3,
         decimal_places=2,
@@ -1846,14 +1843,7 @@
         blank=True,
     )
     group_size = models.PositiveIntegerField(null=True, blank=True)
-    transaction_record = models.ForeignKey(
-        TicketTransactionRecord,
-        related_name="tickets",
-        on_delete=models.SET_NULL,
-        blank=True,
-        null=True,
-    )
->>>>>>> 78f02fd2
+    transferrable = models.BooleanField(default=True)
     objects = TicketManager()
 
     def get_qr(self):
