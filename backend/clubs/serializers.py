--- conflicted
+++ resolved
@@ -81,6 +81,7 @@
         "all undergraduate, graduate, and professional Penn students. "
         "Thanks for doing your part to ensure that Hub@Penn "
         "quickly and efficiently gets resources to our Penn community. "
+        "quickly and efficiently gets resources to our Penn community. "
     )
     if settings.BRANDING == "fyh"
     else (
@@ -489,11 +490,7 @@
     latest_end_time = serializers.DateTimeField(read_only=True)
 
     def get_ticketed(self, obj) -> bool:
-<<<<<<< HEAD
         return obj.ticket_classes.exists()
-=======
-        return obj.eventshowing_set.filter(tickets__isnull=False).exists()
->>>>>>> e9f150ec
 
     def get_event_url(self, obj):
         # if no url, return that
@@ -1903,14 +1900,10 @@
     """
 
     owner = serializers.SerializerMethodField("get_owner_name")
-<<<<<<< HEAD
-    event = EventSerializer()
+    showing = EventShowingSerializer()
+    event = EventSerializer(source="ticket_class.showing.event")
     ticket_type = serializers.CharField(source="ticket_class.name", read_only=True)
     price = serializers.FloatField(source="ticket_class.price", read_only=True)
-=======
-    showing = EventShowingSerializer()
-    event = EventSerializer(source="showing.event")
->>>>>>> e9f150ec
 
     def get_owner_name(self, obj):
         return obj.owner.get_full_name() if obj.owner else "None"
@@ -1919,7 +1912,6 @@
         model = Ticket
         fields = (
             "id",
-<<<<<<< HEAD
             "event",
             "ticket_type",
             "owner",
@@ -2019,14 +2011,6 @@
             "id",
             "items",
             "total",
-=======
-            "showing",
-            "event",
-            "type",
-            "owner",
-            "attended",
-            "price",
->>>>>>> e9f150ec
         )
 
 
