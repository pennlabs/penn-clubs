import datetime
import json
import re
from collections import OrderedDict
from urllib.parse import parse_qs, urlparse

import bleach
import pytz
from django.conf import settings
from django.contrib.auth import get_user_model
from django.core.exceptions import ValidationError as DjangoValidationError
from django.core.validators import URLValidator
from django.db import models
from django.db.models import Prefetch
from django.template.defaultfilters import slugify
from django.utils import timezone
from rest_framework import serializers, validators
from simple_history.utils import update_change_reason

from clubs.mixins import ManyToManySaveMixin
from clubs.models import (
    Advisor,
    ApplicationCommittee,
    ApplicationMultipleChoice,
    ApplicationQuestion,
    ApplicationQuestionResponse,
    ApplicationSubmission,
    Asset,
    Badge,
    Club,
    ClubApplication,
    ClubFair,
    ClubFairBooth,
    ClubVisit,
    Event,
    Favorite,
    Major,
    Membership,
    MembershipInvite,
    MembershipRequest,
    Note,
    NoteTag,
    Profile,
    QuestionAnswer,
    Report,
    School,
    SearchQuery,
    StudentType,
    Subscribe,
    Tag,
    TargetMajor,
    TargetSchool,
    TargetStudentType,
    TargetYear,
    Testimonial,
    Year,
)
from clubs.utils import clean


ALL_TAGS_SELECTED_ERROR_MESSAGE = (
    (
        "We noticed you selected all of the options "
        "for one or more of the previous tags. "
        "In order to best optimize our sorting algorithm, "
        "you need to select only the few "
        "tags that apply to your resource. "
        "If you feel that all the tags apply, that's great! "
        "In that case you would select 'Yes' to the "
        "question asking if your resource applies to "
        "all undergraduate, graduate, and professional Penn students. "
        "Thanks for doing your part to ensure that Hub@Penn "
        "quickly and efficiently gets resources to our Penn community. "
    )
    if settings.BRANDING == "fyh"
    else (
        "You should not select all of the items in this list. "
        "If all of these items apply, select none of them instead."
    )
)


class ClubRouteMixin(object):
    """
    Mixin for serializers that overrides the save method to
    properly handle the URL parameter for club.
    """

    def save(self):
        self.validated_data["club"] = Club.objects.get(
            code=self.context["view"].kwargs.get("club_code")
        )

        return super().save()


class TagSerializer(serializers.ModelSerializer):
    clubs = serializers.IntegerField(read_only=True)

    class Meta:
        model = Tag
        fields = ("id", "name", "clubs")


class BadgeSerializer(serializers.ModelSerializer):
    purpose = serializers.CharField(read_only=True)

    class Meta:
        model = Badge
        fields = ("id", "purpose", "label", "color", "description")


class SchoolSerializer(serializers.ModelSerializer):
    name = serializers.CharField()
    is_graduate = serializers.BooleanField(read_only=True)

    class Meta:
        model = School
        fields = ("id", "name", "is_graduate")


class MajorSerializer(serializers.ModelSerializer):
    name = serializers.CharField()

    class Meta:
        model = Major
        fields = ("id", "name")


class TestimonialSerializer(ClubRouteMixin, serializers.ModelSerializer):
    text = serializers.CharField()

    class Meta:
        model = Testimonial
        fields = ("id", "text")


class QuestionAnswerSerializer(ClubRouteMixin, serializers.ModelSerializer):
    author = serializers.SerializerMethodField("get_author_name")
    responder = serializers.SerializerMethodField("get_responder_name")
    is_anonymous = serializers.BooleanField(write_only=True)

    def get_author_name(self, obj):
        user = self.context["request"].user
        if obj.author == user:
            return "{} (Anonymous)".format(obj.author.get_full_name())
        if obj.is_anonymous or obj.author is None:
            return "Anonymous"
        return obj.author.get_full_name()

    def get_responder_name(self, obj):
        if obj.responder is None:
            return obj.club.name
        return obj.responder.get_full_name()

    def validate_question(self, value):
        """
        The club owner is not allowed to edit the user's question.
        Users are not allowed to edit their question after it has
        been responded to.
        """
        if not self.instance:
            return value

        if not value == self.instance.question:
            user = self.context["request"].user
            if not user == self.instance.author:
                raise serializers.ValidationError(
                    "You are not allowed to edit the author's question!"
                )

            if self.instance.answer:
                raise serializers.ValidationError(
                    "You are not allowed to edit the question "
                    "after an answer has been given!"
                )

        return value

    def validate_is_anonymous(self, value):
        """
        Only the author should be able to change the status of their post's anonymity.
        """
        if not self.instance:
            return value

        if not value == self.instance.is_anonymous:
            user = self.context["request"].user
            if not user == self.instance.author:
                raise serializers.ValidationError(
                    "You are not allowed to change the anonymity status of this post!"
                )

        return value

    def validate_answer(self, value):
        """
        Only a club officer may respond to a question.
        An answer may not be set to null after it has been answered.
        """
        if value is None:
            if self.instance and self.instance.answer is not None:
                raise serializers.ValidationError(
                    "You are not allowed to unanswer a question! "
                    + "You can change the answer text instead."
                )
            return value

        value = clean(bleach.linkify(value))

        club = Club.objects.get(code=self.context["view"].kwargs.get("club_code"))
        user = self.context["request"].user

        if user.is_superuser:
            return value

        membership = Membership.objects.filter(person=user, club=club).first()
        if membership is not None and membership.role <= Membership.ROLE_OFFICER:
            return value

        raise serializers.ValidationError(
            "You are not allowed to answer this question!"
        )

    def update(self, instance, validated_data):
        """
        If the question or answer has changed, set the new author appropriately.
        """
        user = self.context["request"].user

        if (
            "question" in validated_data
            and not validated_data["question"] == instance.question
        ):
            validated_data["author"] = user

        if (
            "answer" in validated_data
            and not validated_data["answer"] == instance.answer
        ):
            validated_data["responder"] = user
            validated_data["approved"] = True

        return super().update(instance, validated_data)

    def create(self, validated_data):
        """
        Set the author of the question to the current user.
        Send out an email to officers and above notifying them of this question.
        """
        validated_data["author"] = self.context["request"].user

        obj = super().create(validated_data)

        obj.send_question_mail(self.context["request"])

        return obj

    class Meta:
        model = QuestionAnswer
        fields = (
            "id",
            "question",
            "answer",
            "author",
            "responder",
            "is_anonymous",
            "approved",
        )


class ReportSerializer(serializers.ModelSerializer):
    creator = serializers.SerializerMethodField("get_creator")

    def get_creator(self, obj):
        return obj.creator.get_full_name()

    def create(self, validated_data):
        """
        Set the creator of the report to the current user.
        If a report with the same name and creator exists,
        overwrite that report instead.
        """
        return Report.objects.update_or_create(
            name=validated_data.pop("name"),
            creator=self.context["request"].user,
            defaults=validated_data,
        )[0]

    class Meta:
        model = Report
        fields = (
            "id",
            "name",
            "creator",
            "description",
            "parameters",
            "created_at",
            "updated_at",
            "public",
        )


class YearSerializer(serializers.ModelSerializer):
    name = serializers.CharField()
    year = serializers.ReadOnlyField()

    class Meta:
        model = Year
        fields = ("id", "name", "year")


class AdvisorSerializer(
    ClubRouteMixin, ManyToManySaveMixin, serializers.ModelSerializer
):
    class Meta:
        model = Advisor
        fields = ("id", "name", "title", "department", "email", "phone", "public")


class ClubEventSerializer(serializers.ModelSerializer):
    """
    Within the context of an existing club, return events that are a part of this club.
    """

    image = serializers.ImageField(write_only=True, required=False, allow_null=True)
    image_url = serializers.SerializerMethodField("get_image_url")
    large_image_url = serializers.SerializerMethodField("get_large_image_url")
    url = serializers.SerializerMethodField("get_event_url")
    creator = serializers.HiddenField(default=serializers.CurrentUserDefault())

    def get_event_url(self, obj):
        # if no url, return that
        if not obj.url:
            return obj.url

        # if is zoom link, hide url unless authenticated
        if "request" in self.context and "zoom.us" in urlparse(obj.url).netloc:
            user = self.context["request"].user
            if user.is_authenticated:
                return obj.url
            return "(Login to view url)"

        return obj.url

    def get_large_image_url(self, obj):
        image = obj.image

        # correct path rendering
        if not image:
            return None
        if image.url.startswith("http"):
            return image.url
        elif "request" in self.context:
            return self.context["request"].build_absolute_uri(image.url)
        else:
            return image.url

    def get_image_url(self, obj):
        # use thumbnail if exists
        image = obj.image_small
        if not image:
            image = obj.image

        # fix image path in development
        if not image:
            return None
        if image.url.startswith("http"):
            return image.url
        elif "request" in self.context:
            return self.context["request"].build_absolute_uri(image.url)
        else:
            return image.url

    def validate_url(self, value):
        """
        Ensure that the URL is valid.
        """
        # convert none to blank
        if value is None:
            value = ""

        # remove surrounding whitespace
        value = value.strip()

        # throw an error if the url is not valid
        if value:
            validate = URLValidator()
            try:
                validate(value)
            except DjangoValidationError:
                raise serializers.ValidationError(
                    "The URL you entered does not appear to be valid. "
                    "Please check your URL and try again."
                )

        # expand links copied from google calendar
        if value:
            parsed = urlparse(value)
            if parsed.netloc.endswith(".google.com") and parsed.path == "/url":
                return parse_qs(parsed.query)["q"][0]

        return value

    def validate_description(self, value):
        """
        Allow the description to have HTML tags that come from a whitelist.
        """
        return clean(bleach.linkify(value))

    def validate(self, data):
        start_time = data.get(
            "start_time",
            self.instance.start_time if self.instance is not None else None,
        )
        end_time = data.get(
            "end_time", self.instance.end_time if self.instance is not None else None
        )
        if start_time is not None and end_time is not None and start_time > end_time:
            raise serializers.ValidationError(
                "Your event start time must be less than the end time!"
            )
        return data

    def update(self, instance, validated_data):
        # ensure user cannot update start time or end time for a fair event
        user = self.context["request"].user
        if not (user.is_authenticated and user.has_perm("clubs.see_fair_status")):
            if instance and instance.type == Event.FAIR:
                unchanged_fields = {"start_time", "end_time"}
                for field in unchanged_fields:
                    if (
                        field in validated_data
                        and not getattr(self.instance, field, None)
                        == validated_data[field]
                    ):
                        raise serializers.ValidationError(
                            "You cannot change the meeting time for a fair event! "
                            "If you would like to, please contact the fair organizers."
                        )

        return super().update(instance, validated_data)

    def save(self):
        if "club" not in self.validated_data:
            self.validated_data["club"] = Club.objects.get(
                code=self.context["view"].kwargs.get("club_code")
            )

        if not self.validated_data.get("code") and self.validated_data.get("name"):
            self.validated_data["code"] = slugify(self.validated_data["name"])

        return super().save()

    class Meta:
        model = Event
        fields = [
            "creator",
            "description",
            "end_time",
            "id",
            "image",
            "image_url",
            "is_ics_event",
            "large_image_url",
            "location",
            "name",
            "start_time",
            "type",
            "url",
        ]


class EventSerializer(ClubEventSerializer):
    """
    A serializer for an event that includes basic associated club information.
    """

    club = serializers.SlugRelatedField(
        queryset=Club.objects.all(), required=False, slug_field="code"
    )
    club_name = serializers.SerializerMethodField()
    badges = BadgeSerializer(source="club.badges", many=True, read_only=True)
    pinned = serializers.BooleanField(read_only=True)

    def get_club_name(self, obj):
        if obj.club is None:
            return None
        return obj.club.name

    class Meta:
        model = Event
        fields = ClubEventSerializer.Meta.fields + [
            "club",
            "club_name",
            "badges",
            "pinned",
        ]


class EventWriteSerializer(EventSerializer):
    """
    A serializer for an event that is used when creating/editing the event.

    Enables URL checking for the url field.
    """

    url = serializers.CharField(
        max_length=2048, required=False, allow_blank=True, allow_null=True
    )

    def update(self, instance, validated_data):
        """
        Enforce only changing the meeting link to Zoom links for activities fair events.
        """
        if instance.type == Event.FAIR and "url" in validated_data:
            old_url = instance.url or ""
            new_url = validated_data.get("url", "")
            # if the two urls are not equal, perform additional checks
            if old_url != new_url:
                parsed_url = urlparse(new_url)

                if ".zoom.us" not in parsed_url.netloc and new_url:
                    raise serializers.ValidationError(
                        {
                            "url": "You should use a Zoom link for the meeting url! "
                            "You can use the Zoom setup page to do this for you."
                        }
                    )

        return super().update(instance, validated_data)


class FavouriteEventSerializer(EventSerializer):
    pass


class ClubBoothSerializer(serializers.ModelSerializer):
    club = serializers.SlugRelatedField(queryset=Club.objects.all(), slug_field="code")

    class Meta:
        model = ClubFairBooth
        fields = (
            "name",
            "subtitle",
            "club",
            "image_url",
            "lat",
            "long",
            "start_time",
            "end_time",
        )


class MembershipInviteSerializer(serializers.ModelSerializer):
    id = serializers.CharField(max_length=8, read_only=True)
    email = serializers.EmailField(read_only=True)
    token = serializers.CharField(max_length=128, write_only=True)
    name = serializers.CharField(source="club.name", read_only=True)
    public = serializers.BooleanField(write_only=True, required=False)

    def create(self, validated_data):
        validated_data.pop("public", None)
        return super().create(validated_data)

    def update(self, instance, validated_data):
        user = self.context["request"].user
        public = validated_data.pop("public", False)

        if not self.validated_data.get("token") == self.instance.token:
            raise serializers.ValidationError("Missing or invalid token in request!")

        # if there is an owner and the invite is for a upenn email,
        # do strict username checking
        if (
            self.instance.email.endswith((".upenn.edu", "@upenn.edu"))
            and self.instance.club.membership_set.count() > 0
        ):
            # penn medicine emails have multiple aliases
            if not self.instance.email.endswith("@pennmedicine.upenn.edu"):
                invite_username = self.instance.email.rsplit("@", 1)[0]
                if not (
                    invite_username.lower() == user.username.lower()
                    or self.instance.email == user.email
                ):
                    raise serializers.ValidationError(
                        f"This invitation was meant for {invite_username}, "
                        f"but you are logged in as {user.username}!"
                    )

        # claim the invite and set the membership public status
        obj = instance.claim(user)
        obj.public = public
        obj.save()

        # if a membership request exists, delete it
        MembershipRequest.objects.filter(person=user, club=self.instance.club).delete()

        return instance

    class Meta:
        model = MembershipInvite
        fields = [
            "email",
            "id",
            "name",
            "public",
            "role",
            "title",
            "token",
            "updated_at",
        ]


class ExternalMemberListSerializer(serializers.ModelSerializer):
    """
    This serializer is used for listing non-sensitive data
    accessible to the public via CORS
    """

    name = serializers.CharField(source="person.username")
    image = serializers.SerializerMethodField("get_image")

    def get_image(self, obj):
        if not obj.image and not obj.person.profile.image:
            return None
        return obj.image.url if obj.image else obj.person.profile.image.url

    class Meta:
        model = Membership
        fields = ["name", "role", "description", "image"]


class UserMembershipInviteSerializer(MembershipInviteSerializer):
    """
    This serializer is used for listing the email invitations
    that the current user was sent.
    """

    token = serializers.CharField(max_length=128)
    code = serializers.CharField(source="club.code", read_only=True)

    class Meta(MembershipInviteSerializer.Meta):
        fields = MembershipInviteSerializer.Meta.fields + ["code"]


class MembershipSerializer(ClubRouteMixin, serializers.ModelSerializer):
    """
    Used for listing which users are in a club for members who are not in the club.
    """

    email = serializers.SerializerMethodField("get_email")
    username = serializers.SerializerMethodField("get_username")
    name = serializers.SerializerMethodField("get_full_name")
    person = serializers.PrimaryKeyRelatedField(
        queryset=get_user_model().objects.all(), write_only=True
    )
    role = serializers.IntegerField(write_only=True, required=False)
    image = serializers.SerializerMethodField("get_image")

    def get_username(self, obj):
        if not obj.public:
            return None
        return obj.person.username

    def get_full_name(self, obj):
        if not obj.public:
            return "Anonymous"
        return obj.person.get_full_name()

    def get_email(self, obj):
        if not obj.public or not obj.person.profile.show_profile:
            return None
        return obj.person.email

    def get_image(self, obj):
        if not obj.public:
            return None
        if not obj.image and not obj.person.profile.image:
            return None
        image_url = obj.image.url if obj.image else obj.person.profile.image.url

        if image_url.startswith("http"):
            return image_url
        elif "request" in self.context:
            return self.context["request"].build_absolute_uri(image_url)
        else:
            return image_url

    def validate_role(self, value):
        """
        Ensure that users cannot promote themselves to a higher role.
        Also ensure that owners can't demote themselves without leaving another owner.
        """
        user = self.context["request"].user
        mem_user_id = (
            self.instance.person.id if self.instance else self.initial_data["person"]
        )
        club_code = self.context["view"].kwargs.get(
            "club_code", self.context["view"].kwargs.get("code")
        )
        membership = Membership.objects.filter(
            person=user, club__code=club_code
        ).first()
        if user.has_perm("clubs.manage_club"):
            return value
        if membership is None:
            raise serializers.ValidationError(
                "You must be a member of this club to modify roles!"
            )
        if membership.role > value:
            raise serializers.ValidationError(
                "You cannot promote someone above your own level."
            )
        if value > Membership.ROLE_OWNER and user.id == mem_user_id:
            if membership.role <= Membership.ROLE_OWNER:
                if (
                    Membership.objects.filter(
                        club__code=club_code, role__lte=Membership.ROLE_OWNER
                    ).count()
                    <= 1
                ):
                    raise serializers.ValidationError(
                        "You cannot demote yourself if you are the only owner!"
                    )
        return value

    def validate(self, data):
        """
        Normal members can only change a small subset of information.
        """
        user = self.context["request"].user
        club_code = self.context["view"].kwargs.get(
            "club_code", self.context["view"].kwargs.get("code")
        )

        membership = Membership.objects.filter(
            person=user, club__code=club_code
        ).first()

        if not user.is_superuser and (
            membership is None or membership.role > Membership.ROLE_OFFICER
        ):
            for field in data:
                if field not in {"active", "public"}:
                    raise serializers.ValidationError(
                        'Normal members are not allowed to change "{}"!'.format(field)
                    )
        return data

    class Meta:
        model = Membership
        fields = [
            "active",
            "email",
            "image",
            "name",
            "person",
            "public",
            "role",
            "title",
            "username",
            "description",
        ]


class AuthenticatedMembershipSerializer(MembershipSerializer):
    """
    Provides additional information about members, such as email address.
    Should only be available to users in the club.
    """

    role = serializers.IntegerField(required=False)
    email = serializers.EmailField(source="person.email", read_only=True)
    username = serializers.CharField(source="person.username", read_only=True)

    def get_full_name(self, obj):
        return obj.person.get_full_name()

    class Meta(MembershipSerializer.Meta):
        pass


class ClubMinimalSerializer(serializers.ModelSerializer):
    """
    Return only the club name, code, and approval status for a club.
    """

    class Meta:
        model = Club
        fields = ["name", "code", "approved"]


class ClubConstitutionSerializer(ClubMinimalSerializer):
    """
    Return the minimal information, as well as the files that the club has uploaded.
    """

    files = serializers.SerializerMethodField("get_constitution")

    def get_constitution(self, obj):
        user = self.context["request"].user
        perm = user.is_authenticated and user.has_perm("clubs.see_pending_clubs")
        if hasattr(obj, "user_membership_set"):
            has_member = bool(obj.user_membership_set)
        else:
            has_member = False
        if hasattr(obj, "prefetch_asset_set"):
            return [
                {
                    "name": asset.name if perm or has_member else None,
                    "url": asset.file.url if perm or has_member else None,
                }
                for asset in obj.prefetch_asset_set
                if asset.name.endswith((".docx", ".doc", ".pdf"))
                or "constitution" in asset.name.lower()
            ]
        return None

    class Meta(ClubMinimalSerializer.Meta):
        fields = ClubMinimalSerializer.Meta.fields + ["files"]


class ClubListSerializer(serializers.ModelSerializer):
    """
    The club list serializer returns a subset of the information that the full
    serializer returns.
    Optimized for the home page, some fields may be missing if not necessary.
    For example, if the subtitle is set, the description is returned as null.
    This is done for a quicker response.
    """

    tags = TagSerializer(many=True)
    image_url = serializers.SerializerMethodField("get_image_url")
    favorite_count = serializers.IntegerField(read_only=True)
    membership_count = serializers.IntegerField(read_only=True)
    is_favorite = serializers.SerializerMethodField("get_is_favorite")
    is_subscribe = serializers.SerializerMethodField("get_is_subscribe")
    is_member = serializers.SerializerMethodField("get_is_member")

    email = serializers.SerializerMethodField("get_email")
    subtitle = serializers.SerializerMethodField("get_short_description")

    def get_email(self, obj):
        if obj.email_public:
            return obj.email
        return "Hidden"

    def get_short_description(self, obj):
        if obj.subtitle:
            return obj.subtitle

        # return first sentence of description without html tags
        desc = obj.description.lstrip()[:1000]
        cleaned_desc = re.sub(r"<[^>]+>", "", desc)
        return (
            "".join(re.split(r"(\.|\n|!)", cleaned_desc)[:2])
            .replace("&amp;", "&")
            .replace("&lt;", "<")
            .replace("&gt;", ">")
            .replace("&ndash;", "-")
            .replace("&mdash;", "-")
            .replace("&nbsp;", " ")
            .strip()
        )

    def get_is_favorite(self, obj):
        user = self.context["request"].user
        if not user.is_authenticated:
            return False
        if hasattr(obj, "user_favorite_set"):
            return bool(obj.user_favorite_set)
        return obj.favorite_set.filter(person=user).exists()

    def get_is_subscribe(self, obj):
        user = self.context["request"].user
        if not user.is_authenticated:
            return False
        if hasattr(obj, "user_subscribe_set"):
            return bool(obj.user_subscribe_set)
        return obj.subscribe_set.filter(person=user).exists()

    def get_is_member(self, obj):
        user = self.context["request"].user
        if not user.is_authenticated:
            return False
        if hasattr(obj, "user_membership_set"):
            mship = next(iter(obj.user_membership_set), None)
        else:
            mship = obj.membership_set.filter(person=user).first()
        if mship is None:
            return False
        return mship.role

    def get_image_url(self, obj):
        # use small version if exists
        image = obj.image_small
        if not image:
            image = obj.image

        # correct path rendering
        if not image:
            return None
        if image.url.startswith("http"):
            return image.url
        elif "request" in self.context:
            return self.context["request"].build_absolute_uri(image.url)
        else:
            return image.url

    def get_fields(self):
        """
        Override the fields that are returned if the "fields" GET parameter
        is specified. Acts as a filter on the returned fields.
        """
        all_fields = super().get_fields()

        # add in additional report fields
        if hasattr(self.__class__, "get_additional_fields"):
            for fields in self.__class__.get_additional_fields().values():
                for field in fields.values():
                    all_fields[field] = ReportClubField(field, read_only=True)

        fields_param = getattr(self.context.get("request", dict()), "GET", {}).get(
            "fields", ""
        )
        if fields_param:
            fields_param = fields_param.split(",")
        else:
            return all_fields

        fields_subset = dict()
        for k in fields_param:
            if k in all_fields:
                fields_subset[k] = all_fields[k]

        return fields_subset if len(fields_subset) > 0 else all_fields

    def to_representation(self, instance):
        """
        Return the previous approved version of a club for users
        that should not see unapproved content.
        """
        if instance.ghost and not instance.approved:
            user = self.context["request"].user

            can_see_pending = user.has_perm("clubs.see_pending_clubs") or user.has_perm(
                "clubs.manage_club"
            )
            is_member = (
                user.is_authenticated
                and instance.membership_set.filter(person=user).exists()
            )
            if not can_see_pending and not is_member:
                historical_club = (
                    instance.history.filter(approved=True)
                    .order_by("-approved_on")
                    .first()
                )
                if historical_club is not None:
                    approved_instance = historical_club.instance
                    approved_instance._is_historical = True
                    return super().to_representation(approved_instance)
        return super().to_representation(instance)

    class Meta:
        model = Club
        fields = [
            "accepting_members",
            "active",
            "address",
            "application_required",
            "appointment_needed",
            "approved",
            "available_virtually",
            "code",
            "email",
            "enables_subscription",
            "favorite_count",
            "founded",
            "image_url",
            "is_favorite",
            "is_member",
            "is_subscribe",
            "membership_count",
            "recruiting_cycle",
            "name",
            "size",
            "subtitle",
            "tags",
        ]
        extra_kwargs = {
            "name": {
                "validators": [validators.UniqueValidator(queryset=Club.objects.all())],
                "help_text": "The name of the club.",
            },
            "code": {
                "required": False,
                "validators": [validators.UniqueValidator(queryset=Club.objects.all())],
                "help_text": "An alphanumeric string shown in the URL "
                "and used to identify this club.",
            },
            "description": {
                "help_text": "A long description for the club. "
                "Certain HTML tags are allowed."
            },
            "email": {"help_text": "The primary contact email for the club."},
            "subtitle": {
                "required": False,
                "help_text": "The text shown to the user in a preview card. "
                "Short description of the club.",
            },
        }


class MembershipClubListSerializer(ClubListSerializer):
    """
    The club list serializer, except return more detailed information about the
    relationship of the club with the authenticated user.

    Used on the user profile page to show additional information.
    """

    membership = serializers.SerializerMethodField("get_membership")

    def get_membership(self, obj):
        mship = obj.profile_membership_set[0]
        return {
            "active": mship.active,
            "title": mship.title,
            "role": mship.role,
        }

    def get_is_member(self, obj):
        """
        Don't return this information to prevent a N+1 SQL efficiency problem.
        """
        return None

    class Meta(ClubListSerializer.Meta):
        fields = ClubListSerializer.Meta.fields + ["membership"]


class StudentTypeSerializer(serializers.ModelSerializer):
    class Meta:
        model = StudentType
        fields = ("id", "name")


def social_validation_helper(value, domain, prefix="", at_prefix=None):
    """
    Help format and validate social URLs.
    Be lenient on the format and try to correct inputs where possible.
    """
    if not value:
        return value

    value = value.strip()

    parsed = urlparse(value)
    path = parsed.path
    if parsed.path.startswith("@"):
        path = "{}/{}/".format(
            at_prefix if at_prefix is not None else prefix, parsed.path[1:]
        )
    elif not parsed.path.startswith("/"):
        path = "{}/{}/".format(prefix, parsed.path)
    if parsed.query:
        path = "{}?{}".format(path, parsed.query)
    if isinstance(domain, list):
        if parsed.netloc in domain:
            domain = parsed.netloc
        else:
            domain = domain[0]
    return "https://{}{}".format(domain, path)


class TargetYearSerializer(serializers.ModelSerializer):
    """
    Used as a nested serializer by ClubSerializer
    """

    id = serializers.SerializerMethodField("get_id")

    class Meta:
        model = TargetYear
        fields = ("id", "program")

    def get_id(self, obj):
        return obj.target_years.id


class TargetSchoolSerializer(serializers.ModelSerializer):
    """
    Used as a nested serializer by ClubSerializer
    """

    id = serializers.SerializerMethodField("get_id")

    class Meta:
        model = TargetSchool
        fields = ("id", "program")

    def get_id(self, obj):
        return obj.target_schools.id


class TargetMajorSerializer(serializers.ModelSerializer):
    """
    Used as a nested serializer by ClubSerializer
    """

    id = serializers.SerializerMethodField("get_id")

    class Meta:
        model = TargetMajor
        fields = ("id", "program")

    def get_id(self, obj):
        return obj.target_majors.id


class TargetStudentTypeSerializer(serializers.ModelSerializer):
    """
    Used as a nested serializer by ClubSerializer
    """

    id = serializers.SerializerMethodField("get_id")

    class Meta:
        model = TargetMajor
        fields = ("id", "program")

    def get_id(self, obj):
        return obj.target_student_types.id


class ClubSerializer(ManyToManySaveMixin, ClubListSerializer):
    members = MembershipSerializer(many=True, source="membership_set", read_only=True)
    image = serializers.ImageField(write_only=True, required=False, allow_null=True)
    badges = BadgeSerializer(many=True, required=False)
    testimonials = TestimonialSerializer(many=True, read_only=True)
    events = serializers.SerializerMethodField("get_events")
    is_request = serializers.SerializerMethodField("get_is_request")
    student_types = serializers.SerializerMethodField("get_target_student_types")
    approved_comment = serializers.CharField(required=False, allow_blank=True)
    approved_by = serializers.SerializerMethodField("get_approved_by")
    advisor_set = serializers.SerializerMethodField("get_advisor_set")

    target_schools = serializers.SerializerMethodField("get_target_schools")
    target_majors = serializers.SerializerMethodField("get_target_majors")
    target_years = serializers.SerializerMethodField("get_target_years")

    subtitle = serializers.CharField(required=False, allow_blank=True, max_length=255)

    is_ghost = serializers.SerializerMethodField("get_is_ghost")

    # don't use url fields so we can allow for more lax inputs
    website = serializers.CharField(required=False, allow_null=True, allow_blank=True)
    facebook = serializers.CharField(required=False, allow_null=True, allow_blank=True)
    instagram = serializers.CharField(required=False, allow_null=True, allow_blank=True)
    twitter = serializers.CharField(required=False, allow_null=True, allow_blank=True)
    linkedin = serializers.CharField(required=False, allow_null=True, allow_blank=True)
    github = serializers.CharField(required=False, allow_null=True, allow_blank=True)
    youtube = serializers.CharField(required=False, allow_null=True, allow_blank=True)

    def get_fairs(self, obj):
        return list(obj.clubfair_set.values_list("id", flat=True))

    def get_events(self, obj):
        now = timezone.now()
        return ClubEventSerializer(
            obj.events.filter(end_time__gte=now).order_by("start_time"),
            many=True,
            read_only=True,
            context=self.context,
        ).data

    def get_is_ghost(self, obj):
        if obj.ghost:
            return True
        return hasattr(obj, "_is_historical")

    def get_approved_by(self, obj):
        user = self.context["request"].user
        if not user.is_authenticated:
            return None
        if not user.has_perm("clubs.see_pending_clubs"):
            return None
        if obj.approved_by is None:
            return "Unknown"
        return obj.approved_by.get_full_name()

    def get_advisor_set(self, obj):
        return AdvisorSerializer(
            obj.advisor_set.filter(public=True).order_by("name"),
            many=True,
            read_only=True,
            context=self.context,
        ).data

    def get_is_request(self, obj):
        user = self.context["request"].user
        if not user.is_authenticated:
            return False
        return obj.membershiprequest_set.filter(person=user, withdrew=False).exists()

    def get_target_years(self, obj):
        qset = TargetYear.objects.filter(club=obj)
        return [TargetYearSerializer(m).data for m in qset]

    def get_target_majors(self, obj):
        qset = TargetMajor.objects.filter(club=obj)
        return [TargetMajorSerializer(m).data for m in qset]

    def get_target_schools(self, obj):
        qset = TargetSchool.objects.filter(club=obj)
        return [TargetSchoolSerializer(m).data for m in qset]

    def get_target_student_types(self, obj):
        qset = TargetStudentType.objects.filter(club=obj)
        return [TargetStudentTypeSerializer(m).data for m in qset]

    def create(self, validated_data):
        """
        Ensure new clubs follow certain invariants.
        """
        # New clubs created through the API must always be approved.
        validated_data["approved"] = None

        obj = super().create(validated_data)

        # assign user who created as owner
        Membership.objects.create(
            person=self.context["request"].user, club=obj, role=Membership.ROLE_OWNER
        )

        if not settings.BRANDING == "fyh":
            # send a renewal email prompting the user
            # to apply for approval for their club
            obj.send_renewal_email()

        return obj

    def validate_badges(self, value):
        return value

    def validate_tags(self, value):
        """
        Check for required tags before saving the club.
        """
        if settings.BRANDING == "clubs":
            tag_names = [tag.get("name") for tag in value]
            necessary_tags = {"Undergraduate", "Graduate"}
            if not any(tag in necessary_tags for tag in tag_names):
                if Tag.objects.filter(name__in=list(necessary_tags)).count() >= len(
                    necessary_tags
                ):
                    raise serializers.ValidationError(
                        "You must specify either the {} tag in this list.".format(
                            " or ".join(f"'{tag}'" for tag in necessary_tags)
                        )
                    )
        return value

    def validate_target_years(self, value):
        """
        Ensure that the user does not select all of the target years.
        """
        if len(value) >= Year.objects.count():
            raise serializers.ValidationError(ALL_TAGS_SELECTED_ERROR_MESSAGE)
        return value

    def validate_target_schools(self, value):
        """
        Ensure that the user does not select all of the target schools.
        """
        if len(value) >= School.objects.count():
            raise serializers.ValidationError(ALL_TAGS_SELECTED_ERROR_MESSAGE)
        return value

    def validate_target_majors(self, value):
        """
        Ensure that the user does not select all of the target majors.
        """
        if len(value) >= Major.objects.count():
            raise serializers.ValidationError(ALL_TAGS_SELECTED_ERROR_MESSAGE)
        return value

    def validate_student_types(self, value):
        """
        Ensure that the user does not select all of the student types.
        """
        if len(value) >= StudentType.objects.count():
            raise serializers.ValidationError(ALL_TAGS_SELECTED_ERROR_MESSAGE)
        return value

    def validate_description(self, value):
        """
        Allow the description to have HTML tags that come from a whitelist.
        The description must exist and not be extremely short.
        """
        out = clean(value).strip()
        if len(out) <= 10:
            raise serializers.ValidationError(
                "You must enter a valid description for your organization."
            )
        return out

    def validate_how_to_get_involved(self, value):
        """
        Allow the how to get involved field to have whitelisted HTML tags.
        """
        return clean(bleach.linkify(value))

    def validate_signature_events(self, value):
        """
        Allow the signature events field to have whitelisted HTML tags.
        """
        return clean(bleach.linkify(value))

    def validate_email(self, value):
        """
        You must enter a contact email.
        """
        if not value:
            raise serializers.ValidationError(
                "You must enter a contact email for notification purposes. "
                "You can decide whether or not to display this email to the public. "
                "If you do not have a club email, you can use an officer email."
            )
        return value

    def validate_website(self, value):
        """
        Ensure that the URL is actually a website.
        If no schema is specified, add the https:// schema for them by default.
        """
        # blank is ok
        if not value:
            return value

        value = value.strip()

        # add schema if not exists
        if not re.match(r"^\w+://", value):
            value = f"https://{value}"

        validate = URLValidator()
        try:
            validate(value)
        except DjangoValidationError:
            raise serializers.ValidationError(
                "The URL you entered does not appear to be valid. "
                "Please check your URL and try again."
            )
        return value

    def validate_facebook(self, value):
        """
        Ensure that URL is actually a Facebook link.
        """
        return social_validation_helper(
            value, "facebook.com", prefix="/groups", at_prefix=""
        )

    def validate_twitter(self, value):
        """
        Ensure that URL is actually a Twitter link.
        """
        return social_validation_helper(value, "twitter.com")

    def validate_instagram(self, value):
        """
        Ensure that the URL is actually a instagram link.
        """
        return social_validation_helper(value, "instagram.com")

    def validate_linkedin(self, value):
        """
        Ensure that URL is actually a LinkedIn URL.
        Attempt to convert into correct format with limited information.
        """
        return social_validation_helper(value, "linkedin.com", prefix="/company")

    def validate_github(self, value):
        """
        Ensure that URL is actually a GitHub URL.
        """
        return social_validation_helper(value, "github.com")

    def validate_youtube(self, value):
        """
        Ensure that URL is actually a YouTube URL.
        """
        return social_validation_helper(value, ["youtube.com", "youtu.be"])

    def validate_active(self, value):
        """
        Only officers, owners, and superusers may change the active status of a club.
        """
        user = self.context["request"].user

        # people with approve permissions can also change the active status of the club
        if user.has_perm("clubs.approve_club"):
            return value

        # check if at least an officer
        club_code = self.context["view"].kwargs.get("code")
        club = Club.objects.get(code=club_code)
        membership = Membership.objects.filter(person=user, club=club).first()
        if membership and membership.role <= Membership.ROLE_OFFICER:
            return value

        # otherwise, can't edit this field
        raise serializers.ValidationError(
            "You do not have permissions to change the active status of the club."
        )

    def format_members_for_spreadsheet(self, value):
        """
        Specify the spreadsheet format for the membership ManyToMany field.
        """
        return "\n".join("{} - {}".format(v.get("name"), v.get("email")) for v in value)

    def save(self):
        """
        Override save in order to replace code with slugified name if not specified.
        """
        # remove any spaces from the name
        if "name" in self.validated_data:
            self.validated_data["name"] = self.validated_data["name"].strip()

        # set the code to the name
        if not self.instance:
            if not self.validated_data.get("code") and self.validated_data.get("name"):
                self.validated_data["code"] = slugify(self.validated_data["name"])
        elif "code" in self.validated_data:
            del self.validated_data["code"]

        approval_email_required = False

        # if key fields were edited, require re-approval
        needs_reapproval = False
        if self.instance:
            for field in {"name", "image", "description"}:
                if field in self.validated_data and not self.validated_data[
                    field
                ] == getattr(self.instance, field, None):
                    needs_reapproval = True
                    break

        # if the editing user has approval permissions, skip the approval process
        request = self.context.get("request", None)
        if request and request.user.has_perm("clubs.approve_club"):
            needs_reapproval = False

        has_approved_version = (
            self.instance and self.instance.history.filter(approved=True).exists()
        )

        if needs_reapproval:
            self.validated_data["approved"] = None
            self.validated_data["approved_by"] = None
            self.validated_data["approved_on"] = None
            self.validated_data["ghost"] = has_approved_version

        # if approval was revoked, also reset the other fields
        if (
            "approved" in self.validated_data
            and self.validated_data["approved"] is None
        ):
            self.validated_data["approved"] = None
            self.validated_data["approved_by"] = None
            self.validated_data["approved_on"] = None

        # if approved, update who and when club was approved
        new_approval_status = self.validated_data.get("approved")

        # check if was active before
        was_active = self.instance and self.instance.active

        if (
            self.instance
            and self.instance.approved is None
            and new_approval_status is not None
        ):
            self.validated_data["approved_by"] = self.context["request"].user
            self.validated_data["approved_on"] = timezone.now()

            approval_email_required = True

            if new_approval_status is True:
                self.validated_data["ghost"] = False

        obj = super().save()

        # remove small version if large one is gone
        if not obj.image and obj.image_small:
            obj.image_small.delete()

        # if we queued for approval, send a confirmation email
        if not was_active and obj.active:
            obj.send_confirmation_email()

        # if accepted or rejected, send email with reason
        if approval_email_required:
            obj.send_approval_email(change=has_approved_version)
            update_change_reason(
                obj, "{} club".format("Approve" if obj.approved else "Reject")
            )
        elif needs_reapproval:
            update_change_reason(obj, "Edit club through UI (reapproval required)")
        else:
            update_change_reason(obj, "Edit club through UI")

        # Update target year, target school
        # and target major with specific program names
        if (
            self.context["request"].data.get("target_years", None) is not None
            and self.context["request"].data.get("target_years") is not []
        ):
            target_years = self.context["request"].data["target_years"]
            # Iterate over all Year objects, if a given year's ID does not appear
            # in the request then we need to delete it
            for year in Year.objects.all():
                updated = False
                for target_year in target_years:
                    if year.id == target_year["id"]:
                        TargetYear.objects.filter(club=obj).filter(
                            target_years=year
                        ).update_or_create(
                            club=obj,
                            target_years=year,
                            program=target_year.get("program", ""),
                        )
                        updated = True
                        break
                if not updated:
                    TargetYear.objects.filter(club=obj).filter(
                        target_years=year
                    ).delete()

        if (
            self.context["request"].data.get("target_schools", None) is not None
            and self.context["request"].data.get("target_schools") is not []
        ):
            target_schools = self.context["request"].data["target_schools"]
            # Iterate over all School objects, if a given schools's ID does not appear
            # in the request then we need to delete it
            for school in School.objects.all():
                updated = False
                for target_school in target_schools:
                    if school.id == target_school["id"]:
                        TargetSchool.objects.filter(club=obj).filter(
                            target_schools=school
                        ).update_or_create(
                            club=obj,
                            target_schools=school,
                            program=target_school.get("program", ""),
                        )
                        updated = True
                        break
                if not updated:
                    TargetSchool.objects.filter(club=obj).filter(
                        target_schools=school
                    ).delete()

        if (
            self.context["request"].data.get("target_majors", None) is not None
            and self.context["request"].data.get("target_majors") is not []
        ):
            target_majors = self.context["request"].data["target_majors"]
            # Iterate over all Major objects, if a given major's ID does not appear
            # in the request then we need to delete it
            for major in Major.objects.all():
                updated = False
                for target_major in target_majors:
                    if major.id == target_major["id"]:
                        TargetMajor.objects.filter(club=obj).filter(
                            target_majors=major
                        ).update_or_create(
                            club=obj,
                            target_majors=major,
                            program=target_major.get("program", ""),
                        )
                        updated = True
                        break
                if not updated:
                    TargetMajor.objects.filter(club=obj).filter(
                        target_majors=major
                    ).delete()

        if (
            self.context["request"].data.get("student_types", None) is not None
            and self.context["request"].data.get("student_types") is not []
        ):
            target_student_types = self.context["request"].data["student_types"]
            # Iterate over all Student Type objects, if a given student type's ID
            # does not appear in the request then we need to delete it
            for student_type in StudentType.objects.all():
                updated = False
                for target_student_type in target_student_types:
                    if student_type.id == target_student_type["id"]:
                        TargetStudentType.objects.filter(club=obj).filter(
                            target_student_types=student_type
                        ).update_or_create(
                            club=obj,
                            target_student_types=student_type,
                            program=target_student_type.get("program", ""),
                        )
                        updated = True
                        break
                if not updated:
                    TargetStudentType.objects.filter(club=obj).filter(
                        target_student_types=student_type
                    ).delete()

        return obj

    class Meta(ClubListSerializer.Meta):
        fields = ClubListSerializer.Meta.fields + [
            "advisor_set",
            "approved_by",
            "approved_comment",
            "badges",
            "description",
            "events",
            "facebook",
            "github",
            "how_to_get_involved",
            "image",
            "instagram",
            "is_ghost",
            "is_request",
            "linkedin",
            "listserv",
            "members",
            "recruiting_cycle",
            "signature_events",
            "student_types",
            "target_majors",
            "target_schools",
            "target_years",
            "testimonials",
            "twitter",
            "website",
            "youtube",
        ]
        save_related_fields = [
            "tags",
            "badges",
            "target_schools",
            "student_types",
            "target_majors",
            "target_years",
            "advisor_set",
        ]


class FavoriteSerializer(serializers.ModelSerializer):
    """
    Used by users to get a list of clubs that they have favorited.
    """

    person = serializers.HiddenField(default=serializers.CurrentUserDefault())
    club = ClubListSerializer(read_only=True)

    class Meta:
        model = Favorite
        fields = ("club", "person")


class FavoriteWriteSerializer(FavoriteSerializer):
    club = serializers.SlugRelatedField(queryset=Club.objects.all(), slug_field="code")

    class Meta(FavoriteSerializer.Meta):
        pass


class UserMembershipSerializer(serializers.ModelSerializer):
    """
    Used for listing which clubs a user is in.
    """

    club = ClubListSerializer(read_only=True)

    def get_role_display(self, obj):
        return obj.get_role_display()

    class Meta:
        model = Membership
        fields = ("club", "role", "title", "active", "public")


class UserUUIDSerializer(serializers.ModelSerializer):
    """
    Used to get the uuid of a user (for ICS Calendar export)
    """

    url = serializers.SerializerMethodField("get_calendar_url")

    def get_calendar_url(self, obj):
        request = self.context["request"]
        scheme = request.scheme
        domain = request.META.get("HTTP_HOST", settings.DEFAULT_DOMAIN)
        return f"{scheme}://{domain}/api/calendar/{str(obj.profile.uuid_secret)}"

    class Meta:
        model = get_user_model()
        fields = ("url",)


class UserSubscribeSerializer(serializers.ModelSerializer):
    """
    Used by users to get a list of clubs that they have subscribed to.
    """

    person = serializers.HiddenField(default=serializers.CurrentUserDefault())
    club = ClubListSerializer(read_only=True)

    class Meta:
        model = Subscribe
        fields = ("club", "person")


class UserSubscribeWriteSerializer(UserSubscribeSerializer):
    club = serializers.SlugRelatedField(queryset=Club.objects.all(), slug_field="code")

    class Meta(UserSubscribeSerializer.Meta):
        pass


class SubscribeSerializer(serializers.ModelSerializer):
    """
    Used by club owners/officers to see who has subscribed to their club.
    """

    person = serializers.HiddenField(default=serializers.CurrentUserDefault())
    club = serializers.SlugRelatedField(queryset=Club.objects.all(), slug_field="code")
    name = serializers.SerializerMethodField("get_full_name")
    username = serializers.CharField(source="person.username", read_only=True)
    email = serializers.SerializerMethodField("get_email")

    school = SchoolSerializer(many=True, source="person.profile.school", read_only=True)
    major = MajorSerializer(many=True, source="person.profile.major", read_only=True)
    graduation_year = serializers.IntegerField(
        source="person.profile.graduation_year", read_only=True
    )

    def get_email(self, obj):
        if obj.person.email:
            return obj.person.email
        return f"{obj.person.username}@upenn.edu"

    def get_full_name(self, obj):
        return obj.person.get_full_name()

    class Meta:
        model = Subscribe
        fields = (
            "club",
            "created_at",
            "email",
            "graduation_year",
            "major",
            "name",
            "person",
            "school",
            "username",
        )
        validators = [
            validators.UniqueTogetherValidator(
                queryset=Subscribe.objects.all(), fields=["club", "person"]
            )
        ]


class SubscribeBookmarkSerializer(SubscribeSerializer):
    class Meta:
        model = Favorite
        fields = SubscribeSerializer.Meta.fields
        validators = [
            validators.UniqueTogetherValidator(
                queryset=Favorite.objects.all(), fields=["club", "person"]
            )
        ]


class UserClubVisitSerializer(serializers.ModelSerializer):
    """
    Used by users to get a list of clubs that they have visited.
    """

    person = serializers.HiddenField(default=serializers.CurrentUserDefault())
    club = ClubListSerializer(read_only=True)

    def save(self):
        self.validated_data["ip"] = self.get_ip()
        return super().save()

    def get_ip(self):
        x_forwarded_for = self.context["request"].META.get("HTTP_X_FORWARDED_FOR", None)
        if x_forwarded_for:
            ip = x_forwarded_for.split(",")[0]
        else:
            ip = self.context["request"].META.get("REMOTE_ADDR", None)
        return ip

    class Meta:
        model = ClubVisit
        fields = ("club", "visit_type", "person")


class UserClubVisitWriteSerializer(UserClubVisitSerializer):
    club = serializers.SlugRelatedField(queryset=Club.objects.all(), slug_field="code")

    class Meta(UserClubVisitSerializer.Meta):
        pass


class SearchQuerySerializer(serializers.ModelSerializer):
    """
    Used by users to enter search result into backend.
    """

    person = serializers.HiddenField(default=serializers.CurrentUserDefault())

    class Meta:
        model = SearchQuery
        fields = ("person", "query", "created_at")


class MembershipRequestSerializer(serializers.ModelSerializer):
    """
    Used by club owners/officers to see who has requested to join the club.
    """

    person = serializers.HiddenField(default=serializers.CurrentUserDefault())
    club = serializers.SlugRelatedField(queryset=Club.objects.all(), slug_field="code")
    name = serializers.SerializerMethodField("get_full_name")
    username = serializers.CharField(source="person.username", read_only=True)
    email = serializers.EmailField(source="person.email", read_only=True)

    school = SchoolSerializer(many=True, source="person.profile.school", read_only=True)
    major = MajorSerializer(many=True, source="person.profile.major", read_only=True)
    graduation_year = serializers.IntegerField(
        source="person.profile.graduation_year", read_only=True
    )

    def get_full_name(self, obj):
        return obj.person.get_full_name()

    class Meta:
        model = MembershipRequest
        fields = (
            "club",
            "created_at",
            "email",
            "graduation_year",
            "major",
            "name",
            "person",
            "school",
            "username",
        )
        validators = [
            validators.UniqueTogetherValidator(
                queryset=MembershipRequest.objects.all(), fields=["club", "person"]
            )
        ]


class UserMembershipRequestSerializer(serializers.ModelSerializer):
    """
    Used by the UserSerializer to return the clubs that the user has sent request to.
    """

    person = serializers.HiddenField(default=serializers.CurrentUserDefault())
    club = serializers.SlugRelatedField(queryset=Club.objects.all(), slug_field="code")
    club_name = serializers.CharField(source="club.name", read_only=True)

    def create(self, validated_data):
        """
        Send an email when a membership request is created.
        """
        obj = super().create(validated_data)

        obj.send_request(self.context["request"])

        return obj

    class Meta:
        model = MembershipRequest
        fields = ("club", "club_name", "person")


class MinimalUserProfileSerializer(serializers.ModelSerializer):
    """
    A profile serializer used for the list view of all users.
    """

    name = serializers.SerializerMethodField("get_full_name")

    def get_full_name(self, obj):
        return obj.get_full_name()

    class Meta:
        model = get_user_model()
        fields = ["name", "username", "email"]


class UserProfileSerializer(MinimalUserProfileSerializer):
    """
    A profile serializer used to display user information to other users.
    """

    image_url = serializers.SerializerMethodField("get_image_url")
    clubs = serializers.SerializerMethodField("get_clubs")
    graduation_year = serializers.IntegerField(source="profile.graduation_year")
    public = serializers.BooleanField(source="profile.show_profile", read_only=True)
    school = SchoolSerializer(many=True, source="profile.school")
    major = MajorSerializer(many=True, source="profile.major")

    def get_image_url(self, obj):
        if not obj.profile.image:
            return None
        if obj.profile.image.url.startswith("http"):
            return obj.profile.image.url
        elif "request" in self.context:
            return self.context["request"].build_absolute_uri(obj.profile.image.url)
        else:
            return obj.profile.image.url

    def get_clubs(self, obj):
        user = self.context["request"].user
        if not user.is_authenticated:
            user = None
        queryset = Club.objects.filter(membership__person=obj).prefetch_related(
            "tags",
            Prefetch(
                "favorite_set",
                queryset=Favorite.objects.filter(person=user),
                to_attr="user_favorite_set",
            ),
            Prefetch(
                "subscribe_set",
                queryset=Subscribe.objects.filter(person=user),
                to_attr="user_subscribe_set",
            ),
            Prefetch(
                "membership_set",
                queryset=Membership.objects.filter(person=obj),
                to_attr="profile_membership_set",
            ),
        )

        # filter out archived clubs (user and superuser)
        queryset = queryset.filter(archived=False)

        # hide non public memberships if not superuser
        if user is None or not user.has_perm("clubs.manage_club"):
            queryset = queryset.filter(
                membership__person=obj, membership__public=True, approved=True,
            )

        serializer = MembershipClubListSerializer(
            instance=queryset, many=True, context=self.context
        )
        return serializer.data

    class Meta(MinimalUserProfileSerializer.Meta):
        fields = MinimalUserProfileSerializer.Meta.fields + [
            "clubs",
            "graduation_year",
            "image_url",
            "major",
            "public",
            "school",
        ]


class UserSerializer(serializers.ModelSerializer):
    username = serializers.CharField(read_only=True)
    email = serializers.EmailField(read_only=True)
    name = serializers.SerializerMethodField("get_full_name")
    is_superuser = serializers.BooleanField(read_only=True)
    image = serializers.ImageField(
        source="profile.image", write_only=True, allow_null=True
    )
    image_url = serializers.SerializerMethodField("get_image_url")
    has_been_prompted = serializers.BooleanField(source="profile.has_been_prompted")
    share_bookmarks = serializers.BooleanField(source="profile.share_bookmarks")
    show_profile = serializers.BooleanField(source="profile.show_profile")
    graduation_year = serializers.IntegerField(
        source="profile.graduation_year", allow_null=True
    )
    school = SchoolSerializer(many=True, source="profile.school")
    major = MajorSerializer(many=True, source="profile.major")

    def validate_graduation_year(self, value):
        if not value:
            return None
        current_year = timezone.now().year
        min_year = current_year - 2
        max_year = current_year + 10
        if value < min_year:
            raise serializers.ValidationError(
                "Invalid graduation year, must be greater than or equal to {}.".format(
                    min_year
                )
            )
        elif value > max_year:
            raise serializers.ValidationError(
                "Invalid graduation year, must be less than or equal to {}.".format(
                    max_year
                )
            )
        return value

    def get_image_url(self, obj):
        if not obj.profile.image:
            return None
        if obj.profile.image.url.startswith("http"):
            return obj.profile.image.url
        elif "request" in self.context:
            return self.context["request"].build_absolute_uri(obj.profile.image.url)
        else:
            return obj.profile.image.url

    def get_full_name(self, obj):
        return obj.get_full_name()

    def update(self, instance, validated_data):
        if "profile" in validated_data:
            profile_fields = validated_data.pop("profile")
            profile = instance.profile
            valid_fields = {f.name: f for f in Profile._meta.get_fields()}
            for key, value in profile_fields.items():
                if key in valid_fields:
                    field = valid_fields[key]
                    if isinstance(field, models.ManyToManyField):
                        related_objects = getattr(profile, field.get_attname())
                        related_objects.clear()
                        for item in value:
                            related_objects.add(field.related_model.objects.get(**item))
                    else:
                        setattr(profile, key, value)
            profile.save()

        return super().update(instance, validated_data)

    class Meta:
        model = get_user_model()
        fields = [
            "email",
            "graduation_year",
            "has_been_prompted",
            "image",
            "image_url",
            "is_superuser",
            "major",
            "name",
            "school",
            "share_bookmarks",
            "show_profile",
            "username",
        ]


class AssetSerializer(serializers.ModelSerializer):
    creator = serializers.HiddenField(default=serializers.CurrentUserDefault())
    file_url = serializers.SerializerMethodField("get_file_url")
    file = serializers.FileField(write_only=True)
    club = serializers.SlugRelatedField(queryset=Club.objects.all(), slug_field="code")
    name = serializers.CharField(max_length=255, required=True)

    def get_file_url(self, obj):
        if not obj.file:
            return None
        if obj.file.url.startswith("http"):
            return obj.file.url
        elif "request" in self.context:
            return self.context["request"].build_absolute_uri(obj.file.url)
        else:
            return obj.file.url

    # Cannot exceed maximum upload size
    def validate_file(self, data):
        if data.size <= settings.MAX_FILE_SIZE:
            return data
        else:
            max_file_size_in_gb = round(
                (settings.MAX_FILE_SIZE / settings.FILE_SIZE_ONE_GB), 3
            )
            raise serializers.ValidationError(
                "You cannot upload a file that is more than {} GB of space!".format(
                    max_file_size_in_gb
                )
            )

    class Meta:
        model = Asset
        fields = ("id", "file_url", "file", "creator", "club", "name", "created_at")


class AuthenticatedClubSerializer(ClubSerializer):
    """
    Provides additional information about the club to members in the club.
    """

    members = AuthenticatedMembershipSerializer(
        many=True, source="membership_set", read_only=True
    )
    files = AssetSerializer(many=True, source="asset_set", read_only=True)
    fairs = serializers.SerializerMethodField("get_fairs")
    email = serializers.EmailField()
    email_public = serializers.BooleanField(default=True)
    advisor_set = AdvisorSerializer(many=True, required=False)

    class Meta(ClubSerializer.Meta):
        fields = ClubSerializer.Meta.fields + [
            "email_public",
            "fairs",
            "files",
            "ics_import_url",
            "terms",
        ]


class ReportClubField(serializers.Field):
    """
    A custom field used when generating club reports.
    Used to dynamically generate fields based on model objects.

    To add a new dynamically generated report field, perform the following steps:
    - Add the code to generate the field values below.
    - Add the field in the `get_additional_fields` and `get_xlsx_column_name`
      methods in the serializer.

    The field caches the query result for every club and looks up the value from the
    cache when it is requested. If you do not do this, there will be one SQL query
    for each club and report generation will be extremely slow.
    """

    def __init__(self, field, *args, **kwargs):
        self._actual_field = field
        self._cached_values = {}
        self._default_value = "Unknown"

        # handle activities fair case
        fair_match = re.search(r"^custom_fair_(\d+)_(.*)$", self._actual_field)
        if fair_match:
            fair = ClubFair.objects.filter(id=fair_match.group(1)).first()
            if fair:
                suffix = fair_match.group(2)
                if suffix == "reg_time":
                    self._default_value = None
                    reg = fair.clubfairregistration_set.values_list(
                        "club__code", "created_at"
                    )
                    for code, time in reg:
                        self._cached_values[code] = time.astimezone(
                            timezone.get_current_timezone()
                        ).strftime("%b %d, %Y %I:%M %p %Z")
                elif suffix == "email":
                    self._default_value = None
                    reg = fair.clubfairregistration_set.values_list(
                        "club__code", "registrant__email"
                    )
                    self._cached_values = dict(reg)
                elif suffix.startswith("q_"):
                    index = int(suffix.rsplit("_")[-1])
                    reg = fair.clubfairregistration_set.values_list(
                        "club__code", "answers"
                    )
                    self._default_value = None
                    for code, ans in reg:
                        if ans:
                            try:
                                self._cached_values[code] = json.loads(ans)[index]
                            except IndexError:
                                pass
                else:
                    self._default_value = False
                    self._cached_values = {
                        k: True
                        for k in fair.participating_clubs.values_list("code", flat=True)
                    }

        super().__init__(*args, **kwargs)

    def get_attribute(self, instance):
        """
        Return the club code, which we can use to identify which cell row to return.
        """
        return instance.code

    def to_representation(self, value):
        """
        This is called to get the value for a partcular cell, given the club code.
        The entire field object can be though of as a column in the spreadsheet.
        """
        return self._cached_values.get(value, self._default_value)


class ReportClubSerializer(AuthenticatedClubSerializer):
    """
    Provides additional fields that can be used to generate club reports.
    """

    @staticmethod
    def get_additional_fields():
        fields = {}
        now = timezone.now()
        for fair in ClubFair.objects.filter(end_time__gte=now):
            fields[f"Is participating in {fair.name}"] = f"custom_fair_{fair.id}_reg"
            fields[
                f"Registration time for {fair.name}"
            ] = f"custom_fair_{fair.id}_reg_time"
            fields[f"Contact email for {fair.name}"] = f"custom_fair_{fair.id}_email"
            for i, question in enumerate(json.loads(fair.questions)):
                fields[
                    f"[{fair.name}] {question['label']}"
                ] = f"custom_fair_{fair.id}_q_{i}"
        return {"virtual_fair": fields}

    @staticmethod
    def get_xlsx_column_name(key):
        fair_match = re.search(r"^custom_fair_(\d+)_(.*)$", key)
        if fair_match:
            fair = ClubFair.objects.filter(id=fair_match.group(1)).first()
            if fair:
                suffix = fair_match.group(2)
                if suffix == "reg_time":
                    return f"{fair.name} Registration Time"
                elif suffix == "email":
                    return f"{fair.name} Contact Email"
                elif suffix.startswith("q_"):
                    index = int(suffix.rsplit("_")[-1])
                    label = json.loads(fair.questions)[index]["label"]
                    return f"[{fair.name}] {label}"
                return f"Registered for {fair.name}"

    class Meta(AuthenticatedClubSerializer.Meta):
        pass


class NoteTagSerializer(serializers.ModelSerializer):
    class Meta:
        model = NoteTag
        fields = ("id", "name")


class ApplicationCommitteeSerializer(serializers.ModelSerializer):
    class Meta:
        model = ApplicationCommittee
        fields = ("name",)


class ApplicationMultipleChoiceSerializer(serializers.ModelSerializer):
    class Meta:
        model = ApplicationMultipleChoice
        fields = ("value",)


class ApplicationQuestionSerializer(ClubRouteMixin, serializers.ModelSerializer):
    multiple_choice = ApplicationMultipleChoiceSerializer(
        many=True, required=False, read_only=True
    )
    committees = ApplicationCommitteeSerializer(
        many=True, required=False, read_only=True
    )

    class Meta:
        model = ApplicationQuestion
        fields = (
            "id",
            "question_type",
            "prompt",
            "word_limit",
            "multiple_choice",
            "committees",
            "question_type",
            "committee_question",
            "precedence",
        )

    def create(self, validated_data):
        # remove club from request we do not use it
        validated_data.pop("club")

        application_pk = self.context["view"].kwargs.get("application_pk")
        validated_data["application"] = ClubApplication.objects.filter(
            pk=application_pk
        ).first()
        return super().create(validated_data)

    def save(self):
        question_obj = super().save()
        # manually create multiple choice answers as Django does not
        # support nested serializers out of the box
        request = self.context["request"].data
        if "multiple_choice" in request:
            multiple_choice = request["multiple_choice"]
            ApplicationMultipleChoice.objects.filter(question=question_obj).delete()
            for choice in multiple_choice:
                ApplicationMultipleChoice.objects.create(
                    value=choice["value"], question=question_obj,
                )

        # manually create committee choices as Django does not
        # support nested serializers out of the box
        if "committees" in request:
            committees = request["committees"]
            question_obj.committees.clear()
            for committee in committees:
                committee_obj = ApplicationCommittee.objects.filter(
                    application=question_obj.application, name=committee["name"]
                ).first()
                question_obj.committees.add(committee_obj)

        return question_obj


class ApplicationQuestionResponseSerializer(serializers.ModelSerializer):
    multiple_choice = ApplicationMultipleChoiceSerializer(
        required=False, read_only=True
    )
    question_type = serializers.CharField(
        source="question.question_type", read_only=True
    )
    question = ApplicationQuestionSerializer(required=False, read_only=True)

    class Meta:
        model = ApplicationQuestionResponse
        fields = ("text", "multiple_choice", "question_type", "question")


class ApplicationSubmissionSerializer(serializers.ModelSerializer):
    committee = ApplicationCommitteeSerializer(required=False, read_only=True)
    responses = ApplicationQuestionResponseSerializer(
        many=True, required=False, read_only=True
    )
    first_name = serializers.CharField(source="user.first_name", read_only=True)
    last_name = serializers.CharField(source="user.last_name", read_only=True)
    email = serializers.CharField(source="user.email", read_only=True)
    graduation_year = serializers.CharField(
        source="user.profile.graduation_year", read_only=True
    )
    club = serializers.CharField(source="application.club.name", read_only=True)
    code = serializers.CharField(source="application.club.code", read_only=True)
    name = serializers.CharField(source="application.name", read_only=True)
    application_link = serializers.SerializerMethodField("get_application_link")

    def get_application_link(self, obj):
        """
        Return url to the internal application page for associated club application
        """
        return f"/club/{obj.application.club.code}/application/{obj.application.pk}/"

    class Meta:
        model = ApplicationSubmission
        fields = (
            "application",
            "committee",
            "created_at",
            "pk",
            "status",
            "responses",
            "club",
            "name",
            "application_link",
            "first_name",
            "last_name",
            "email",
            "code",
            "graduation_year",
        )


<<<<<<< HEAD
class ApplicationSubmissionUserSerializer(ApplicationSubmissionSerializer):
    pass


=======
>>>>>>> 4edf4e17
class ApplicationSubmissionCSVSerializer(serializers.ModelSerializer):
    name = serializers.SerializerMethodField("get_name")
    email = serializers.CharField(source="user.email")
    graduation_year = serializers.CharField(source="user.profile.graduation_year")
    committee = serializers.SerializerMethodField("get_committee")

    def get_name(self, obj):
        """
        Return the concatenated first and last name of the applicant
        """
        return f"{obj.user.first_name} {obj.user.last_name}"

    def get_committee(self, obj):
        """
        Return the committee name for the default name if there is no committee name
        """
<<<<<<< HEAD
        return (
            obj.committee.name if obj.committee else ClubApplication.DEFAULT_COMMITTEE
        )
=======
        return obj.committee if obj.committee else ClubApplication.DEFAULT_COMMITTEE
>>>>>>> 4edf4e17

    def to_representation(self, instance):
        """
        Override to also include values for fields we add when we override init. We
        need to query the responses to find the appropriate response for each question
        """
        fields = {
            "name": self.get_name(instance),
            "email": instance.user.email,
            "graduation_year": instance.user.profile.graduation_year,
            "committee": self.get_committee(instance),
        }
        application = instance.application
        for question in application.questions.all():
<<<<<<< HEAD
            response = instance.responses.filter(question=question).first()
            if response:
                # format the responses depending on the question type
                if question.question_type == ApplicationQuestion.FREE_RESPONSE:
                    fields[question.prompt] = response.text
                elif question.question_type == ApplicationQuestion.MULTIPLE_CHOICE:
                    fields[question.prompt] = response.multiple_choice.value
                elif question.question_type == ApplicationQuestion.SHORT_ANSWER:
                    fields[question.prompt] = response.text
                elif question.question_type == ApplicationQuestion.INFO_TEXT:
                    pass
            else:
                # set empty string as response if question unanswered
                if question.question_type != ApplicationQuestion.INFO_TEXT:
                    fields[question.prompt] = ""

=======
            response = instance.responses.get(question=question)
            # format the responses depending on the question type
            if question.question_type == ApplicationQuestion.FREE_RESPONSE:
                fields[question.prompt] = response.text
            elif question.question_type == ApplicationQuestion.MULTIPLE_CHOICE:
                fields[question.prompt] = response.multiple_choice.value
            elif question.question_type == ApplicationQuestion.SHORT_ANSWER:
                fields[question.prompt] = response.text
            elif question.question_type == ApplicationQuestion.INFO_TEXT:
                pass
>>>>>>> 4edf4e17
        return OrderedDict(fields)

    def __init__(self, *args, **kwargs):
        """
        Override init so we can dynamically add fields. Each question prompt needs
        its own field so it can correctly be formatted into a CSV with one column
        per question (the XLSXFormatterMixin just gives each field a column)
        """
        super(ApplicationSubmissionCSVSerializer, self).__init__(*args, **kwargs)
        (queryset,) = args
        submission = queryset.first()
        if submission:
            application = submission.application
            for question in application.questions.all():
                if question.question_type != ApplicationQuestion.INFO_TEXT:
                    self.fields[question.prompt] = serializers.CharField()

    class Meta:
        model = ApplicationSubmission
        fields = (
            "name",
            "email",
            "graduation_year",
            "committee",
        )


class ClubApplicationSerializer(ClubRouteMixin, serializers.ModelSerializer):
    name = serializers.SerializerMethodField("get_name")
    committees = ApplicationCommitteeSerializer(
        many=True, required=False, read_only=True
    )
    questions = ApplicationQuestionSerializer(many=True, required=False, read_only=True)
    club = serializers.SlugRelatedField(slug_field="code", read_only=True)
    updated_at = serializers.SerializerMethodField("get_updated_time", read_only=True)
    club_image_url = serializers.SerializerMethodField("get_image_url", read_only=True)

    def get_name(self, obj):
        if obj.name:
            return obj.name
        return f"{obj.club.name} Application"

    def get_updated_time(self, obj):
        updated_at = obj.updated_at
        questions = ApplicationQuestion.objects.filter(application=obj)
        for question in questions:
            if question.updated_at > updated_at:
                updated_at = question.updated_at
        return updated_at

    def get_image_url(self, obj):
        image = obj.club.image
        if not image:
            return None
        if image.url.startswith("http"):
            return image.url
        elif "request" in self.context:
            return self.context["request"].build_absolute_uri(image.url)
        else:
            return image.url

    def validate(self, data):
        application_start_time = data["application_start_time"]
        application_end_time = data["application_end_time"]
        result_release_time = data["result_release_time"]

        if application_start_time > application_end_time:
            raise serializers.ValidationError(
                "Your application start time must be less than the end time!"
            )

        if application_end_time > result_release_time:
            raise serializers.ValidationError(
                "Your application end time must be less than the result release time!"
            )

        return data

    def save(self):
        application_obj = super().save()
        # manually create committee objects as Django does
        # not support nested serializers out of the box
        request = self.context["request"].data

        # only allow modifications to committees if the application is not yet open
        now = pytz.UTC.localize(datetime.datetime.now())
        if "committees" in request and application_obj.application_start_time > now:
            committees = request["committees"]
            ApplicationCommittee.objects.filter(application=application_obj).delete()
            for committee in committees:
                if "value" in committee.keys():
                    name = committee["value"]
                elif "name" in committee.keys():
                    name = committee["name"]
                ApplicationCommittee.objects.create(
                    name=name, application=application_obj,
                )

        return application_obj

    class Meta:
        model = ClubApplication
        fields = (
            "id",
            "name",
            "application_start_time",
            "application_end_time",
            "result_release_time",
            "external_url",
            "committees",
            "questions",
            "club",
            "description",
            "updated_at",
            "club_image_url",
        )


class WritableClubApplicationSerializer(ClubApplicationSerializer):
    name = serializers.CharField(required=False, allow_blank=True)

    class Meta(ClubApplicationSerializer.Meta):
        pass


class NoteSerializer(ManyToManySaveMixin, serializers.ModelSerializer):
    creator = serializers.HiddenField(default=serializers.CurrentUserDefault())
    creating_club = serializers.SlugRelatedField(
        queryset=Club.objects.all(), slug_field="code"
    )
    subject_club = serializers.SlugRelatedField(
        queryset=Club.objects.all(), slug_field="code"
    )
    title = serializers.CharField(max_length=255, default="Note")
    content = serializers.CharField(required=False)
    note_tags = NoteTagSerializer(many=True, required=False)

    class Meta:
        model = Note
        fields = (
            "id",
            "creator",
            "creating_club",
            "subject_club",
            "title",
            "content",
            "note_tags",
            "creating_club_permission",
            "outside_club_permission",
        )
        save_related_fields = [{"field": "note_tags", "mode": "create"}]


class ClubFairSerializer(serializers.ModelSerializer):
    time = serializers.SerializerMethodField("get_time")

    def get_time(self, obj):
        if obj.time:
            return obj.time
        return "{} to {}".format(
            obj.start_time.strftime("%b %d, %Y"), obj.end_time.strftime("%b %d, %Y")
        )

    class Meta:
        model = ClubFair
        fields = (
            "contact",
            "end_time",
            "id",
            "information",
            "name",
            "organization",
            "questions",
            "registration_end_time",
            "registration_information",
            "registration_start_time",
            "start_time",
            "time",
        )


class WritableClubFairSerializer(ClubFairSerializer):
    time = serializers.CharField(required=False, allow_blank=True)

    class Meta(ClubFairSerializer.Meta):
        pass<|MERGE_RESOLUTION|>--- conflicted
+++ resolved
@@ -2379,13 +2379,10 @@
         )
 
 
-<<<<<<< HEAD
 class ApplicationSubmissionUserSerializer(ApplicationSubmissionSerializer):
     pass
 
-
-=======
->>>>>>> 4edf4e17
+  
 class ApplicationSubmissionCSVSerializer(serializers.ModelSerializer):
     name = serializers.SerializerMethodField("get_name")
     email = serializers.CharField(source="user.email")
@@ -2402,13 +2399,9 @@
         """
         Return the committee name for the default name if there is no committee name
         """
-<<<<<<< HEAD
         return (
             obj.committee.name if obj.committee else ClubApplication.DEFAULT_COMMITTEE
         )
-=======
-        return obj.committee if obj.committee else ClubApplication.DEFAULT_COMMITTEE
->>>>>>> 4edf4e17
 
     def to_representation(self, instance):
         """
@@ -2423,7 +2416,6 @@
         }
         application = instance.application
         for question in application.questions.all():
-<<<<<<< HEAD
             response = instance.responses.filter(question=question).first()
             if response:
                 # format the responses depending on the question type
@@ -2440,18 +2432,6 @@
                 if question.question_type != ApplicationQuestion.INFO_TEXT:
                     fields[question.prompt] = ""
 
-=======
-            response = instance.responses.get(question=question)
-            # format the responses depending on the question type
-            if question.question_type == ApplicationQuestion.FREE_RESPONSE:
-                fields[question.prompt] = response.text
-            elif question.question_type == ApplicationQuestion.MULTIPLE_CHOICE:
-                fields[question.prompt] = response.multiple_choice.value
-            elif question.question_type == ApplicationQuestion.SHORT_ANSWER:
-                fields[question.prompt] = response.text
-            elif question.question_type == ApplicationQuestion.INFO_TEXT:
-                pass
->>>>>>> 4edf4e17
         return OrderedDict(fields)
 
     def __init__(self, *args, **kwargs):
