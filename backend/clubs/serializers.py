--- conflicted
+++ resolved
@@ -3103,8 +3103,22 @@
         model = ClubApprovalResponseTemplate
         fields = ("id", "author", "title", "content", "created_at", "updated_at")
 
-
-<<<<<<< HEAD
+class RegistrationQueueSettingsSerializer(serializers.ModelSerializer):
+    updated_by = serializers.SerializerMethodField("get_updated_by")
+
+    class Meta:
+        model = RegistrationQueueSettings
+        fields = [
+            "reapproval_queue_open",
+            "new_approval_queue_open",
+            "updated_at",
+            "updated_by",
+        ]
+        read_only_fields = ["updated_at", "updated_by"]
+
+    def get_updated_by(self, obj):
+        return obj.updated_by.get_full_name() if obj.updated_by else "N/A"
+
 class CheckoutMultipleChoiceSerializer(serializers.ModelSerializer):
     class Meta:
         model = CheckoutMultipleChoice
@@ -3152,21 +3166,4 @@
             "question_type",
             "precedence",
             "optional",
-        )
-=======
-class RegistrationQueueSettingsSerializer(serializers.ModelSerializer):
-    updated_by = serializers.SerializerMethodField("get_updated_by")
-
-    class Meta:
-        model = RegistrationQueueSettings
-        fields = [
-            "reapproval_queue_open",
-            "new_approval_queue_open",
-            "updated_at",
-            "updated_by",
-        ]
-        read_only_fields = ["updated_at", "updated_by"]
-
-    def get_updated_by(self, obj):
-        return obj.updated_by.get_full_name() if obj.updated_by else "N/A"
->>>>>>> 1bcd3ce4
+        )