import argparse
import collections
import datetime
import functools
import io
import json
import os
import re
import secrets
import string
from urllib.parse import urlparse

import pandas as pd
import pytz
import qrcode
import requests
from asgiref.sync import async_to_sync
from channels.layers import get_channel_layer
from dateutil.parser import parse
from django.conf import settings
from django.contrib.auth import get_user_model
from django.contrib.auth.models import Permission
from django.core import mail
from django.core.cache import cache
from django.core.exceptions import ValidationError
from django.core.files.uploadedfile import UploadedFile
from django.core.mail import EmailMultiAlternatives
from django.core.management import call_command, get_commands, load_command_class
from django.core.serializers.json import DjangoJSONEncoder
from django.core.validators import validate_email
from django.db.models import (
    Count,
    DurationField,
    ExpressionWrapper,
    F,
    Prefetch,
    Q,
    TextField,
    Value,
)
from django.db.models.functions import SHA1, Concat, Lower, Trunc
from django.db.models.query import prefetch_related_objects
from django.http import HttpResponse
from django.shortcuts import get_object_or_404, render
from django.template.loader import render_to_string
from django.utils import timezone
from django.utils.decorators import method_decorator
from django.utils.text import slugify
from django.views.decorators.cache import cache_page
from django.views.decorators.vary import vary_on_cookie
from ics import Calendar as ICSCal
from ics import Event as ICSEvent
from ics import parse as ICSParse
from jinja2 import Template
from options.models import Option
from rest_framework import filters, generics, parsers, serializers, status, viewsets
from rest_framework.decorators import action
from rest_framework.exceptions import PermissionDenied
from rest_framework.exceptions import ValidationError as DRFValidationError
from rest_framework.permissions import AllowAny, IsAuthenticated
from rest_framework.response import Response
from rest_framework.utils.serializer_helpers import ReturnList
from rest_framework.views import APIView
from social_django.utils import load_strategy
from tatsu.exceptions import FailedParse

from clubs.filters import RandomOrderingFilter, RandomPageNumberPagination
from clubs.mixins import XLSXFormatterMixin
from clubs.models import (
    AdminNote,
    Advisor,
<<<<<<< HEAD
    ApplicationCycle,
=======
    ApplicationExtension,
>>>>>>> 6c26b155
    ApplicationMultipleChoice,
    ApplicationQuestion,
    ApplicationQuestionResponse,
    ApplicationSubmission,
    Asset,
    Badge,
    Club,
    ClubApplication,
    ClubFair,
    ClubFairBooth,
    ClubFairRegistration,
    ClubVisit,
    Event,
    Favorite,
    Major,
    Membership,
    MembershipInvite,
    MembershipRequest,
    Note,
    QuestionAnswer,
    RecurringEvent,
    Report,
    School,
    SearchQuery,
    StudentType,
    Subscribe,
    Tag,
    Testimonial,
    Year,
    ZoomMeetingVisit,
    get_mail_type_annotation,
)
from clubs.permissions import (
    AssetPermission,
    ClubBadgePermission,
    ClubFairPermission,
    ClubItemPermission,
    ClubPermission,
    ClubSensitiveItemPermission,
    DjangoPermission,
    EventPermission,
    InvitePermission,
    IsSuperuser,
    MemberPermission,
    MembershipRequestPermission,
    NotePermission,
    ProfilePermission,
    QuestionAnswerPermission,
    ReadOnly,
    WhartonApplicationPermission,
    find_membership_helper,
)
from clubs.serializers import (
    AdminNoteSerializer,
    AdvisorSerializer,
<<<<<<< HEAD
    ApplicationCycleSerializer,
=======
    ApplicationExtensionSerializer,
>>>>>>> 6c26b155
    ApplicationQuestionResponseSerializer,
    ApplicationQuestionSerializer,
    ApplicationSubmissionCSVSerializer,
    ApplicationSubmissionSerializer,
    ApplicationSubmissionUserSerializer,
    AssetSerializer,
    AuthenticatedClubSerializer,
    AuthenticatedMembershipSerializer,
    BadgeSerializer,
    ClubApplicationSerializer,
    ClubBoothSerializer,
    ClubConstitutionSerializer,
    ClubFairSerializer,
    ClubListSerializer,
    ClubMembershipSerializer,
    ClubMinimalSerializer,
    ClubSerializer,
    EventSerializer,
    EventWriteSerializer,
    ExternalMemberListSerializer,
    FavoriteSerializer,
    FavoriteWriteSerializer,
    FavouriteEventSerializer,
    MajorSerializer,
    ManagedClubApplicationSerializer,
    MembershipInviteSerializer,
    MembershipRequestSerializer,
    MembershipSerializer,
    MinimalUserProfileSerializer,
    NoteSerializer,
    QuestionAnswerSerializer,
    ReportClubSerializer,
    ReportSerializer,
    SchoolSerializer,
    SearchQuerySerializer,
    StudentTypeSerializer,
    SubscribeBookmarkSerializer,
    SubscribeSerializer,
    TagSerializer,
    TestimonialSerializer,
    UserClubVisitSerializer,
    UserClubVisitWriteSerializer,
    UserMembershipInviteSerializer,
    UserMembershipRequestSerializer,
    UserMembershipSerializer,
    UserProfileSerializer,
    UserSerializer,
    UserSubscribeSerializer,
    UserSubscribeWriteSerializer,
    UserUUIDSerializer,
    WhartonApplicationStatusSerializer,
    WritableClubApplicationSerializer,
    WritableClubFairSerializer,
    YearSerializer,
)
from clubs.utils import fuzzy_lookup_club, html_to_text


def file_upload_endpoint_helper(request, code):
    obj = get_object_or_404(Club, code=code)
    if "file" in request.data and isinstance(request.data["file"], UploadedFile):
        asset = Asset.objects.create(
            creator=request.user,
            club=obj,
            file=request.data["file"],
            name=request.data["file"].name,
        )
    else:
        return Response(
            {"detail": "No image file was uploaded!"},
            status=status.HTTP_400_BAD_REQUEST,
        )
    return Response({"detail": "Club file uploaded!", "id": asset.id})


def upload_endpoint_helper(request, cls, keyword, field, save=True, **kwargs):
    """
    Given a Model class with lookup arguments or a Model object, save the uploaded image
    to the image field specified in the argument.

    The save parameter can be used to control whether the Model is actually saved to
    the database. This parameter only applies if you pass in a Model object.

    Returns a response that can be given to the end user.
    """
    if isinstance(cls, type):
        obj = get_object_or_404(cls, **kwargs)
    else:
        obj = cls
    if keyword in request.data and isinstance(request.data[keyword], UploadedFile):
        getattr(obj, field).delete(save=False)
        setattr(obj, field, request.data[keyword])
        if save:
            obj._change_reason = f"Update '{field}' image field"
            obj.save()
    else:
        return Response(
            {"detail": "No image file was uploaded!"},
            status=status.HTTP_400_BAD_REQUEST,
        )
    return Response(
        {
            "detail": f"{obj.__class__.__name__} image uploaded!",
            "url": getattr(obj, field).url,
        }
    )


def find_relationship_helper(relationship, club_object, found):
    """
    Format and retrieve all parents or children of a club into tree.
    """
    children = getattr(club_object, relationship).all().prefetch_related(relationship)
    children_recurse = []
    for child in children:
        if child.code not in found:
            found.add(child.code)
            children_recurse.append(
                find_relationship_helper(relationship, child, found)
            )
            found.remove(child.code)
        else:
            children_recurse.append({"name": child.name, "code": child.code})

    return {
        "name": club_object.name,
        "code": club_object.code,
        "children": children_recurse,
    }


def filter_note_permission(queryset, club, user):
    """
    Filter the note queryset so that only notes the user has access
    to remain in the queryset
    """
    creating_club_membership = Membership.objects.filter(club=club, person=user).first()
    subject_club_membership = Membership.objects.filter(club=club, person=user).first()

    # Convert memberships into actual numerical representation
    if creating_club_membership is None:
        creating_club_membership = Note.PERMISSION_PUBLIC
    else:
        creating_club_membership = creating_club_membership.role

    if subject_club_membership is None:
        subject_club_membership = Note.PERMISSION_PUBLIC
    else:
        subject_club_membership = subject_club_membership.role

    queryset = queryset.filter(
        creating_club_permission__gte=creating_club_membership
    ) | queryset.filter(outside_club_permission__gte=subject_club_membership)

    return queryset


def hour_to_string_helper(hour):
    hour_string = ""
    if hour == 0:
        hour_string = "12am"
    elif hour < 12:
        hour_string = f"{hour}am"
    elif hour == 12:
        hour_string = "12pm"
    else:
        hour_string = f"{hour - 12}pm"

    return hour_string


class ReportViewSet(viewsets.ModelViewSet):
    """
    retrieve:
    Return a list of reports that can be generated.
    """

    permission_classes = [DjangoPermission("clubs.generate_reports") | IsSuperuser]
    serializer_class = ReportSerializer
    http_method_names = ["get", "post", "delete"]

    def get_queryset(self):
        return Report.objects.filter(Q(creator=self.request.user) | Q(public=True))


class ClubsSearchFilter(filters.BaseFilterBackend):
    """
    A DRF filter to implement custom filtering logic for the frontend.
    If model is not a Club, expects the model to have a club foreign key to Club.
    """

    def filter_queryset(self, request, queryset, view):
        params = request.GET.dict()

        def parse_year(field, value, operation, queryset):
            if value.isdigit():
                suffix = ""
                if operation in {"lt", "gt", "lte", "gte"}:
                    suffix = f"__{operation}"
                return {f"{field}__year{suffix}": int(value)}
            if value.lower() in {"none", "null"}:
                return {f"{field}__isnull": True}
            return {}

        def parse_int(field, value, operation, queryset):
            if operation == "in":
                values = value.strip().split(",")
                sizes = [int(size) for size in values if size]
                return {f"{field}__in": sizes}

            if "," in value:
                values = [int(x.strip()) for x in value.split(",") if x]
                if operation == "and":
                    for value in values:
                        queryset = queryset.filter(**{field: value})
                    return queryset
                return {f"{field}__in": values}

            if value.isdigit():
                suffix = ""
                if operation in {"lt", "gt", "lte", "gte"}:
                    suffix = f"__{operation}"
                return {f"{field}{suffix}": int(value)}
            if value.lower() in {"none", "null"}:
                return {f"{field}__isnull": True}
            return {}

        def parse_many_to_many(label, field, value, operation, queryset):
            tags = value.strip().split(",")
            if operation == "or":
                if tags[0].isdigit():
                    tags = [int(tag) for tag in tags if tag]
                    return {f"{field}__id__in": tags}
                else:
                    return {f"{field}__{label}__in": tags}

            if tags[0].isdigit() or operation == "id":
                tags = [int(tag) for tag in tags if tag]
                if settings.BRANDING == "fyh":
                    queryset = queryset.filter(**{f"{field}__id__in": tags})
                else:
                    for tag in tags:
                        queryset = queryset.filter(**{f"{field}__id": tag})
            else:
                for tag in tags:
                    queryset = queryset.filter(**{f"{field}__{label}": tag})
            return queryset

        def parse_badges(field, value, operation, queryset):
            return parse_many_to_many("label", field, value, operation, queryset)

        def parse_tags(field, value, operation, queryset):
            return parse_many_to_many("name", field, value, operation, queryset)

        def parse_boolean(field, value, operation, queryset):
            value = value.strip().lower()

            if operation == "in":
                if set(value.split(",")) == {"true", "false"}:
                    return

            if value in {"true", "yes"}:
                boolval = True
            elif value in {"false", "no"}:
                boolval = False
            elif value in {"null", "none"}:
                boolval = None
            else:
                return

            if boolval is None:
                return {f"{field}__isnull": True}

            return {f"{field}": boolval}

        def parse_string(field, value, operation, queryset):
            if operation == "in":
                values = [x.strip() for x in value.split(",")]
                values = [x for x in values if x]
                return {f"{field}__in": values}
            return {f"{field}": value}

        def parse_datetime(field, value, operation, queryset):
            try:
                value = parse(value.strip())
            except (ValueError, OverflowError):
                return

            if operation in {"gt", "lt", "gte", "lte"}:
                return {f"{field}__{operation}": value}
            return

        fields = {
            "accepting_members": parse_boolean,
            "active": parse_boolean,
            "application_required": parse_int,
            "appointment_needed": parse_boolean,
            "approved": parse_boolean,
            "available_virtually": parse_boolean,
            "badges": parse_badges,
            "code": parse_string,
            "enables_subscription": parse_boolean,
            "favorite_count": parse_int,
            "founded": parse_year,
            "recruiting_cycle": parse_int,
            "size": parse_int,
            "tags": parse_tags,
            "target_majors": parse_tags,
            "target_schools": parse_tags,
            "target_years": parse_tags,
            "target_students": parse_tags,
            "student_types": parse_tags,
        }

        def parse_fair(field, value, operation, queryset):
            try:
                value = int(value.strip())
            except ValueError:
                return

            fair = ClubFair.objects.filter(id=value).first()
            if fair:
                return {
                    "start_time__gte": fair.start_time,
                    "end_time__lte": fair.end_time,
                }

        if not queryset.model == Club:
            fields = {f"club__{k}": v for k, v in fields.items()}

        if queryset.model == Event:
            fields.update(
                {
                    "type": parse_int,
                    "start_time": parse_datetime,
                    "end_time": parse_datetime,
                    "fair": parse_fair,
                }
            )

        query = {}

        for param, value in params.items():
            field = param.split("__")
            if field[0] == "club":
                prefix = field.pop(0)
                field[0] = f"{prefix}__{field[0]}"

            if len(field) <= 1:
                field = field[0]
                type = "eq"
            else:
                type = field[1].lower()
                field = field[0]

            if field not in fields:
                continue

            condition = fields[field](field, value.strip(), type, queryset)
            if isinstance(condition, dict):
                query.update(condition)
            elif condition is not None:
                queryset = condition

        queryset = queryset.filter(**query)

        return queryset


class ClubsOrderingFilter(RandomOrderingFilter):
    """
    Custom ordering filter for club objects.
    If used by a non club model, the object must have a foreign key to Club named club.
    """

    def get_valid_fields(self, queryset, view, context={}):
        # report generators can order by any field
        request = context.get("request")
        if (
            request is not None
            and request.user.is_authenticated
            and request.user.has_perm("clubs.generate_reports")
        ):
            valid_fields = [
                (field.name, field.verbose_name)
                for field in queryset.model._meta.fields
            ]
            valid_fields += [
                (key, key.title().split("__")) for key in queryset.query.annotations
            ]
            valid_fields += [
                (f"club__{field.name}", f"Club - {field.verbose_name}")
                for field in Club._meta.fields
            ]
            return valid_fields

        # other people can order by allowlist
        return super().get_valid_fields(queryset, view, context)

    def filter_queryset(self, request, queryset, view):
        ordering = [
            arg for arg in request.GET.get("ordering", "").strip().split(",") if arg
        ]
        if not ordering and hasattr(view, "ordering"):
            ordering = [view.ordering]

        if "featured" in ordering:
            if queryset.model == Club:
                return queryset.order_by("-rank", "-favorite_count", "-id")
            return queryset.order_by(
                "-club__rank", "-club__favorite_count", "-club__id"
            )
        else:
            # prevent invalid SQL lookups from custom ordering properties
            if hasattr(view, "ordering") and view.ordering in {
                "featured",
                "alphabetical",
                "random",
            }:
                old_ordering = view.ordering
                view.ordering = "-id"
            else:
                old_ordering = None

            new_queryset = super().filter_queryset(request, queryset, view)

            # restore ordering property
            if old_ordering is not None:
                view.ordering = old_ordering

        if "alphabetical" in ordering:
            new_queryset = new_queryset.order_by(Lower("name"))

        return new_queryset


class ClubFairViewSet(viewsets.ModelViewSet):
    """
    list:
    Return a list of ongoing and upcoming club fairs.

    create:
    Schedule a new club fair.

    update:
    Update some attributes related to an existing club fair.
    All fields must be specified.

    partial_update:
    Update some attributes related to an existing club fair.
    Only specified fields are updated.

    destroy:
    Delete a club fair.
    """

    permission_classes = [ClubFairPermission | IsSuperuser]

    def get_serializer_class(self):
        if self.action in {"create", "update", "partial_update"}:
            return WritableClubFairSerializer
        return ClubFairSerializer

    @action(detail=False, methods=["get"])
    def current(self, request, *args, **kwargs):
        """
        Return only the current club fair instance in a list or an empty list
        if there is no fair going on.
        ---
        responses:
            "200":
                content:
                    application/json:
                        schema:
                            type: array
                            items:
                                $ref: "#/components/schemas/ClubFair"
        ---
        """
        now = timezone.now()
        fair = ClubFair.objects.filter(
            start_time__lte=now + datetime.timedelta(minutes=2),
            end_time__gte=now - datetime.timedelta(minutes=2),
        ).first()
        if fair is None:
            return Response([])
        else:
            return Response([ClubFairSerializer(instance=fair).data])

    @action(detail=True, methods=["get"])
    def live(self, *args, **kwargs):
        """
        Returns all events, grouped by id, with the number of participants currently
        in the meeting, the officers or owners in the meeting, and the number of
        participants who have already attended the meeting.
        ---
        responses:
            "200":
                content:
                    application/json:
                        schema:
                            type: object
                            additionalProperties:
                                type: object
                                properties:
                                    participant_count:
                                        type: integer
                                    already_attended:
                                        type: integer
                                    officers:
                                        type: array
                                        items:
                                            type: string
                                    median:
                                        type: number
        ---
        """
        fair = self.get_object()
        clubs = fair.participating_clubs.all()
        events = (
            Event.objects.filter(
                club__in=clubs,
                type=Event.FAIR,
                start_time__gte=fair.start_time,
                end_time__lte=fair.end_time,
            )
            .annotate(
                participant_count=Count(
                    "visits__person",
                    distinct=True,
                    filter=Q(visits__leave_time__isnull=True),
                )
            )
            .annotate(
                already_attended=Count(
                    "visits__person",
                    distinct=True,
                    filter=Q(visits__leave_time__isnull=False),
                )
            )
            .filter(visits__leave_time__isnull=False)
            .annotate(
                durations=ExpressionWrapper(
                    F("visits__leave_time") - F("visits__join_time"),
                    output_field=DurationField(),
                )
            )
        )

        median_list = collections.defaultdict(list)
        for event_id, duration in events.values_list("id", "durations").order_by(
            "durations"
        ):
            median_list[event_id].append(duration.total_seconds())
        median_list = {k: v[len(v) // 2] if v else 0 for k, v in median_list.items()}

        event_list = events.values_list("id", "participant_count", "already_attended")
        officer_mapping = collections.defaultdict(list)
        for k, v in events.filter(
            club__in=clubs,
            club__membership__role__lte=10,
            visits__leave_time__isnull=True,
        ).values_list("id", "club__membership__person__username"):
            officer_mapping[k].append(v)

        formatted = {}
        for event_id, particpant_count, already_attended in event_list:
            formatted[event_id] = {
                "participant_count": particpant_count,
                "already_attended": already_attended,
                "officers": officer_mapping.get(event_id, []),
                "median": median_list.get(event_id, 0),
            }
        return Response(formatted)

    @action(detail=True, methods=["post"])
    def create_events(self, request, *args, **kwargs):
        """
        Create events for each club registered for this activities fair.
        This endpoint will create one event per club spanning the
        entire listed duration.
        ---
        requestBody:
            content:
                application/json:
                    schema:
                        type: object
                        properties:
                            start_time:
                                type: string
                            end_time:
                                type: string
                            suffix:
                                type: string
                            clubs:
                                type: string
        responses:
            "200":
                content:
                    application/json:
                        schema:
                            type: object
                            properties:
                                events:
                                    type: number
        ---
        """
        start_time = None
        end_time = None
        query = None
        suffix = request.data.get("suffix") or "default"
        clubs = [c.strip() for c in re.split(r"[,\t\n]", request.data.get("clubs", ""))]
        clubs = [c for c in clubs]

        if clubs:
            query = Q(code__in=clubs)

        if "start_time" in request.data:
            start_time = parse(request.data["start_time"])
        if "end_time" in request.data:
            end_time = parse(request.data["end_time"])

        fair = self.get_object()
        events = fair.create_events(
            start_time=start_time, end_time=end_time, suffix=suffix, filter=query
        )
        return Response({"events": len(events)})

    @action(detail=True, methods=["get"])
    def events(self, request, *args, **kwargs):
        """
        Return all of the events related to this club fair
        and whether they are properly configured.
        ---
        responses:
            "200":
                content:
                    application/json:
                        schema:
                            type: array
                            items:
                                type: object
                                properties:
                                    code:
                                        type: string
                                        description: >
                                            The club code for the club.
                                    name:
                                        type: string
                                        description: >
                                            The name of the club.
                                    approved:
                                        type: boolean
                                        description: >
                                            Whether this club has been approved by the
                                            approval authority or not.
                                    badges:
                                        type: array
                                        description: >
                                            A list of badges associated with this
                                            club and fair.
                                        items:
                                            type: string
                                    meetings:
                                        type: array
                                        description: >
                                            The meeting links for the fair events.
                                        items:
                                            type: string
        ---
        """
        fair = self.get_object()
        clubs = fair.participating_clubs.all()

        # collect events
        events = collections.defaultdict(list)
        for k, v in Event.objects.filter(
            club__in=clubs,
            type=Event.FAIR,
            start_time__gte=fair.start_time,
            end_time__lte=fair.end_time,
        ).values_list("club__code", "url"):
            events[k].append(v)

        # collect badges
        badges = collections.defaultdict(list)
        for code, lbl in Badge.objects.filter(purpose="fair", fair=fair).values_list(
            "club__code", "label"
        ):
            badges[code].append(lbl)

        return Response(
            [
                {
                    "code": code,
                    "name": name,
                    "approved": approved or ghost,
                    "meetings": events.get(code, []),
                    "badges": badges.get(code, []),
                }
                for code, name, approved, ghost in clubs.order_by("name").values_list(
                    "code", "name", "approved", "ghost"
                )
            ]
        )

    @action(detail=True, methods=["post"])
    def register(self, request, *args, **kwargs):
        """
        Register a club for this club fair.
        Pass in a "club" string parameter with the club code
        and a "status" parameter that is true to register the club,
        or false to unregister.
        ---
        requestBody:
            content:
                application/json:
                    schema:
                        type: object
                        properties:
                            status:
                                type: boolean
                                description: >
                                    Whether to register or unregister this club for
                                    the fair. By default, the endpoint will attempt
                                    to register the club.
                            club:
                                type: string
                                description: >
                                    The code of the club that you are trying
                                    to register.
                            answers:
                                type: array
                                description: >
                                    The answers to the required fair questions.
                                    Each element in the array is an answer to a fair
                                    question, in the same order of the related
                                    fair questions.
                        required:
                            - club
        responses:
            "200":
                content:
                    application/json:
                        schema:
                            type: object
                            properties:
                                success:
                                    type: boolean
                                    description: >
                                        Whether or not this club has been registered.
                                message:
                                    type: string
                                    description: A success or error message.
        ---
        """
        fair = self.get_object()

        if not request.user.is_authenticated:
            raise PermissionDenied

        club = get_object_or_404(Club, code=request.data.get("club"))

        # get register/unregister action status
        status = request.data.get("status")
        if isinstance(status, str):
            status = status.strip().lower() == "true"
        elif not isinstance(status, bool):
            status = True

        # get answers to questions
        num_questions = len(json.loads(fair.questions)) if fair.questions else 0
        answer_objects = request.data.get("answers", [])
        answers = json.dumps(answer_objects)

        # make sure questions are answered
        if (
            status
            and num_questions > 0
            and (
                not all(ans is not None for ans in answer_objects)
                or len(answer_objects) < num_questions
            )
        ):
            return Response(
                {
                    "success": False,
                    "message": "Please fill out all of the questions in the form.",
                }
            )

        # make sure club constitution is uploaded for SAC clubs
        if (
            status
            and fair.organization == "Student Activities Council"
            and club.badges.filter(label="SAC").exists()
        ):
            if club.asset_set.count() <= 0 or not any(
                asset.name.lower().endswith((".pdf", ".doc", ".docx"))
                for asset in club.asset_set.all()
            ):
                if not request.user.is_superuser:
                    return Response(
                        {
                            "success": False,
                            "message": "As a SAC affiliated club, "
                            "you must upload a club constitution "
                            "before registering for this fair.",
                        }
                    )

        # check if registration has started
        now = timezone.now()
        if (
            fair.registration_start_time is not None
            and fair.registration_start_time > now
        ):
            return Response(
                {
                    "success": False,
                    "message": "Registration for this activities fair "
                    "has not opened yet.",
                }
            )

        # check if deadline has passed
        if fair.registration_end_time < now:
            return Response(
                {
                    "success": False,
                    "message": "The deadline has passed to register "
                    "for this activities fair. "
                    f"Please email {fair.contact} for assistance.",
                }
            )

        # check if user can actually register club
        mship = find_membership_helper(request.user, club)
        if (
            mship is not None
            and mship.role <= Membership.ROLE_OFFICER
            or request.user.is_superuser
        ):
            # register or unregister club
            if status:
                ClubFairRegistration.objects.update_or_create(
                    club=club,
                    fair=fair,
                    defaults={"answers": answers, "registrant": request.user},
                )
            else:
                fair.participating_clubs.remove(club)
            return Response({"success": True})
        else:
            raise PermissionDenied

    def get_queryset(self):
        now = timezone.now()
        return ClubFair.objects.filter(end_time__gte=now).order_by("start_time")


class ClubViewSet(XLSXFormatterMixin, viewsets.ModelViewSet):
    """
    retrieve:
    Return a single club with all information fields present.

    list:
    Return a list of clubs with partial information for each club.

    create:
    Add a new club record.
    After creation, the club will need to go through the approval process.

    update:
    Update all fields in the club.
    You must specify all of the fields or use a patch request.

    partial_update:
    Update certain fields in the club.
    Only specify the fields that you want to change.

    destroy:
    Delete a club. Consider marking the club as inactive instead of deleting the club.
    """

    queryset = (
        Club.objects.all()
        .annotate(
            favorite_count=Count("favorite", distinct=True),
            membership_count=Count("membership", distinct=True, filter=Q(active=True)),
        )
        .prefetch_related("tags")
        .order_by("-favorite_count", "name")
    )
    permission_classes = [ClubPermission | IsSuperuser]
    filter_backends = [filters.SearchFilter, ClubsSearchFilter, ClubsOrderingFilter]
    search_fields = ["name", "subtitle", "code", "terms"]
    ordering_fields = ["favorite_count", "name"]
    ordering = "featured"

    lookup_field = "code"
    http_method_names = ["get", "post", "put", "patch", "delete"]
    pagination_class = RandomPageNumberPagination

    def get_queryset(self):
        queryset = super().get_queryset()

        # additional prefetch optimizations
        person = self.request.user
        if not person.is_authenticated:
            person = None

        if self.action in {"list", "retrieve"}:
            queryset = queryset.prefetch_related(
                Prefetch(
                    "favorite_set",
                    queryset=Favorite.objects.filter(person=person),
                    to_attr="user_favorite_set",
                ),
                Prefetch(
                    "subscribe_set",
                    queryset=Subscribe.objects.filter(person=person),
                    to_attr="user_subscribe_set",
                ),
                Prefetch(
                    "membership_set",
                    queryset=Membership.objects.filter(person=person),
                    to_attr="user_membership_set",
                ),
            )

            if self.action in {"retrieve"}:
                queryset = queryset.prefetch_related(
                    "asset_set",
                    Prefetch("badges", queryset=Badge.objects.filter(visible=True)),
                    "student_types",
                    "target_majors",
                    "target_schools",
                    "target_years",
                    "testimonials",
                    Prefetch(
                        "membership_set",
                        queryset=Membership.objects.filter(active=True)
                        .order_by("role", "person__first_name", "person__last_name")
                        .prefetch_related("person__profile"),
                    ),
                )

        # if there is a search query made by a signed-in user, save it to the database
        if self.request.query_params.get("search") and isinstance(
            self.request.user, get_user_model()
        ):
            SearchQuery(
                person=self.request.user, query=self.request.query_params.get("search"),
            ).save()

        # select subset of clubs if requested
        subset = self.request.query_params.get("in", None)

        if subset:
            subset = [x.strip() for x in subset.strip().split(",")]
            queryset = queryset.filter(code__in=subset)

        # filter out archived clubs
        queryset = queryset.filter(archived=False)

        # filter by approved clubs
        if (
            self.request.user.has_perm("clubs.see_pending_clubs")
            or self.request.query_params.get("bypass", "").lower() == "true"
            or self.action not in {"list"}
        ):
            return queryset
        else:
            return queryset.filter(Q(approved=True) | Q(ghost=True))

    @action(detail=True, methods=["post"])
    def upload(self, request, *args, **kwargs):
        """
        Upload the club logo.
        Marks the club as pending approval since the logo has changed.
        Also create a thumbnail version of the club logo.
        ---
        requestBody:
            content:
                multipart/form-data:
                    schema:
                        type: object
                        properties:
                            file:
                                type: object
                                format: binary
        responses:
            "200":
                description: Returned if the file was successfully uploaded.
                content: &upload_resp
                    application/json:
                        schema:
                            type: object
                            properties:
                                detail:
                                    type: string
                                    description: The status of the file upload.
                                url:
                                    type: string
                                    nullable: true
                                    description: >
                                        The URL of the newly uploaded file.
                                        Only exists if the file was
                                        successfully uploaded.
            "400":
                description: Returned if there was an error while uploading the file.
                content: *upload_resp
        ---
        """
        # ensure user is allowed to upload image
        club = self.get_object()
        key = f"clubs:{club.id}"
        cache.delete(key)

        # reset approval status after upload
        resp = upload_endpoint_helper(request, club, "file", "image", save=False)
        if status.is_success(resp.status_code):
            club.approved = None
            club.approved_by = None
            club.approved_on = None
            if club.history.filter(approved=True).exists():
                club.ghost = True

            club._change_reason = "Mark pending approval due to image change"
            club.save(
                update_fields=[
                    "image",
                    "approved",
                    "approved_by",
                    "approved_on",
                    "ghost",
                ]
            )

            # create thumbnail
            club.create_thumbnail(request)

        return resp

    @action(detail=True, methods=["post"])
    def upload_file(self, request, *args, **kwargs):
        """
        Upload a file for the club.
        ---
        requestBody:
            content:
                multipart/form-data:
                    schema:
                        type: object
                        properties:
                            file:
                                type: object
                                format: binary
        responses:
            "200":
                description: Returned if the file was successfully uploaded.
                content: &upload_resp
                    application/json:
                        schema:
                            type: object
                            properties:
                                detail:
                                    type: string
                                    description: The status of the file upload.
                                url:
                                    type: string
                                    nullable: true
                                    description: >
                                        The URL of the newly uploaded file.
                                        Only exists if the file was successfully
                                        uploaded.
            "400":
                description: Returned if there was an error while uploading the file.
                content: *upload_resp
        ---
        """
        # ensure user is allowed to upload file
        club = self.get_object()

        return file_upload_endpoint_helper(request, code=club.code)

    @action(detail=True, methods=["get"])
    def owned_badges(self, request, *args, **kwargs):
        """
        Return a list of badges that this club is an owner of.
        The club will be able to assign these badges to other clubs.
        ---
        responses:
            "200":
                content:
                    application/json:
                        schema:
                            allOf:
                                - $ref: "#/components/schemas/Badge"
        ---
        """
        club = self.get_object()
        badges = Badge.objects.filter(org=club)
        return Response(BadgeSerializer(badges, many=True).data)

    @action(detail=True, methods=["get"])
    def children(self, request, *args, **kwargs):
        """
        Return a recursive list of all children that this club is a parent of.
        ---
        responses:
            "200":
                content:
                    application/json:
                        schema:
                            type: object
                            properties:
                                name:
                                    type: string
                                code:
                                    type: string
                                children:
                                    type: array
                                    description: >
                                        An array of clubs containing
                                        the fields in this object.
        ---
        """
        club = self.get_object()
        child_tree = find_relationship_helper("children_orgs", club, {club.code})
        return Response(child_tree)

    @action(detail=True, methods=["get"])
    def parents(self, request, *args, **kwargs):
        """
        Return a recursive list of all parents that this club is a child to.
        ---
        responses:
            "200":
                content:
                    application/json:
                        schema:
                            type: object
                            properties:
                                name:
                                    type: string
                                code:
                                    type: string
                                children:
                                    type: array
                                    description: >
                                        An array of clubs containing
                                        the fields in this object.
        ---
        """
        club = self.get_object()
        parent_tree = find_relationship_helper("parent_orgs", club, {club.code})
        return Response(parent_tree)

    @action(detail=True, methods=["get"])
    def alumni(self, request, *args, **kwargs):
        """
        Return the members of this club who are no longer active.
        ---
        responses:
            "200":
                content:
                    application/json:
                        schema:
                            type: object
                            additionalProperties:
                                type: array
                                items:
                                    type: object
                                    properties:
                                        name:
                                            type: string
                                        username:
                                            type: string
        ---
        """
        club = self.get_object()
        results = collections.defaultdict(list)
        for first, last, year, show, username in club.membership_set.filter(
            active=False, public=True
        ).values_list(
            "person__first_name",
            "person__last_name",
            "person__profile__graduation_year",
            "person__profile__show_profile",
            "person__username",
        ):
            results[year].append(
                {
                    "name": f"{first} {last}".strip(),
                    "username": username if show else None,
                }
            )
        return Response(results)

    @action(detail=True, methods=["get"], url_path="notes-about")
    def notes_about(self, request, *args, **kwargs):
        """
        Return a list of notes about this club, used by members of parent organizations.
        """
        club = self.get_object()
        queryset = Note.objects.filter(subject_club__code=club.code)
        queryset = filter_note_permission(queryset, club, self.request.user)
        serializer = NoteSerializer(queryset, many=True)
        return Response(serializer.data)

    @action(detail=True, methods=["get"])
    def qr(self, request, *args, **kwargs):
        """
        Return a QR code png image representing a link to the club on Penn Clubs.
        ---
        operationId: Generate QR Code for Club
        responses:
            "200":
                description: Return a png image representing a QR code to the fair page.
                content:
                    image/png:
                        schema:
                            type: binary
        ---
        """
        club = self.get_object()

        url = f"https://{settings.DEFAULT_DOMAIN}/club/{club.code}/fair"
        response = HttpResponse(content_type="image/png")
        qr_image = qrcode.make(url, box_size=20, border=0)
        qr_image.save(response, "PNG")
        return response

    @action(detail=True, methods=["get"])
    def subscription(self, request, *args, **kwargs):
        """
        Return a list of all students that have subscribed to the club,
        including their names and emails.

        If a student has indicated that they want to share their bookmarks as well,
        include this information in the results.
        """
        club = self.get_object()
        subscribes = (
            Subscribe.objects.filter(club=club)
            .select_related("person", "person__profile", "club")
            .prefetch_related("person__profile__school", "person__profile__major")
        )
        shared_bookmarks = (
            Favorite.objects.exclude(
                person__pk__in=subscribes.values_list("person__pk", flat=True)
            )
            .filter(club=club, person__profile__share_bookmarks=True)
            .select_related("person", "person__profile", "club")
            .prefetch_related("person__profile__school", "person__profile__major")
        )
        bookmark_serializer = SubscribeBookmarkSerializer(shared_bookmarks, many=True)
        serializer = SubscribeSerializer(subscribes, many=True)
        output = serializer.data + bookmark_serializer.data
        return Response(ReturnList(output, serializer=serializer))

    @action(detail=True, methods=["get"])
    def analytics_pie_charts(self, request, *args, **kwargs):
        """
        Returns demographic information about bookmarks
        and subscriptions in pie chart format.
        ---
        parameters:
            - name: category
              in: query
              type: string
            - name: metric
              in: query
              type: string
        responses:
            "200":
                content:
                    application/json:
                        schema:
                            type: object
                            properties:
                                content:
                                    type: array
        ---
        """
        club = self.get_object()
        lower_bound = timezone.now() - datetime.timedelta(days=30 * 6)
        category = self.request.query_params.get("category")
        metric = self.request.query_params.get("metric")

        def get_breakdown(category, metric):
            if category == "graduation_year":
                category_join = "person__profile__graduation_year"
            else:
                category_join = "person__profile__school__name"

            if metric == "favorite":
                queryset = Favorite.objects.filter(
                    club=club, created_at__gte=lower_bound
                )
            elif metric == "subscribe":
                queryset = Subscribe.objects.filter(
                    club=club, created_at__gte=lower_bound
                )
            else:
                queryset = ClubVisit.objects.filter(
                    club=club, created_at__gte=lower_bound, visit_type=1
                )

            return {
                "content": list(
                    queryset.values(category_join).annotate(count=Count("id"))
                ),
            }

        return Response(get_breakdown(category, metric))

    @action(detail=True, methods=["get"])
    def analytics(self, request, *args, **kwargs):
        """
        Returns a list of all analytics (club visits, favorites,
        subscriptions) for a club.
        ---
        responses:
            "200":
                content:
                    application/json:
                        schema:
                            type: object
                            properties:
                                max:
                                    type: integer
                                    description: >
                                        The maximum value among all categories.
                                        Useful when deciding how tall a
                                        line chart should be.
                                visits:
                                    type: array
                                favorites:
                                    type: array
                                subscriptions:
                                    type: array
        ---
        """
        club = self.get_object()
        group = self.request.query_params.get("group", "hour")
        if "date" in request.query_params:
            date = datetime.datetime.strptime(request.query_params["date"], "%Y-%m-%d")
        else:
            date = datetime.datetime.combine(
                datetime.date.today(), datetime.datetime.min.time()
            )

        # parse date range
        if "start" in request.query_params:
            start = parse(request.query_params["start"])
        else:
            start = date

        if "end" in request.query_params:
            end = parse(request.query_params["end"])
        else:
            end = start + datetime.timedelta(days=1)

        # retrieve data
        def get_count(queryset):
            """
            Return a json serializable aggregation of
            analytics data for a specific model.
            """
            objs = (
                queryset.annotate(group=Trunc("created_at", group))
                .values("group")
                .annotate(count=Count("id"))
            )
            for item in objs:
                item["group"] = item["group"].isoformat()
            return list(objs)

        visits_data = get_count(
            ClubVisit.objects.filter(
                club=club,
                created_at__gte=start,
                created_at__lte=end,
                visit_type=ClubVisit.CLUB_PAGE,
            )
        )
        favorites_data = get_count(
            Favorite.objects.filter(
                club=club, created_at__gte=start, created_at__lte=end
            )
        )
        subscriptions_data = get_count(
            Subscribe.objects.filter(
                club=club, created_at__gte=start, created_at__lte=end
            )
        )

        max_value = max(
            max([v["count"] for v in visits_data], default=0),
            max([v["count"] for v in favorites_data], default=0),
            max([v["count"] for v in subscriptions_data], default=0),
        )

        analytics_dict = {
            "visits": visits_data,
            "favorites": favorites_data,
            "subscriptions": subscriptions_data,
            "max": max_value,
        }

        return Response(analytics_dict)

    @action(detail=True, methods=["get"])
    def booths(self, request, *args, **kwargs):
        """
        Getting all booths associated with a club
        ---
        responses:
            "200":
                content:
                    application/json:
                        schema:
                            type: array
                            items:
                                type: object
                                properties:
                                    name:
                                        type: string
                                    subtitle:
                                        type: string
                                    club:
                                        type: string
                                    image_url:
                                        type: string
                                    lat:
                                        type: number
                                    long:
                                        type: number
                                    start_time:
                                        type: string
                                    end_time:
                                        type: string
        ---
        """
        club = self.get_object()
        res = ClubFairBooth.objects.filter(club=club).select_related("club").all()

        return Response(ClubBoothSerializer(res, many=True).data)

    def get_operation_id(self, **kwargs):
        if kwargs["action"] == "fetch" and kwargs["method"] == "DELETE":
            return "deleteIcsEvents"

    @action(detail=True, methods=["post", "delete"])
    def fetch(self, request, *args, **kwargs):
        """
        Fetch the ICS calendar events from the club's ICS calendar URL.
        ---
        requestBody: {}
        responses:
            "200":
                content:
                    application/json:
                        schema:
                            type: object
                            properties:
                                success:
                                    type: boolean
                                    description: Whether or not events were fetched.
                                message:
                                    type: string
                                    description: A success or error message.
        ---
        """
        club = self.get_object()

        if request.method == "DELETE":
            now = timezone.now()
            num = club.events.filter(is_ics_event=True, start_time__gte=now).delete()[0]
            return Response(
                {
                    "success": True,
                    "message": f"Deleted all {num} imported ICS calendar events!",
                }
            )

        if not club.ics_import_url:
            return Response(
                {
                    "success": False,
                    "message": "No ICS calendar URL set, so no events were imported.",
                }
            )

        try:
            num_events = club.add_ics_events()
        except requests.exceptions.RequestException:
            return Response(
                {
                    "success": False,
                    "message": "Failed to fetch events from server, "
                    "are you sure your URL is correct?",
                }
            )
        except FailedParse:
            return Response(
                {
                    "success": False,
                    "message": "Failed to parse ICS events, "
                    "are you sure this is an ICS file?",
                }
            )

        return Response({"success": True, "message": f"Fetched {num_events} events!"})

    @action(detail=False, methods=["get"])
    def directory(self, request, *args, **kwargs):
        """
        Custom return endpoint for the directory page, allows the page to load faster.
        ---
        operationId: Club Directory List
        ---
        """
        serializer = ClubMinimalSerializer(
            Club.objects.all()
            .exclude(Q(approved=False) | Q(archived=True))
            .order_by(Lower("name")),
            many=True,
        )
        return Response(serializer.data)

    @action(detail=False, methods=["get"])
    def constitutions(self, request, *args, **kwargs):
        """
        A special endpoint for SAC affilaited clubs to check if
        they have uploaded a club constitution.
        ---
        operationId: List Club Constitutions
        ---
        """
        badge = Badge.objects.filter(label="SAC").first()
        if badge:
            query = (
                Club.objects.filter(badges=badge, archived=False)
                .order_by(Lower("name"))
                .prefetch_related(Prefetch("asset_set", to_attr="prefetch_asset_set"),)
            )
            if request.user.is_authenticated:
                query = query.prefetch_related(
                    Prefetch(
                        "membership_set",
                        queryset=Membership.objects.filter(person=request.user),
                        to_attr="user_membership_set",
                    )
                )
            serializer = ClubConstitutionSerializer(
                query, many=True, context={"request": request}
            )
            return Response(serializer.data)
        else:
            return Response({"error": "The SAC badge does not exist in the database."})

    @action(detail=False, methods=["post"])
    def lookup(self, request, *args, **kwargs):
        """
        An endpoint to look up club codes from club names.
        ---
        requestBody:
            content:
                application/json:
                    schema:
                        properties:
                            clubs:
                                type: string
        responses:
            "200":
                content:
                    application/json:
                        schema:
                            type: object
                            properties:
                                output:
                                    type: string
        ---
        """
        clubs = [c.strip() for c in re.split(r"[\t\n]", request.data.get("clubs", ""))]
        clubs = [c for c in clubs if c]
        simple = {
            name: code
            for name, code in Club.objects.filter(name__in=clubs).values_list(
                "name", "code"
            )
        }
        output = []
        for name in clubs:
            if name in simple:
                output.append(simple[name])
            elif name:
                fuzzy = fuzzy_lookup_club(name)
                if fuzzy is None:
                    fuzzy = "None"
                else:
                    fuzzy = fuzzy.code
                output.append(fuzzy)
            else:
                output.append(name)
        return Response({"output": "\n".join(output).strip()})

    @action(detail=False, methods=["post"])
    def bulk(self, request, *args, **kwargs):
        """
        An endpoint to perform certain club edit operations in bulk.
        ---
        requestBody:
            content:
                application/json:
                    schema:
                        properties:
                            action:
                                type: string
                                description: The bulk action to perform.
                            clubs:
                                type: string
                                description: >
                                    A list of club codes, separated by
                                    comma, newline, space, or tab.
                            tags:
                                type: array
                                items:
                                    type: object
                                    parameters:
                                        id:
                                            type: number
                            badges:
                                type: array
                                items:
                                    type: object
                                    parameters:
                                        id:
                                            type: number
                            fairs:
                                type: array
                                items:
                                    type: object
                                    parameters:
                                        id:
                                            type: number
                        required:
                            - action
                            - clubs
        responses:
            "200":
                content:
                    application/json:
                        schema:
                            type: object
                            properties:
                                success:
                                    type: boolean
                                    description: >
                                        Whether or not this club has been registered.
                                message:
                                    type: string
                                    description: >
                                        A success message. Only set if operation passes.
                                error:
                                    type: string
                                    description: >
                                        An error message. Only set if an error occurs.
        ---
        """
        if not request.user.is_authenticated or not request.user.has_perm(
            "clubs.manage_club"
        ):
            return Response(
                {"error": "You do not have permission to perform this action."}
            )

        action = request.data.get("action")
        if action is None:
            return Response({"error": "You must specify the action to perform!"})

        # lookup clubs by code
        clubs = [
            code.strip()
            for code in re.split(r"[,\t\n]", request.data.get("clubs", "").strip())
        ]
        clubs = [code for code in clubs if code]
        if not clubs:
            return Response(
                {
                    "error": "You must specify the list of codes "
                    "you want to apply this action to."
                }
            )
        club_objs = Club.objects.filter(code__in=clubs)
        missing_clubs = set(clubs) - set(club_objs.values_list("code", flat=True))

        # abort if none exist
        if not club_objs.exists():
            clubs_str = ", ".join(clubs)
            return Response(
                {
                    "error": "No objects were found matching those codes. "
                    f"Codes tried: {clubs_str}"
                }
            )

        tags = request.data.get("tags", [])
        badges = request.data.get("badges", [])
        fairs = request.data.get("fairs", [])

        if not tags and not badges and not fairs:
            return Response(
                {"error": "You must specify some related objects to manipulate!"}
            )

        tags = Tag.objects.filter(id__in=[tag["id"] for tag in tags])
        badges = Badge.objects.filter(id__in=[badge["id"] for badge in badges])
        fairs = ClubFair.objects.filter(id__in=[fair["id"] for fair in fairs])

        count = 0
        if tags or badges:
            for club in club_objs:
                if action == "add":
                    club.tags.add(*tags)
                    club.badges.add(*badges)
                    count += 1
                elif action == "remove":
                    club.tags.remove(*tags)
                    club.badges.remove(*badges)
                    count += 1

        if fairs:
            for fair in fairs:
                if action == "add":
                    registered_clubs = set(
                        ClubFairRegistration.objects.filter(fair=fair).values_list(
                            "club__code", flat=True
                        )
                    )
                    unregistered_clubs = [
                        club for club in club_objs if club.code not in registered_clubs
                    ]
                    ClubFairRegistration.objects.bulk_create(
                        [
                            ClubFairRegistration(
                                club=club, fair=fair, registrant=request.user
                            )
                            for club in unregistered_clubs
                        ]
                    )
                    count += len(unregistered_clubs)
                elif action == "remove":
                    count += ClubFairRegistration.objects.filter(
                        club__in=club_objs, fair=fair
                    ).delete()[0]

        msg = f"{count} object(s) have been updated!"
        if missing_clubs:
            msg += (
                f" Could not find {len(missing_clubs)} club(s) by code: "
                f"{', '.join(missing_clubs)}"
            )

        return Response({"success": True, "message": msg})

    def get_filename(self):
        """
        For excel spreadsheets, return the user-specified filename if it exists
        or the default filename otherwise.
        """
        name = self.request.query_params.get("xlsx_name")
        if name:
            return "{}.xlsx".format(slugify(name))
        return super().get_filename()

    def check_approval_permission(self, request):
        """
        Only users with specific permissions can modify the approval field.
        """
        if (
            request.data.get("approved", None) is not None
            or request.data.get("approved_comment", None) is not None
        ):
            # users without approve permission cannot approve
            if not request.user.has_perm("clubs.approve_club"):
                raise PermissionDenied

            # an approval request must not modify any other fields
            if set(request.data.keys()) - {"approved", "approved_comment"}:
                raise DRFValidationError(
                    "You can only pass the approved and approved_comment fields "
                    "when performing club approval."
                )

        if request.data.get("fair", None) is not None:
            if set(request.data.keys()) - {"fair"}:
                raise DRFValidationError(
                    "You can only pass the fair field when registering "
                    "or deregistering for the SAC fair."
                )

    def list(self, *args, **kwargs):
        """
        Return a list of all clubs. Responses cached for 1 hour

        Responses are only cached for people with specific permissions
        """
        key = self.request.build_absolute_uri()
        cached_object = cache.get(key)
        if (
            cached_object
            and not self.request.user.groups.filter(name="Approvers").exists()
        ):
            return Response(cached_object)

        resp = super().list(*args, **kwargs)
        cache.set(key, resp.data, 60 * 60)
        return resp

    def retrieve(self, *args, **kwargs):
        """
        Retrieve data about a specific club. Responses cached for 1 hour
        """
        key = f"clubs:{self.get_object().id}"
        cached = cache.get(key)
        if cached:
            return Response(cached)

        resp = super().retrieve(*args, **kwargs)
        cache.set(key, resp.data, 60 * 60)
        return resp

    def update(self, request, *args, **kwargs):
        """
        Invalidate caches
        """
        self.check_approval_permission(request)
        key = f"clubs:{self.get_object().id}"
        cache.delete(key)
        return super().update(request, *args, **kwargs)

    def partial_update(self, request, *args, **kwargs):
        """
        Invalidate caches
        """
        self.check_approval_permission(request)
        key = f"clubs:{self.get_object().id}"
        cache.delete(key)
        return super().partial_update(request, *args, **kwargs)

    def perform_destroy(self, instance):
        """
        Set archived boolean to be True so that the club appears to have been deleted
        """

        instance.archived = True
        instance.archived_by = self.request.user
        instance.archived_on = timezone.now()
        instance.save()

    @action(detail=False, methods=["GET"])
    def fields(self, request, *args, **kwargs):
        """
        Return the list of fields that can be exported in the Excel file.
        The list of fields is taken from the associated serializer, with model names
        overriding the serializer names if they exist. Custom fields are also available
        with certain permission levels.
        ---
        responses:
            "200":
                content:
                    application/json:
                        schema:
                            type: object
                            additionalProperties:
                                type: object
                                additionalProperties:
                                    type: string
        ---
        """
        # use the title given in the models.py if it exists,
        # fallback to the field name otherwise
        name_to_title = {}
        name_to_relation = {}
        for f in Club._meta._get_fields(reverse=False):
            name_to_title[f.name] = f.verbose_name.title()
            name_to_relation[f.name] = f.is_relation

        # return a list of additional dynamically generated fields
        serializer_class = self.get_serializer_class()
        if hasattr(serializer_class, "get_additional_fields"):
            fields = serializer_class.get_additional_fields()
        else:
            fields = {}

        # compute list of fields on Club
        club_fields = serializer_class().get_fields()
        for field, obj in club_fields.items():
            if isinstance(
                obj, (serializers.ModelSerializer, serializers.ListSerializer)
            ):
                name_to_relation[field] = True

        fields.update(
            {
                "basic": {
                    name_to_title.get(f, f.replace("_", " ").title()): f
                    for f in serializer_class.Meta.fields
                    if not name_to_relation.get(f, False)
                },
                "related": {
                    name_to_title.get(f, f.replace("_", " ").title()): f
                    for f in serializer_class.Meta.fields
                    if name_to_relation.get(f, False)
                },
            }
        )

        return Response(fields)

    def get_serializer_class(self):
        """
        Return a serializer class that is appropriate for the action being performed.
        Some serializer classes return less information, either for permission reasons
        or to improve performance.
        """
        if self.action == "upload":
            return AssetSerializer
        if self.action == "subscription":
            return SubscribeSerializer
        if self.action == "directory":
            return ClubMinimalSerializer
        if self.action == "constitutions":
            return ClubConstitutionSerializer
        if self.action == "notes_about":
            return NoteSerializer
        if self.action in {"list", "fields"}:
            if self.request is not None and (
                self.request.accepted_renderer.format == "xlsx"
                or self.action == "fields"
            ):
                if (
                    self.request.user.has_perm("clubs.generate_reports")
                    or self.request.user.is_superuser
                ):
                    return ReportClubSerializer
                else:
                    return ClubSerializer
            return ClubListSerializer
        if self.request is not None and self.request.user.is_authenticated:
            see_pending = self.request.user.has_perm("clubs.see_pending_clubs")
            manage_club = self.request.user.has_perm("clubs.manage_club")
            is_member = (
                "code" in self.kwargs
                and Membership.objects.filter(
                    person=self.request.user, club__code=self.kwargs["code"]
                ).exists()
            )
            if see_pending or manage_club or is_member:
                return AuthenticatedClubSerializer
        return ClubSerializer


class SchoolViewSet(viewsets.ModelViewSet):
    """
    list:
    Retrieve a list of all of the schools (ex: Wharton, Engineering).

    retrieve:
    Retrieve a single school by ID.

    create:
    Add a new school to the list of schools.

    destroy:
    Delete a school from the list of schools.
    """

    serializer_class = SchoolSerializer
    permission_classes = [ReadOnly | IsSuperuser]
    queryset = School.objects.all().order_by("is_graduate", "name")


class MajorViewSet(viewsets.ModelViewSet):
    """
    list:
    Retrieve a list of all the majors (ex: Computer Science, BAS).

    retrieve:
    Retrieve a single major by ID.

    create:
    Add a new major to the list of majors.

    destroy:
    Remove a major from the list of majors.
    """

    serializer_class = MajorSerializer
    permission_classes = [ReadOnly | IsSuperuser]
    queryset = Major.objects.all()


class StudentTypeViewSet(viewsets.ModelViewSet):
    """
    list:
    Retrieve a list of all the student types
    (ex: Online Student, Transfer Student, etc).

    retrieve:
    Retrieve a single student type by ID.

    create:
    Add a new student type to the list of student types.

    destroy:
    Remove a student type from the list of student types.
    """

    serializer_class = StudentTypeSerializer
    permission_classes = [ReadOnly | IsSuperuser]
    queryset = StudentType.objects.all().order_by("name")


class YearViewSet(viewsets.ModelViewSet):
    """
    list:
    Retrieve a list of all of the graduation years
    (ex: Freshman, Sophomore, Junior, Senior).

    retrieve:
    Retrieve a single graduation year by ID.

    create:
    Add a new graduation year to the list of graduation years.

    destroy:
    Remove a graduation year from the list of graduation years.
    """

    serializer_class = YearSerializer
    permission_classes = [ReadOnly | IsSuperuser]
    queryset = Year.objects.all()

    def list(self, request, *args, **kwargs):
        """
        Sort items by reverse year. Since this calculation is done in Python, we need
        to apply it after the SQL query has been processed.
        """
        queryset = self.get_queryset()
        serializer = self.get_serializer_class()(queryset, many=True)
        return Response(sorted(serializer.data, key=lambda k: k["year"], reverse=True))


class AdvisorSearchFilter(filters.BaseFilterBackend):
    """
    A DRF filter to implement custom filtering logic for advisor objects.
    """

    def filter_queryset(self, request, queryset, view):
        public = request.GET.get("public")

        if public is not None:
            public = public.strip().lower()
            if public in {"true", "false"}:
                queryset = queryset.filter(public=public == "true")

        return queryset


class AdvisorViewSet(viewsets.ModelViewSet):
    """
    list:
    Return a list of advisors for this club.

    create:
    Add an advisor to this club.

    put:
    Update an advisor for this club. All fields are required.

    patch:
    Update an advisor for this club. Only specified fields are updated.

    retrieve:
    Return a single advisor.

    destroy:
    Delete an advisor.
    """

    serializer_class = AdvisorSerializer
    permission_classes = [ClubItemPermission | IsSuperuser]
    filter_backends = [AdvisorSearchFilter]
    lookup_field = "id"
    http_method_names = ["get", "post", "put", "patch", "delete"]

    def get_queryset(self):
        return Advisor.objects.filter(club__code=self.kwargs.get("club_code")).order_by(
            "name"
        )


class ClubEventViewSet(viewsets.ModelViewSet):
    """
    list:
    Return a list of events for this club.

    retrieve:
    Return a single event.

    destroy:
    Delete an event.
    """

    permission_classes = [EventPermission | IsSuperuser]
    filter_backends = [filters.SearchFilter, ClubsSearchFilter, ClubsOrderingFilter]
    search_fields = [
        "name",
        "club__name",
        "club__subtitle",
        "description",
        "club__code",
    ]
    lookup_field = "id"
    http_method_names = ["get", "post", "put", "patch", "delete"]
    pagination_class = RandomPageNumberPagination

    def get_serializer_class(self):
        if self.action in {"create", "update", "partial_update"}:
            return EventWriteSerializer
        return EventSerializer

    @action(detail=True, methods=["post"])
    def upload(self, request, *args, **kwargs):
        """
        Upload a picture for the event.
        ---
        requestBody:
            content:
                multipart/form-data:
                    schema:
                        type: object
                        properties:
                            file:
                                type: object
                                format: binary
        responses:
            "200":
                description: Returned if the file was successfully uploaded.
                content: &upload_resp
                    application/json:
                        schema:
                            type: object
                            properties:
                                detail:
                                    type: string
                                    description: The status of the file upload.
                                url:
                                    type: string
                                    description: >
                                        The URL of the newly uploaded file.
                                        Only exists if the file was successfully
                                        uploaded.
            "400":
                description: Returned if there was an error while uploading the file.
                content: *upload_resp
        ---
        """
        event = Event.objects.get(id=kwargs["id"])
        self.check_object_permissions(request, event)

        resp = upload_endpoint_helper(request, Event, "image", "image", pk=event.pk)

        # if image uploaded, create thumbnail
        if status.is_success(resp.status_code):
            event.create_thumbnail(request)

        return resp

    def create(self, request, *args, **kwargs):
        """
        Has the option to create a recurring event by specifying an offset and an
        end date. Additionaly, do not let non-superusers create events with the
        `FAIR` type through the API.
        ---
        requestBody:
            content:
                application/json:
                    schema:
                        allOf:
                            - $ref: "#/components/schemas/EventWrite"
                            - type: object
                              properties:
                                is_recurring:
                                    type: boolean
                                    description: >
                                        If this value is set, then make
                                        recurring events instead of a single event.
                                offset:
                                    type: number
                                    description: >
                                        The offset between recurring events, in days.
                                        Only specify this if the event is recurring.
                                end_date:
                                    type: string
                                    format: date-time
                                    description: >
                                        The date when all items in the recurring event
                                        series should end. Only specify this if the
                                        event is recurring.

        ---
        """
        # get event type
        type = request.data.get("type", 0)
        if type == Event.FAIR and not self.request.user.is_superuser:
            raise DRFValidationError(
                detail="Approved activities fair events have already been created. "
                "See above for events to edit, and "
                f"please email {settings.FROM_EMAIL} if this is en error."
            )

        # handle recurring events
        if request.data.get("is_recurring", None) is not None:
            parent_recurring_event = RecurringEvent.objects.create()
            event_data = request.data.copy()
            start_time = parse(event_data.pop("start_time"))
            end_time = parse(event_data.pop("end_time"))
            offset = event_data.pop("offset")
            end_date = parse(event_data.pop("end_date"))
            event_data.pop("is_recurring")

            result_data = []
            while start_time < end_date:
                event_data["start_time"] = start_time
                event_data["end_time"] = end_time
                event_serializer = EventWriteSerializer(
                    data=event_data, context={"request": request, "view": self}
                )
                if event_serializer.is_valid():
                    ev = event_serializer.save()
                    ev.parent_recurring_event = parent_recurring_event
                    result_data.append(ev)
                else:
                    return Response(
                        event_serializer.errors, status=status.HTTP_400_BAD_REQUEST
                    )

                start_time = start_time + datetime.timedelta(days=offset)
                end_time = end_time + datetime.timedelta(days=offset)

            Event.objects.filter(pk__in=[e.pk for e in result_data]).update(
                parent_recurring_event=parent_recurring_event
            )

            return Response(EventSerializer(result_data, many=True).data)

        return super().create(request, *args, **kwargs)

    def destroy(self, request, *args, **kwargs):
        """
        Do not let non-superusers delete events with the FAIR type through the API.
        """
        event = self.get_object()

        if event.type == Event.FAIR and not self.request.user.is_superuser:
            raise DRFValidationError(
                detail="You cannot delete activities fair events. "
                f"If you would like to do this, email {settings.FROM_EMAIL}."
            )

        return super().destroy(request, *args, **kwargs)

    def get_queryset(self):
        qs = Event.objects.all()
        is_club_specific = self.kwargs.get("club_code") is not None
        if is_club_specific:
            qs = qs.filter(club__code=self.kwargs["club_code"])
            qs = qs.filter(
                Q(club__approved=True) | Q(type=Event.FAIR) | Q(club__ghost=True),
                club__archived=False,
            )
        else:
            qs = qs.filter(
                Q(club__approved=True)
                | Q(type=Event.FAIR)
                | Q(club__ghost=True)
                | Q(club__isnull=True),
                Q(club__isnull=True) | Q(club__archived=False),
            )

        return (
            qs.select_related("club", "creator")
            .prefetch_related(
                Prefetch(
                    "club__badges",
                    queryset=Badge.objects.filter(
                        fair__id=self.request.query_params.get("fair")
                    )
                    if "fair" in self.request.query_params
                    else Badge.objects.filter(visible=True),
                )
            )
            .order_by("start_time")
        )


class EventViewSet(ClubEventViewSet):
    """
    list:
    Return a list of events for the entire site.

    retrieve:
    Return a single event.

    destroy:
    Delete an event.
    """

    def get_operation_id(self, **kwargs):
        return f"{kwargs['operId']} (Global)"

    @action(detail=False, methods=["get"])
    def fair(self, request, *args, **kwargs):
        """
        Get the minimal information required for a fair directory listing.
        Groups by the start date of the event, and then the event category.
        Each event's club must have an associated fair badge in order to be displayed.
        ---
        parameters:
            - name: date
              in: query
              required: false
              description: >
                A date in YYYY-MM-DD format.
                If specified, will preview how this endpoint looked on the specified
                date.
              type: string
            - name: fair
              in: query
              required: false
              description: >
                A fair id. If specified, will preview how this endpoint will look for
                that fair. Overrides the date field if both are specified.
              type: number
        responses:
            "200":
                content:
                    application/json:
                        schema:
                            type: object
                            properties:
                                fair:
                                    type: object
                                    $ref: "#/components/schemas/ClubFair"
                                events:
                                    type: array
                                    items:
                                        type: object
                                        properties:
                                            start_time:
                                                type: string
                                                format: date-time
                                            end_time:
                                                type: string
                                                format: date-time
                                            events:
                                                type: array
                                                items:
                                                    type: object
                                                    properties:
                                                        category:
                                                            type: string
                                                        events:
                                                            type: array
                                                            items:
                                                                type: object
                                                                properties:
                                                                    name:
                                                                        type: string
                                                                    code:
                                                                        type: string
        ---
        """
        # accept custom date for preview rendering
        date = request.query_params.get("date")
        if date in {"null", "undefined"}:
            date = None
        if date:
            date = parse(date)

        # accept custom fair for preview rendering
        fair = request.query_params.get("fair")
        if fair in {"null", "undefined"}:
            fair = None
        if fair:
            fair = int(re.sub(r"\D", "", fair))

        # cache the response for this endpoint with short timeout
        if date is None:
            key = f"events:fair:directory:{request.user.is_authenticated}:{fair}"
            cached = cache.get(key)
            if cached:
                return Response(cached)
        else:
            key = None

        # lookup fair from id
        if fair:
            fair = get_object_or_404(ClubFair, id=fair)
        else:
            fair = (
                ClubFair.objects.filter(
                    end_time__gte=timezone.now() - datetime.timedelta(minutes=30)
                )
                .order_by("start_time")
                .first()
            )
        if not date and fair is not None:
            date = fair.start_time.date()

        now = date or timezone.now()
        events = Event.objects.filter(
            type=Event.FAIR, club__badges__purpose="fair", club__badges__fair=fair
        )

        # filter event range based on the fair times or provide a reasonable fallback
        if fair is None:
            events = events.filter(
                start_time__lte=now + datetime.timedelta(days=7),
                end_time__gte=now - datetime.timedelta(days=1),
            )
        else:
            events = events.filter(
                start_time__lte=fair.end_time, end_time__gte=fair.start_time
            )

        events = events.values_list(
            "start_time", "end_time", "club__name", "club__code", "club__badges__label"
        ).distinct()
        output = {}
        for event in events:
            # group by start date
            ts = int(event[0].replace(second=0, microsecond=0).timestamp())
            if ts not in output:
                output[ts] = {
                    "start_time": event[0],
                    "end_time": event[1],
                    "events": {},
                }

            # group by category
            category = event[4]
            if category not in output[ts]["events"]:
                output[ts]["events"][category] = {
                    "category": category,
                    "events": [],
                }

            output[ts]["events"][category]["events"].append(
                {"name": event[2], "code": event[3]}
            )
        for item in output.values():
            item["events"] = list(
                sorted(item["events"].values(), key=lambda cat: cat["category"])
            )
            for category in item["events"]:
                category["events"] = list(
                    sorted(category["events"], key=lambda e: e["name"].casefold())
                )

        output = list(sorted(output.values(), key=lambda cat: cat["start_time"]))
        final_output = {
            "events": output,
            "fair": ClubFairSerializer(instance=fair).data,
        }
        if key:
            cache.set(key, final_output, 60 * 5)

        return Response(final_output)

    @action(detail=False, methods=["get"])
    def owned(self, request, *args, **kwargs):
        """
        Return all events that the user has officer permissions over.
        """
        if not request.user.is_authenticated:
            return Response([])

        now = timezone.now()

        events = self.filter_queryset(self.get_queryset()).filter(
            club__membership__person=request.user,
            club__membership__role__lte=Membership.ROLE_OFFICER,
            start_time__gte=now,
        )

        return Response(EventSerializer(events, many=True).data)


class TestimonialViewSet(viewsets.ModelViewSet):
    """
    list:
    Return a list of testimonials for this club.

    create:
    Create a new testimonial for this club.

    update:
    Update a testimonial for this club.
    All fields must be specified.

    partial_update:
    Update a testimonial for this club.
    Specify only the fields you want to update.

    retrieve:
    Retrieve a single testimonial.

    destroy:
    Delete a testimonial.
    """

    serializer_class = TestimonialSerializer
    permission_classes = [ClubItemPermission | IsSuperuser]

    def get_queryset(self):
        return Testimonial.objects.filter(club__code=self.kwargs["club_code"])


class QuestionAnswerViewSet(viewsets.ModelViewSet):
    """
    list:
    Return a list of questions and answers for this club.

    create:
    Create a new question for this club.

    update:
    Change the question or the answer for this club.

    retrieve:
    Return a single testimonial.

    destroy:
    Delete a testimonial.
    """

    serializer_class = QuestionAnswerSerializer
    permission_classes = [QuestionAnswerPermission | IsSuperuser]

    def get_queryset(self):
        club_code = self.kwargs["club_code"]
        questions = QuestionAnswer.objects.filter(
            club__code=club_code, club__archived=False
        )

        if not self.request.user.is_authenticated:
            return questions.filter(approved=True)

        membership = Membership.objects.filter(
            club__code=club_code, person=self.request.user
        ).first()

        if self.request.user.is_superuser or (
            membership is not None and membership.role <= Membership.ROLE_OFFICER
        ):
            return questions

        return questions.filter(Q(approved=True) | Q(author=self.request.user))

    @action(detail=True, methods=["post"])
    def like(self, request, *args, **kwargs):
        """
        Endpoint used to like a question answer.
        ---
        requestBody: {}
        responses:
            "200":
                content: {}
        ---
        """

        question = QuestionAnswer.objects.get(
            club__code=self.kwargs["club_code"],
            id=self.get_object().id,
            club__archived=False,
        )
        question.users_liked.add(self.request.user)
        question.save()
        return Response({})

    @action(detail=True, methods=["post"])
    def unlike(self, request, *args, **kwargs):
        """
        Endpoint used to unlike a question answer.
        ---
        requestBody: {}
        responses:
            "200":
                content: {}
        ---
        """
        question = QuestionAnswer.objects.get(
            club__code=self.kwargs["club_code"],
            id=self.get_object().id,
            club__archived=False,
        )
        question.users_liked.remove(self.request.user)
        question.save()
        return Response({})


class MembershipViewSet(viewsets.ModelViewSet):
    """
    list: Return a list of clubs that the logged in user is a member of.
    """

    serializer_class = UserMembershipSerializer
    permission_classes = [IsAuthenticated]
    http_method_names = ["get"]

    def get_queryset(self):
        queryset = Membership.objects.filter(
            person=self.request.user, club__archived=False
        ).prefetch_related("club__tags")
        person = self.request.user
        queryset = queryset.prefetch_related(
            Prefetch(
                "club__favorite_set",
                queryset=Favorite.objects.filter(person=person),
                to_attr="user_favorite_set",
            ),
            Prefetch(
                "club__subscribe_set",
                queryset=Subscribe.objects.filter(person=person),
                to_attr="user_subscribe_set",
            ),
            Prefetch(
                "club__membership_set",
                queryset=Membership.objects.filter(person=person),
                to_attr="user_membership_set",
            ),
        )
        return queryset

    @action(detail=False, methods=["get"])
    def admin(self, request, *args, **kwargs):
        """
        Endpoint used to retrieve the clubs that the logged-in user is an admin of
        ---
        requestBody: {}
        responses:
            "200":
                content:
                    application/json:
                        schema:
                            type: object
                            properties:
                                role:
                                    type: integer
                                    description: The enum value of the role of the user
                                club_code:
                                    type: string
                                    description: The club code of the membership
                                username:
                                    type: string
                                    description: The username of the logged in user
        ---
        """
        return Response(
            ClubMembershipSerializer(
                Membership.objects.filter(
                    person=self.request.user,
                    club__archived=False,
                    role__lte=Membership.ROLE_OFFICER,
                ),
                many=True,
            ).data
        )


class FavoriteViewSet(viewsets.ModelViewSet):
    """
    list: Return a list of clubs that the logged in user has favorited.

    create: Favorite a club.

    destroy: Unfavorite a club.
    """

    permission_classes = [IsAuthenticated]
    lookup_field = "club__code"
    http_method_names = ["get", "post", "delete"]

    def get_queryset(self):
        queryset = Favorite.objects.filter(
            person=self.request.user, club__archived=False
        ).prefetch_related("club__tags")

        person = self.request.user
        queryset = queryset.prefetch_related(
            Prefetch(
                "club__favorite_set",
                queryset=Favorite.objects.filter(person=person),
                to_attr="user_favorite_set",
            ),
            Prefetch(
                "club__subscribe_set",
                queryset=Subscribe.objects.filter(person=person),
                to_attr="user_subscribe_set",
            ),
            Prefetch(
                "club__membership_set",
                queryset=Membership.objects.filter(person=person),
                to_attr="user_membership_set",
            ),
        )

        return queryset

    def get_serializer_class(self):
        if self.action == "create":
            return FavoriteWriteSerializer
        return FavoriteSerializer


class UserUUIDAPIView(generics.RetrieveAPIView):
    """
    get: Retrieve the calendar URL with the appropriate uuid for the given user.
    """

    queryset = get_user_model().objects.all()
    serializer_class = UserUUIDSerializer
    permission_classes = [IsAuthenticated]
    http_method_names = ["get"]

    def get_operation_id(self, **kwargs):
        return "Retrieve Calendar Url"

    def get_object(self):
        user = self.request.user
        return user


class SubscribeViewSet(viewsets.ModelViewSet):
    """
    list: Return a list of clubs that the logged in user has subscribed to.

    create: Subscribe to a club.

    destroy: Unsubscribe from a club.
    """

    permission_classes = [IsAuthenticated]
    lookup_field = "club__code"
    http_method_names = ["get", "post", "delete"]

    def get_queryset(self):
        queryset = Subscribe.objects.filter(
            person=self.request.user, club__archived=False
        ).prefetch_related("club__tags")

        person = self.request.user
        queryset = queryset.prefetch_related(
            Prefetch(
                "club__favorite_set",
                queryset=Favorite.objects.filter(person=person),
                to_attr="user_favorite_set",
            ),
            Prefetch(
                "club__subscribe_set",
                queryset=Subscribe.objects.filter(person=person),
                to_attr="user_subscribe_set",
            ),
            Prefetch(
                "club__membership_set",
                queryset=Membership.objects.filter(person=person),
                to_attr="user_membership_set",
            ),
        )

        return queryset

    def get_serializer_class(self):
        if self.action == "create":
            return UserSubscribeWriteSerializer
        return UserSubscribeSerializer


class ClubVisitViewSet(viewsets.ModelViewSet):
    """
    list: Return a list of clubs that the logged in user has visited.

    create: Visit a club.
    """

    permission_classes = [IsAuthenticated]
    lookup_field = "club__code"
    http_method_names = ["get", "post"]

    def get_queryset(self):
        return ClubVisit.objects.filter(person=self.request.user, club__archived=False)

    def get_serializer_class(self):
        if self.action == "create":
            return UserClubVisitWriteSerializer
        return UserClubVisitSerializer


class SearchQueryViewSet(viewsets.ModelViewSet):
    """
    create: Add a new search query

    list: Superuser sees all queries, any other user sees only their own
    """

    serializer_class = SearchQuerySerializer
    permission_classes = [IsAuthenticated]
    http_method_names = ["get"]

    def get_queryset(self):
        if self.request.user.is_superuser:
            return SearchQuery.objects.all()
        else:
            return SearchQuery.objects.filter(person=self.request.user)


class MembershipRequestViewSet(viewsets.ModelViewSet):
    """
    list: Return a list of clubs that the logged in user has sent membership request to.

    create: Sent membership request to a club.

    destroy: Deleted a membership request from a club.
    """

    serializer_class = UserMembershipRequestSerializer
    permission_classes = [IsAuthenticated]
    lookup_field = "club__code"
    http_method_names = ["get", "post", "delete"]

    def create(self, request, *args, **kwargs):
        """
        If a membership request object already exists, reuse it.
        """
        club = request.data.get("club", None)
        obj = MembershipRequest.objects.filter(
            club__code=club, person=request.user
        ).first()
        if obj is not None:
            obj.withdrew = False
            obj.save(update_fields=["withdrew"])
            return Response(UserMembershipRequestSerializer(obj).data)

        return super().create(request, *args, **kwargs)

    def destroy(self, request, *args, **kwargs):
        """
        Don't actually delete the membership request when it is withdrawn.

        This is to keep track of repeat membership requests and avoid spamming the club
        owners with requests.
        """
        obj = self.get_object()
        obj.withdrew = True
        obj.save(update_fields=["withdrew"])

        return Response({"success": True})

    def get_queryset(self):
        return MembershipRequest.objects.filter(
            person=self.request.user, withdrew=False, club__archived=False,
        )


class MembershipRequestOwnerViewSet(XLSXFormatterMixin, viewsets.ModelViewSet):
    """
    list:
    Return a list of users who have sent membership request to the club.

    destroy:
    Delete a membership request for a specific user.
    """

    serializer_class = MembershipRequestSerializer
    permission_classes = [MembershipRequestPermission | IsSuperuser]
    http_method_names = ["get", "post", "delete"]
    lookup_field = "person__username"

    def get_queryset(self):
        return MembershipRequest.objects.filter(
            club__code=self.kwargs["club_code"], withdrew=False
        )

    @action(detail=True, methods=["post"])
    def accept(self, request, *ages, **kwargs):
        """
        Accept a membership request as a club officer.
        ---
        requestBody: {}
        responses:
            "200":
                content:
                    application/json:
                        schema:
                            type: object
                            properties:
                                success:
                                    type: boolean
                                    description: >
                                        True if this request was properly processed.
        ---
        """
        request_object = self.get_object()
        Membership.objects.get_or_create(
            person=request_object.person, club=request_object.club
        )
        request_object.delete()
        return Response({"success": True})


class MemberViewSet(XLSXFormatterMixin, viewsets.ModelViewSet):
    """
    list:
    Return a list of members that are in the club.
    Returns more information about each member if the logged in user
    is a superuser or in the club.

    update:
    Update the role/title/status for a membership.
    You must specify all fields or use a patch request.

    partial_update:
    Update the role/title/status for a membership.
    Specify only the fields you want to change.

    retrieve:
    Return information about a specific membership between a student and the club.

    create:
    Add a member to a club.

    destroy:
    Kick out a member from a club.
    """

    serializer_class = MembershipSerializer
    permission_classes = [MemberPermission | IsSuperuser]
    http_method_names = ["get", "post", "put", "patch", "delete"]
    lookup_field = "person__username"

    def get_queryset(self):
        return (
            Membership.objects.filter(club__code=self.kwargs["club_code"])
            .order_by("-active", "role", "person__last_name", "person__first_name")
            .select_related("person", "person__profile")
        )

    def get_serializer_class(self):
        if self.request is not None and self.request.user.is_authenticated:
            if self.request.user.has_perm("clubs.manage_club") or (
                "club_code" in self.kwargs
                and Membership.objects.filter(
                    person=self.request.user, club__code=self.kwargs["club_code"]
                ).exists()
            ):
                return AuthenticatedMembershipSerializer
        return MembershipSerializer


class AssetViewSet(viewsets.ModelViewSet):
    """
    list:
    Return a list of files that belong to this club.

    retrieve:
    Retrieve the contents of the specific file that belongs to this club.

    create:
    Upload a new file to the club file repository.

    destroy:
    Delete a file from the club file repository.
    """

    serializer_class = AssetSerializer
    permission_classes = [AssetPermission | IsSuperuser]
    parser_classes = [parsers.MultiPartParser]
    http_method_names = ["get", "post", "delete"]

    def retrieve(self, request, *args, **kwargs):
        obj = self.get_object()
        resp = HttpResponse(obj.file, content_type="application/octet-stream")
        resp["Content-Disposition"] = "attachment; filename={}".format(obj.name)
        return resp

    def get_queryset(self):
        return Asset.objects.filter(club__code=self.kwargs["club_code"])


class NoteViewSet(viewsets.ModelViewSet):
    """
    list:
    Return a list of notes that this club has created for other clubs.

    retrieve:
    Return a specific note that this club has created for another club.

    create:
    Create a new note on another club.

    destroy:
    Destroy an existing note on another club.
    """

    serializer_class = NoteSerializer
    permission_classes = [NotePermission | IsSuperuser]
    http_method_names = ["get", "post", "delete"]

    def get_queryset(self):
        club = get_object_or_404(Club, code=self.kwargs["club_code"])

        queryset = Note.objects.filter(creating_club__code=self.kwargs["club_code"])
        queryset = filter_note_permission(queryset, club, self.request.user)

        return queryset


class TagViewSet(viewsets.ModelViewSet):
    """
    list:
    Return a list of tags.

    get:
    Return details for a specific tag by name.
    """

    queryset = (
        Tag.objects.all().annotate(clubs=Count("club", distinct=True)).order_by("name")
    )
    serializer_class = TagSerializer
    permission_classes = [ReadOnly | IsSuperuser]
    http_method_names = ["get"]
    lookup_field = "name"


class BadgeViewSet(viewsets.ModelViewSet):
    """
    list:
    Return a list of badges.

    get:
    Return details for a specific badge by name.
    """

    serializer_class = BadgeSerializer
    permission_classes = [ReadOnly | IsSuperuser]
    http_method_names = ["get"]

    def get_queryset(self):
        show_all = self.request.query_params.get("all", "false") == "true"
        fair = self.request.query_params.get("fair", None)

        if show_all:
            return Badge.objects.all()
        elif fair and fair not in {"null", "undefined"}:
            return Badge.objects.filter(fair__id=fair)

        return Badge.objects.filter(visible=True)


def parse_boolean(inpt):
    if not isinstance(inpt, str):
        return inpt
    inpt = inpt.strip().lower()
    if inpt in {"true", "yes", "y"}:
        return True
    elif inpt in {"false", "no", "n"}:
        return False
    return None


class FavoriteEventsAPIView(generics.ListAPIView):
    """
    Return a list of events, ordered in increasing order of start time (from time
    of API call) corresponding to clubs that a user has favourited
    """

    serializer_class = FavouriteEventSerializer
    permission_classes = [IsAuthenticated & ReadOnly]

    def get_queryset(self):
        date = datetime.date.today()
        return (
            Event.objects.filter(
                club__favorite__person=self.request.user.id,
                start_time__gte=datetime.datetime(date.year, date.month, date.day),
            )
            .select_related("club")
            .prefetch_related("club__badges")
            .order_by("start_time")
        )


class ClubBoothsViewSet(viewsets.ModelViewSet):
    """
    get: Get club booths corresponding to club code

    post: Create or update a club booth
    """

    lookup_field = "club__code"
    serializer_class = ClubBoothSerializer
    http_methods_names = ["get", "post"]

    def get_queryset(self):
        return ClubFairBooth.objects.all()

    @action(detail=False, methods=["get"])
    def live(self, *args, **kwargs):
        """
        Show live booths at the club fair
        ---
        responses:
            "200":
                content:
                    application/json:
                        schema:
                            type: array
                            items:
                                type: object
                                properties:
                                    name:
                                        type: string
                                    subtitle:
                                        type: string
                                    club:
                                        type: string
                                    image_url:
                                        type: string
                                    lat:
                                        type: number
                                    long:
                                        type: number
                                    start_time:
                                        type: string
                                    end_time:
                                        type: string
        ---
        """
        today = datetime.date.today()
        today = datetime.datetime(today.year, today.month, today.day)

        booths = (
            ClubFairBooth.objects.filter(
                start_time__gte=today, end_time__gte=timezone.now()
            )
            .select_related("club")
            .prefetch_related("club__badges")
            .order_by("start_time")
            .all()
        )

        return Response(ClubBoothSerializer(booths, many=True).data)


class FavoriteCalendarAPIView(APIView):
    def get(self, request, *args, **kwargs):
        """
        Return a .ics file of the user's favorite club events.
        ---
        parameters:
            - name: global
              in: query
              required: false
              description: >
                If specified, either only show global events
                if true or exclude global events if false.
            - name: all
              in: query
              required: false
              description: >
                If set to true, show all events instead of only subscribed events.
        responses:
            "200":
                description: Return a calendar file in ICS format.
                content:
                    text/calendar:
                        schema:
                            type: string
        ---
        """
        is_global = parse_boolean(request.query_params.get("global"))
        is_all = parse_boolean(request.query_params.get("all"))

        calendar = ICSCal(
            creator=f"{settings.BRANDING_SITE_NAME} ({settings.DOMAINS[0]})"
        )
        calendar.extra.append(
            ICSParse.ContentLine(
                name="X-WR-CALNAME", value=f"{settings.BRANDING_SITE_NAME} Events"
            )
        )

        # only fetch events newer than the past month
        one_month_ago = timezone.now() - datetime.timedelta(days=30)
        all_events = Event.objects.filter(start_time__gte=one_month_ago)

        # filter based on user supplied flags
        q = Q(club__favorite__person__profile__uuid_secret=kwargs["user_secretuuid"])
        if is_global is None:
            q |= Q(club__isnull=True)

        if is_global:
            all_events = all_events.filter(club__isnull=True)
        elif not is_all:
            all_events = all_events.filter(q)

        all_events = all_events.distinct().select_related("club")

        for event in all_events:
            e = ICSEvent()
            e.name = "{} - {}".format(event.club.name, event.name)
            e.begin = event.start_time

            # ensure event is at least 15 minutes for display purposes
            e.end = (
                (event.start_time + datetime.timedelta(minutes=15))
                if event.start_time >= event.end_time
                else event.end_time
            )

            # put url in location if location does not exist, otherwise put url in body
            if event.location:
                e.location = event.location
            else:
                e.location = event.url
            e.url = event.url
            e.description = "{}\n\n{}".format(
                event.url or "" if not event.location else "",
                html_to_text(event.description),
            ).strip()
            e.uid = f"{event.ics_uuid}@{settings.DOMAINS[0]}"
            e.created = event.created_at
            e.last_modified = event.updated_at
            e.categories = [event.club.name]

            calendar.events.add(e)

        response = HttpResponse(calendar, content_type="text/calendar")
        response["Content-Disposition"] = "attachment; filename=favorite_events.ics"
        return response


class FakeView(object):
    """
    Dummy view used for permissions checking by the UserPermissionAPIView.
    """

    def __init__(self, action):
        self.action = action


class UserGroupAPIView(APIView):
    """
    get: Return the major permission groups and their members on the site.
    """

    permission_classes = [DjangoPermission("clubs.manage_club")]

    def get(self, request):
        """
        ---
        responses:
            "200":
                content:
                    application/json:
                        schema:
                            type: array
                            items:
                                type: object
                                properties:
                                    code:
                                        type: string
                                    members:
                                        type: object
                                        properties:
                                            username:
                                                type: string
                                            name:
                                                type: string
        ---
        """
        perms = [
            "approve_club",
            "generate_reports",
            "manage_club",
            "see_fair_status",
            "see_pending_clubs",
        ]
        output = {}
        for name in perms:
            perm = Permission.objects.get(codename=name)
            output[name] = (
                get_user_model()
                .objects.filter(Q(groups__permissions=perm) | Q(user_permissions=perm))
                .distinct()
                .values_list("username", "first_name", "last_name")
            )
        output["superuser"] = (
            get_user_model()
            .objects.filter(is_superuser=True)
            .values_list("username", "first_name", "last_name")
        )
        output = [
            {
                "code": k,
                "members": [
                    {"username": x[0], "name": f"{x[1]} {x[2]}".strip()} for x in v
                ],
            }
            for k, v in output.items()
        ]
        return Response(output)


class UserPermissionAPIView(APIView):
    """
    get: Check if a user has a specific permission or list of permissions separated by
    commas, or return a list of all user permissions.

    This endpoint can accept general Django permissions or per object Django
    permissions, with the permission name and lookup key for the object separated by a
    colon. A general Django permission will grant access to the per object version
    if the user has the general permission.
    """

    permission_classes = [AllowAny]

    def get(self, request):
        """
        ---
        responses:
            "200":
                content:
                    application/json:
                        schema:
                            type: object
                            properties:
                                permissions:
                                    type: object
                                    additionalProperties:
                                        type: boolean
        ---
        """
        raw_perms = [
            perm.strip()
            for perm in request.GET.get("perm", "").strip().split(",")
            if perm
        ]

        if not request.user.is_authenticated:
            return Response({"permissions": {k: False for k in raw_perms}})

        general_perms = [p for p in raw_perms if ":" not in p]
        object_perms = [p for p in raw_perms if ":" in p]

        # process general permissions
        ret = {}
        all_perms = request.user.get_all_permissions()
        if raw_perms:
            for perm in general_perms:
                ret[perm] = request.user.is_superuser or perm in all_perms
        else:
            for perm in all_perms:
                ret[perm] = True

        # process object specific permissions
        lookups = {}

        for perm in object_perms:
            key, value = perm.split(":", 1)

            # if user has the global permission for all objects
            if request.user.is_superuser or key in all_perms:
                ret[perm] = True
                continue

            # otherwise, add permission to individual lookup queue
            if key not in lookups:
                lookups[key] = []
            ret[perm] = None
            lookups[key].append(value)

        # lookup individual permissions grouped by permission
        for key, values in lookups.items():
            if key in {"clubs.manage_club", "clubs.delete_club"}:
                perm_checker = ClubPermission()
                view = FakeView("destroy" if key == "clubs.delete_club" else "update")
                objs = Club.objects.filter(code__in=values)
                global_perm = perm_checker.has_permission(request, view)
                for obj in objs:
                    perm = f"{key}:{obj.code}"
                    ret[perm] = global_perm and perm_checker.has_object_permission(
                        request, view, obj
                    )

        return Response({"permissions": ret})


def zoom_api_call(user, verb, url, *args, **kwargs):
    """
    Perform an API call to Zoom with various checks.

    If the call returns a token expired event,
    refresh the token and try the call one more time.
    """
    if not settings.SOCIAL_AUTH_ZOOM_OAUTH2_KEY:
        raise DRFValidationError(
            "Server is not configured with Zoom OAuth2 credentials."
        )

    if not user.is_authenticated:
        raise DRFValidationError("You are not authenticated.")

    social = user.social_auth.filter(provider="zoom-oauth2").first()
    if social is None:
        raise DRFValidationError("You have not linked your Zoom account yet.")

    is_retry = "retry" in kwargs
    if is_retry:
        del kwargs["retry"]

    out = requests.request(
        verb,
        url.format(uid=social.uid),
        *args,
        headers={"Authorization": f"Bearer {social.get_access_token(load_strategy())}"},
        **kwargs,
    )

    if out.status_code == 204:
        return out

    # check for token expired event
    data = out.json()
    if data.get("code") == 124 and not is_retry:
        social.refresh_token(load_strategy())
        kwargs["retry"] = True
        return zoom_api_call(user, verb, url, *args, **kwargs)

    return out


def generate_zoom_password():
    """
    Create a secure Zoom password for the meeting.
    """
    alphabet = string.ascii_letters + string.digits
    return "".join(secrets.choice(alphabet) for i in range(10))


class MeetingZoomWebhookAPIView(APIView):
    """
    get: Given an event id, return the number of people on the Zoom call.

    post: Trigger this webhook. Should be triggered when a Zoom event occurs.
    Not available to the public, requires Zoom verification token.
    """

    def get(self, request):
        """
        ---
        parameters:
            - name: event
              in: query
              type: integer
        responses:
            "200":
                content:
                    application/json:
                        schema:
                            type: object
                            properties:
                                attending:
                                    type: integer
                                    description: >
                                        Number of users currently attending the meeting.
                                        Includes the club officers.
                                officers:
                                    type: integer
                                    description: >
                                        Number of officers attending the meeting.
                                attended:
                                    type: integer
                                    description: >
                                        Number of users that attended the meeting
                                        before. Does not include currently attending
                                        users.
                                time:
                                    type: number
                                    description: >
                                        Number of seconds that the median user attended
                                        the meeting.
        ---
        """
        event_id = request.query_params.get("event")

        time_query = (
            ZoomMeetingVisit.objects.filter(
                event__id=event_id, leave_time__isnull=False
            )
            .annotate(
                time=ExpressionWrapper(
                    F("leave_time") - F("join_time"), DurationField()
                )
            )
            .order_by("time")
        )
        time_index = time_query.count()
        if time_index > 0:
            time_index //= 2
            median_time = time_query[time_index].time
        else:
            median_time = 0

        return Response(
            {
                "attending": ZoomMeetingVisit.objects.filter(
                    event__id=event_id, leave_time__isnull=True
                ).count(),
                "attended": ZoomMeetingVisit.objects.filter(
                    event__id=event_id, leave_time__isnull=False
                )
                .values("person")
                .distinct()
                .count(),
                "officers": ZoomMeetingVisit.objects.filter(
                    event__id=event_id,
                    leave_time__isnull=True,
                    person=F("event__club__membership__person"),
                )
                .values("person")
                .distinct()
                .count(),
                "time": median_time,
            }
        )

    def post(self, request):
        # security check to make sure request contains zoom provided token
        if settings.ZOOM_VERIFICATION_TOKEN:
            authorization = request.META.get("HTTP_AUTHORIZATION")
            if authorization != settings.ZOOM_VERIFICATION_TOKEN:
                return Response(
                    {
                        "detail": "Your authorization token is invalid!",
                        "success": False,
                    },
                    status=status.HTTP_403_FORBIDDEN,
                )

        action = request.data.get("event")
        event_id = None
        if action == "meeting.participant_joined":
            email = (
                request.data.get("payload", {})
                .get("object", {})
                .get("participant", {})
                .get("email", None)
            )

            if email:
                username = email.split("@")[0]
                person = get_user_model().objects.filter(username=username).first()
            else:
                person = None

            meeting_id = (
                request.data.get("payload", {}).get("object", {}).get("id", None)
            )
            regex = rf"""https?:\/\/([A-z]*\.)?zoom\.us/[^\/]*\/
                        {meeting_id}(\?pwd=[A-z,0-9]*)?"""
            event = Event.objects.filter(url__regex=regex).first()

            participant_id = (
                request.data.get("payload", {})
                .get("object", {})
                .get("participant", {})
                .get("user_id", None)
            )
            join_time = (
                request.data.get("payload", {})
                .get("object", {})
                .get("participant", {})
                .get("join_time", None)
            )

            if event:
                ZoomMeetingVisit.objects.create(
                    person=person,
                    event=event,
                    meeting_id=meeting_id,
                    participant_id=participant_id,
                    join_time=join_time,
                )
                event_id = event.id
        elif action == "meeting.participant_left":
            meeting_id = (
                request.data.get("payload", {}).get("object", {}).get("id", None)
            )
            participant_id = (
                request.data.get("payload", {})
                .get("object", {})
                .get("participant", {})
                .get("user_id", None)
            )
            leave_time = (
                request.data.get("payload", {})
                .get("object", {})
                .get("participant", {})
                .get("leave_time", None)
            )

            meeting = (
                ZoomMeetingVisit.objects.filter(
                    meeting_id=meeting_id,
                    participant_id=participant_id,
                    leave_time__isnull=True,
                )
                .order_by("-created_at")
                .first()
            )
            if meeting is not None:
                meeting.leave_time = leave_time
                meeting.save()
                event_id = meeting.event.id

        if event_id is not None:
            channel_layer = get_channel_layer()
            if channel_layer is not None:
                async_to_sync(channel_layer.group_send)(
                    f"events-live-{event_id}", {"type": "join_leave", "event": action}
                )

        return Response({"success": True})


class MeetingZoomAPIView(APIView):
    """
    get: Return a list of upcoming Zoom meetings for a user.
    """

    permission_classes = [IsAuthenticated]

    def get(self, request):
        """
        ---
        responses:
            "200":
                content:
                    application/json:
                        schema:
                            type: object
                            properties:
                                success:
                                    type: boolean
                                meetings:
                                    type: object
                                    additionalProperties:
                                        type: string
                                extra_details:
                                    type: object
                                    additionalProperties:
                                        type: string
        ---
        """
        refresh = request.query_params.get("refresh", "false").lower() == "true"

        if request.user.is_authenticated:
            key = f"zoom:meetings:{request.user.username}"
            if not refresh:
                res = cache.get(key)
                if res is not None:
                    return Response(res)

        try:
            data = zoom_api_call(
                request.user, "GET", "https://api.zoom.us/v2/users/{uid}/meetings"
            )
        except requests.exceptions.HTTPError as e:
            raise DRFValidationError(
                "An error occured while fetching meetings for current user."
            ) from e

        # get meeting ids
        body = data.json()
        meetings = [meeting["id"] for meeting in body.get("meetings", [])]

        # get user events
        if request.user.is_authenticated:
            events = Event.objects.filter(
                club__membership__role__lte=Membership.ROLE_OFFICER,
                club__membership__person=request.user,
            )
        else:
            events = []

        extra_details = {}
        for event in events:
            if event.url is not None and "zoom.us" in event.url:
                match = re.search(r"(\d+)", urlparse(event.url).path)
                if match is not None:
                    zoom_id = int(match[1])
                    if zoom_id in meetings:
                        try:
                            individual_data = zoom_api_call(
                                request.user,
                                "GET",
                                f"https://api.zoom.us/v2/meetings/{zoom_id}",
                            ).json()
                            extra_details[individual_data["id"]] = individual_data
                        except requests.exceptions.HTTPError:
                            pass

        response = {
            "success": data.ok,
            "meetings": body,
            "extra_details": extra_details,
        }
        if response["success"]:
            cache.set(key, response, 120)
        return Response(response)

    def delete(self, request):
        """
        Delete the Zoom meeting for this event.
        """
        event = get_object_or_404(Event, id=request.query_params.get("event"))

        if (
            not request.user.has_perm("clubs.manage_club")
            and not event.club.membership_set.filter(
                person=request.user, role__lte=Membership.ROLE_OFFICER
            ).exists()
        ):
            return Response(
                {
                    "success": False,
                    "detail": "You do not have permission to perform this action.",
                },
                status=status.HTTP_403_FORBIDDEN,
            )

        if event.url:
            match = re.search(r"(\d+)", urlparse(event.url).path)
            if "zoom.us" in event.url and match is not None:
                zoom_id = int(match[1])
                zoom_api_call(
                    request.user, "DELETE", f"https://api.zoom.us/v2/meetings/{zoom_id}"
                )

            event.url = None
            event.save()
            return Response(
                {
                    "success": True,
                    "detail": "The Zoom meeting has been unlinked and deleted.",
                }
            )
        else:
            return Response(
                {
                    "success": True,
                    "detail": "There is no Zoom meeting configured for this event.",
                }
            )

    def post(self, request):
        """
        Create a new Zoom meeting for this event
        or try to fix the existing zoom meeting.
        ---
        responses:
            "200":
                content:
                    application/json:
                        schema:
                            type: object
                            properties:
                                success:
                                    type: boolean
                                detail:
                                    type: string
        ---
        """
        try:
            event = Event.objects.get(id=request.query_params.get("event"))
        except Event.DoesNotExist as e:
            raise DRFValidationError(
                "The event you are trying to modify does not exist."
            ) from e

        eastern = pytz.timezone("America/New_York")

        # ensure user can do this
        if not request.user.has_perm(
            "clubs.manage_club"
        ) and not event.club.membership_set.filter(
            role__lte=Membership.ROLE_OFFICER, person=request.user
        ):
            return Response(
                {
                    "success": False,
                    "detail": "You are not allowed to perform this action!",
                },
                status=status.HTTP_403_FORBIDDEN,
            )

        # add all other officers as alternative hosts
        alt_hosts = []
        for mship in event.club.membership_set.filter(
            role__lte=Membership.ROLE_OFFICER
        ):
            social = mship.person.social_auth.filter(provider="zoom-oauth2").first()
            if social is not None:
                alt_hosts.append(social.extra_data["email"])

        # recommended zoom meeting settings
        recommended_settings = {
            "audio": "both",
            "join_before_host": True,
            "mute_upon_entry": True,
            "waiting_room": False,
            "meeting_authentication": True,
            "authentication_domains": "upenn.edu,*.upenn.edu",
        }

        if alt_hosts:
            recommended_settings["alternative_hosts"] = ",".join(alt_hosts)

        if not event.url:
            password = generate_zoom_password()
            body = {
                "topic": f"Virtual Activities Fair - {event.club.name}",
                "type": 2,
                "start_time": event.start_time.astimezone(eastern)
                .replace(tzinfo=None, microsecond=0, second=0)
                .isoformat(),
                "duration": (event.end_time - event.start_time)
                / datetime.timedelta(minutes=1),
                "timezone": "America/New_York",
                "agenda": f"Virtual Activities Fair Booth for {event.club.name}",
                "password": password,
                "settings": recommended_settings,
            }
            data = zoom_api_call(
                request.user,
                "POST",
                "https://api.zoom.us/v2/users/{uid}/meetings",
                json=body,
            )
            out = data.json()
            event.url = out.get("join_url", "")
            event.save(update_fields=["url"])
            return Response(
                {
                    "success": True,
                    "detail": "Your Zoom meeting has been created! "
                    "The following Zoom accounts have been made hosts:"
                    f" {', '.join(alt_hosts)}",
                }
            )
        else:
            parsed_url = urlparse(event.url)

            if "zoom.us" not in parsed_url.netloc:
                return Response(
                    {
                        "success": False,
                        "detail": "The current meeting link is not a Zoom link. "
                        "If you would like to have your Zoom link automatically "
                        "generated, please clear the URL field and try again.",
                    }
                )

            if "upenn.zoom.us" not in parsed_url.netloc:
                return Response(
                    {
                        "success": False,
                        "detail": "The current meeting link is not a Penn Zoom link. "
                        "If you would like to have your Penn Zoom link automatically "
                        "generated, login with your Penn Zoom account, clear the URL "
                        "from your event, and try this process again.",
                    }
                )

            match = re.search(r"(\d+)", parsed_url.path)
            if match is None:
                return Response(
                    {
                        "success": False,
                        "detail": "Failed to parse your URL, "
                        "are you sure this is a valid Zoom link?",
                    }
                )

            zoom_id = int(match[1])

            data = zoom_api_call(
                request.user, "GET", f"https://api.zoom.us/v2/meetings/{zoom_id}"
            )
            out = data.json()
            event.url = out.get("join_url", event.url)
            event.save(update_fields=["url"])

            start_time = (
                event.start_time.astimezone(eastern)
                .replace(tzinfo=None, microsecond=0, second=0)
                .isoformat()
            )

            body = {
                "start_time": start_time,
                "duration": (event.end_time - event.start_time)
                / datetime.timedelta(minutes=1),
                "timezone": "America/New_York",
                "settings": recommended_settings,
            }

            out = zoom_api_call(
                request.user,
                "PATCH",
                f"https://api.zoom.us/v2/meetings/{zoom_id}",
                json=body,
            )

            return Response(
                {
                    "success": out.ok,
                    "detail": "Your Zoom meeting has been updated. "
                    "The following accounts have been made hosts:"
                    f" {', '.join(alt_hosts)}"
                    if out.ok
                    else "Your Zoom meeting has not been updated. "
                    "Are you the owner of the meeting?",
                }
            )


class UserZoomAPIView(APIView):
    """
    get: Return information about the Zoom account associated with the logged in user.

    post: Update the Zoom account settings to be the recommended Penn Clubs settings.
    """

    def get(self, request):
        """
        ---
        responses:
            "200":
                content:
                    application/json:
                        schema:
                            type: object
                            properties:
                                success:
                                    type: boolean
                                settings:
                                    type: object
                                    additionalProperties:
                                        type: string
                                email:
                                    type: string
        ---
        """
        refresh = request.query_params.get("refresh", "false").lower() == "true"
        no_cache = request.query_params.get("noCache", "false").lower() == "true"

        if request.user.is_authenticated:
            key = f"zoom:user:{request.user.username}"
            res = cache.get(key)
            if res is not None:
                if not refresh:
                    if res.get("success") is True:
                        return Response(res)
                    else:
                        cache.delete(key)
                if no_cache:
                    cache.delete(key)

        try:
            response = zoom_api_call(
                request.user, "GET", "https://api.zoom.us/v2/users/{uid}/settings",
            )
        except requests.exceptions.HTTPError as e:
            raise DRFValidationError(
                "An error occured while fetching user information. "
                "Your authentication with the Zoom API might have expired. "
                "Try reconnecting your account."
            ) from e

        social = request.user.social_auth.filter(provider="zoom-oauth2").first()
        if social is None:
            email = None
        else:
            email = social.extra_data.get("email")

        settings = response.json()
        res = {
            "success": settings.get("code") is None,
            "settings": settings,
            "email": email,
        }

        if res["success"]:
            cache.set(key, res, 900)
        return Response(res)

    def post(self, request):
        """
        ---
        responses:
            "200":
                content:
                    application/json:
                        schema:
                            type: object
                            properties:
                                success:
                                    type: boolean
                                detail:
                                    type: string
        ---
        """
        if request.user.is_authenticated:
            key = f"zoom:user:{request.user.username}"
            cache.delete(key)

        response = zoom_api_call(
            request.user,
            "PATCH",
            "https://api.zoom.us/v2/users/{uid}/settings",
            json={
                "in_meeting": {
                    "breakout_room": True,
                    "waiting_room": False,
                    "co_host": True,
                    "screen_sharing": True,
                }
            },
        )

        return Response(
            {
                "success": response.ok,
                "detail": "Your user settings have been updated on Zoom."
                if response.ok
                else "Failed to update Zoom user settings.",
            }
        )


class UserUpdateAPIView(generics.RetrieveUpdateAPIView):
    """
    get: Return information about the logged in user, including bookmarks,
    subscriptions, memberships, and school/major/graduation year information.

    put: Update information about the logged in user.
    All fields are required.

    patch: Update information about the logged in user.
    Only updates fields that are passed to the server.
    """

    permission_classes = [IsAuthenticated]
    serializer_class = UserSerializer

    def get(self, request, *args, **kwargs):
        """
        Cache the settings endpoint for 5 minutes or until user data is updated.
        """
        key = f"user:settings:{request.user.username}"
        val = cache.get(key)
        if val:
            return Response(val)
        resp = super().get(request, *args, **kwargs)
        cache.set(key, resp.data, 5 * 60)
        return resp

    def put(self, request, *args, **kwargs):
        """
        Clear the cache when putting user settings.
        """
        key = f"user:settings:{request.user.username}"
        cache.delete(key)
        return super().put(request, *args, **kwargs)

    def patch(self, request, *args, **kwargs):
        """
        Clear the cache when patching user settings.
        """
        key = f"user:settings:{request.user.username}"
        cache.delete(key)
        return super().patch(request, *args, **kwargs)

    def get_operation_id(self, **kwargs):
        if kwargs["action"] == "get":
            return "Retrieve Self User"
        return None

    def get_object(self):
        user = self.request.user
        prefetch_related_objects(
            [user], "profile__school", "profile__major",
        )
        return user


class MemberInviteViewSet(viewsets.ModelViewSet):
    """
    update:
    Accept a membership invite.

    partial_update:
    Accept a membership invite.

    destroy:
    Rescind a membership invite.
    """

    permission_classes = [InvitePermission | IsSuperuser]
    serializer_class = MembershipInviteSerializer
    http_method_names = ["get", "put", "patch", "delete"]

    def get_operation_id(self, **kwargs):
        if kwargs["action"] == "resend":
            return f"{kwargs['operId']} ({kwargs['method']})"
        return None

    @action(detail=True, methods=["put", "patch"])
    def resend(self, request, *args, **kwargs):
        """
        Resend an email invitation that has already been issued.
        ---
        requestBody: {}
        responses:
            "200":
                content:
                    application/json:
                        schema:
                            type: object
                            properties:
                                detail:
                                    type: string
                                    description: A success or error message.
        ---
        """
        invite = self.get_object()
        invite.send_mail(request)
        invite.updated_at = timezone.now()
        invite.save(update_fields=["updated_at"])

        return Response(
            {"detail": "Resent email invitation to {}!".format(invite.email)}
        )

    def destroy(self, request, *args, **kwargs):
        invite = self.get_object()

        if request.user.is_authenticated:
            membership = find_membership_helper(request.user, invite.club)
            is_officer = (
                membership is not None and membership.role <= Membership.ROLE_OFFICER
            )
        else:
            is_officer = False

        # if we're not an officer and haven't specified the token
        # don't let us delete this invite
        if (
            not request.data.get("token") == invite.token
            and not is_officer
            and not request.user.has_perm("clubs.manage_club")
        ):
            return Response(
                {"detail": "Invalid or missing token in request."},
                status=status.HTTP_403_FORBIDDEN,
            )

        return super().destroy(request, *args, **kwargs)

    def get_queryset(self):
        return MembershipInvite.objects.filter(
            club__code=self.kwargs["club_code"], active=True
        )


class ExternalMemberListViewSet(viewsets.ModelViewSet):
    """
    get: Retrieve members' nonsensitive information per club
    """

    http_method_names = ["get"]
    serializer_class = ExternalMemberListSerializer

    def get_queryset(self):
        return (
            Membership.objects.all()
            .select_related("person", "club")
            .filter(club__code=self.kwargs["code"])
        )


class UserViewSet(viewsets.ModelViewSet):
    """
    list: Retrieve a list of users.

    get: Retrieve the profile information for given user.
    """

    queryset = get_user_model().objects.all().select_related("profile")
    permission_classes = [ProfilePermission | IsSuperuser]
    filter_backends = [filters.SearchFilter]
    http_method_names = ["get", "post"]

    search_fields = [
        "email",
        "first_name",
        "last_name",
        "username",
    ]
    lookup_field = "username"

    @action(detail=False, methods=["post"])
    def question_response(self, *args, **kwargs):
        """
        Accepts a response to a question, this happens when the user submits the
        application form
        ---
        requestBody:
            content:
                application/json:
                    schema:
                        type: object
                        properties:
                            prompt:
                                type: string
                            questionIds:
                                type: array
                                items:
                                    type: integer
                            committee:
                                type: string
                            text:
                                type: string
                            multipleChoice:
                                type: array
                                items:
                                    type: integer
        responses:
            "200":
                content:
                    application/json:
                        schema:
                            type: array
                            items:
                                type: object
                                properties:
                                    text:
                                        type: string
                                    multiple_choice:
                                        type: string
                                    question_type:
                                        type: integer
                                    question:
                                        type: object
                                        properties:
                                            id:
                                                type: integer
                                            question_type:
                                                type: integer
                                            prompt:
                                                type: string
                                            word_limit:
                                                type: integer
                                            multiple_choice:
                                                type: array
                                                items:
                                                    type: string
                                            committees:
                                                type: array
                                                items:
                                                    type: string
                                            committee_question:
                                                type: boolean
                                            precedence:
                                                type: integer
        ---
        """
        questions = self.request.data.get("questionIds", [])
        committee_name = self.request.data.get("committee", None)
        response = Response([])
        if len(questions) == 0:
            return response
        application = (
            ApplicationQuestion.objects.filter(pk=questions[0]).first().application
        )
        committee = application.committees.filter(name=committee_name).first()

        committees_applied = (
            ApplicationSubmission.objects.filter(
                user=self.request.user,
                committee__isnull=False,
                application=application,
                archived=False,
            )
            .values_list("committee__name", flat=True)
            .distinct()
        )

        # prevent submissions outside of the open duration
        now = timezone.now()
        extension = application.extensions.filter(user=self.request.user).first()
        end_time = (
            max(extension.end_time, application.application_end_time)
            if extension
            else application.application_end_time
        )
        if now > end_time or now < application.application_start_time:
            return Response(
                {"success": False, "detail": "This application is not currently open!"}
            )

        # limit applicants to 2 committees
        if (
            committee
            and committees_applied.count() >= 2
            and committee_name not in committees_applied
        ):
            return Response(
                {
                    "success": False,
                    "detail": """You cannot submit to more than two committees for any
                    particular club application. In case you'd like to change the
                    committees you applied to, you can delete submissions on the
                    submissions page""",
                }
            )
        submission, _ = ApplicationSubmission.objects.get_or_create(
            user=self.request.user,
            application=application,
            committee=committee,
            archived=False,
        )

        key = f"applicationsubmissions:{application.id}"
        cache.delete(key)

        for question_pk in questions:
            question = ApplicationQuestion.objects.filter(pk=question_pk).first()
            question_type = question.question_type
            question_data = self.request.data.get(question_pk, None)

            # skip the questions which do not belong to the current committee
            if (
                question.committee_question
                and committee not in question.committees.all()
            ):
                continue

            if (
                question_type == ApplicationQuestion.FREE_RESPONSE
                or question_type == ApplicationQuestion.SHORT_ANSWER
            ):
                text = question_data.get("text", None)
                if text is not None and text != "":
                    obj, _ = ApplicationQuestionResponse.objects.update_or_create(
                        question=question,
                        submission=submission,
                        defaults={"text": text},
                    )
                    response = Response(ApplicationQuestionResponseSerializer(obj).data)
            elif question_type == ApplicationQuestion.MULTIPLE_CHOICE:
                multiple_choice_value = question_data.get("multipleChoice", None)
                if multiple_choice_value is not None and multiple_choice_value != "":
                    multiple_choice_obj = ApplicationMultipleChoice.objects.filter(
                        question=question, value=multiple_choice_value
                    ).first()
                    obj, _ = ApplicationQuestionResponse.objects.update_or_create(
                        question=question,
                        submission=submission,
                        defaults={"multiple_choice": multiple_choice_obj},
                    )
                    response = Response(ApplicationQuestionResponseSerializer(obj).data)
        return response

    @action(detail=False, methods=["get"])
    def questions(self, *args, **kwargs):
        """
        Given a prompt lists the given users responses to this particular question.
        This allows us to populate the application form with the users'
        previous submissions.
        ---
        requestBody:
            content:
                application/json:
                    schema:
                        type: object
                        properties:
                            prompt:
                                type: string
        responses:
            "200":
                content:
                    application/json:
                        schema:
                            type: array
                            items:
                                type: object
                                properties:
                                    text:
                                        type: string
                                    multiple_choice:
                                        type: string
                                    question_type:
                                        type: integer
                                    question:
                                        type: object
                                        properties:
                                            id:
                                                type: integer
                                            question_type:
                                                type: integer
                                            prompt:
                                                type: string
                                            word_limit:
                                                type: integer
                                            multiple_choice:
                                                type: array
                                                items:
                                                    type: string
                                            committees:
                                                type: array
                                                items:
                                                    type: string
                                            committee_question:
                                                type: boolean
                                            precedence:
                                                type: integer
        ---
        """
        question_id_param = self.request.GET.get("question_id")
        if question_id_param is None or not question_id_param.isnumeric():
            return Response([])
        question_id = int(question_id_param)
        question = ApplicationQuestion.objects.filter(pk=question_id).first()
        if question is None:
            return Response([])

        response = (
            ApplicationQuestionResponse.objects.filter(
                question=question,
                submission__user=self.request.user,
                submission__archived=False,
            )
            .select_related("submission", "multiple_choice", "question")
            .prefetch_related("question__committees", "question__multiple_choice")
            .first()
        )

        if response is None:
            return Response([])
        else:
            return Response(ApplicationQuestionResponseSerializer(response).data)

    def get_serializer_class(self):
        if self.action in {"list"}:
            return MinimalUserProfileSerializer
        return UserProfileSerializer


class ClubApplicationViewSet(viewsets.ModelViewSet):
    """
    create: Create an application for the club.

    list: Retrieve a list of applications of the club.

    retrieve: Retrieve information about a single application

    current: Retrieve a list of active applications of the club.

    send_emails: Send out acceptance/rejection emails
    """

    permission_classes = [ClubItemPermission | IsSuperuser]
    serializer_class = ClubApplicationSerializer
    http_method_names = ["get", "post", "put", "patch", "delete"]

    def destroy(self, *args, **kwargs):
        """
        Invalidate cache before deleting
        """
        app = self.get_object()
        key = f"clubapplication:{app.id}"
        cache.delete(key)
        return super().destroy(*args, **kwargs)

    def update(self, *args, **kwargs):
        """
        Invalidate cache before updating
        """
        app = self.get_object()
        key = f"clubapplication:{app.id}"
        cache.delete(key)
        return super().update(*args, **kwargs)

    def retrieve(self, *args, **kwargs):
        """
        Cache responses for one hour. This is what people
        see when viewing an individual club's application
        """

        pk = self.kwargs["pk"]
        key = f"clubapplication:{pk}"
        cached = cache.get(key)
        if cached:
            return Response(cached)
        app = self.get_object()
        data = ClubApplicationSerializer(app).data
        cache.set(key, data, 60 * 60)
        return Response(data)

    @action(detail=True, methods=["post"])
    def send_emails(self, *args, **kwargs):
        """
        Send out acceptance/rejection emails for a particular application

        Dry run will validate that all emails have nonempty variables

        Allow resend will renotify submissions that have already been emailed
        ---
        requestBody:
            content:
                application/json:
                    schema:
                        type: object
                        properties:
                            allow_resend:
                                type: boolean
                            dry_run:
                                type: boolean
                            email_type:
                                type: object
                                properties:
                                    id:
                                        type: string
                                    name:
                                        type: string
        responses:
            "200":
                content:
                    application/json:
                        schema:
                            type: object
                            properties:
                                detail:
                                    type: string

        ---

        """

        app = self.get_object()

        # Query for recent submissions with user and committee joined
        submissions = ApplicationSubmission.objects.filter(
            application=app, archived=False,
        ).select_related("user", "committee")

        dry_run = self.request.data.get("dry_run")

        if not dry_run:
            # Invalidate submission viewset cache
            key = f"applicationsubmissions:{app.id}"
            cache.delete(key)

        email_type = self.request.data.get("email_type")["id"]

        subject = f"Application Update for {app.name}"
        n, skip = 0, 0

        allow_resend = self.request.data.get("allow_resend")

        acceptance_template = Template(app.acceptance_email)
        rejection_template = Template(app.rejection_email)

        mass_emails = []
        for submission in submissions:
            if (
                (not allow_resend and submission.notified)
                or submission.status == ApplicationSubmission.PENDING
                or not (submission.reason and submission.user.email)
            ):
                skip += 1
                continue
            elif (
                submission.status == ApplicationSubmission.ACCEPTED
                and email_type == "acceptance"
            ):
                template = acceptance_template
            elif (
                email_type == "rejection"
                and submission.status != ApplicationSubmission.ACCEPTED
            ):
                template = rejection_template
            else:
                continue

            data = {
                "reason": submission.reason,
                "name": submission.user.first_name or "",
                "committee": submission.committee.name if submission.committee else "",
            }

            html_content = template.render(data)
            text_content = html_to_text(html_content)

            contact_email = app.club.email

            msg = EmailMultiAlternatives(
                subject,
                text_content,
                settings.FROM_EMAIL,
                [submission.user.email],
                reply_to=[contact_email],
            )
            msg.attach_alternative(html_content, "text/html")
            mass_emails.append(msg)

            if not dry_run:
                submission.notified = True
            n += 1

        if not dry_run:
            with mail.get_connection() as conn:
                conn.send_messages(mass_emails)
            ApplicationSubmission.objects.bulk_update(submissions, ["notified"])

        dry_run_msg = "Would have sent" if dry_run else "Sent"
        return Response(
            {
                "detail": f"{dry_run_msg} emails to {n} people, "
                f"skipping {skip} due to one of (already notified, no reason, no email)"
            }
        )

    @action(detail=False, methods=["get"])
    def current(self, *args, **kwargs):
        """
        Return the ongoing application(s) for this club
        ---
        responses:
            "200":
                content:
                    application/json:
                        schema:
                            allOf:
                                - $ref: "#/components/schemas/ClubApplication"
        ---
        """
        qs = self.get_queryset().prefetch_related("extensions")
        now = timezone.now()
        user = self.request.user
        q = Q(application_end_time__gte=now)
        if user.is_authenticated:
            q |= Q(extensions__end_time__gte=now, extensions__user=user)

        return Response(ClubApplicationSerializer(qs.filter(q), many=True).data)

    @action(detail=True, methods=["post"])
    def duplicate(self, *args, **kwargs):
        """
        Duplicate an application, setting the start and end time arbitrarily.
        ---
        requestBody: {}
        responses:
            "200":
                content: {}
        ---
        """
        obj = self.get_object()

        clone = obj.make_clone()

        now = timezone.now()
        clone.application_start_time = now + datetime.timedelta(days=1)
        clone.application_end_time = now + datetime.timedelta(days=30)
        clone.result_release_time = now + datetime.timedelta(days=40)
        clone.external_url = (
            f"https://pennclubs.com/club/{clone.club.code}/" f"application/{clone.pk}"
        )
        clone.save()
        return Response([])

    def get_serializer_class(self):
        if self.action in {"create", "update", "partial_update"}:
            if "club_code" in self.kwargs:
                club = (
                    Club.objects.filter(code=self.kwargs["club_code"])
                    .prefetch_related("badges")
                    .first()
                )
                if club and club.is_wharton:
                    return ManagedClubApplicationSerializer
            return WritableClubApplicationSerializer
        return ClubApplicationSerializer

    def get_queryset(self):
        return (
            ClubApplication.objects.filter(club__code=self.kwargs["club_code"],)
            .select_related("application_cycle", "club")
            .prefetch_related(
                "questions__multiple_choice", "questions__committees", "committees",
            )
        )


class WhartonCyclesView(viewsets.ModelViewSet):
    """
    get: Return information about all Wharton Council application cycles
    patch: Update application cycle and WC applications with cycle
    clubs: list clubs with cycle
    add_clubs: add clubs to cycle
    remove_clubs_from_all: remove clubs from all cycles
    """

    permission_classes = [WhartonApplicationPermission | IsSuperuser]
    # Designed to support partial updates, but ModelForm sends all fields here
    http_method_names = ["get", "post", "patch", "delete"]
    serializer_class = ApplicationCycleSerializer

    def get_queryset(self):
        return ApplicationCycle.objects.all().order_by("end_date")

    def update(self, *args, **kwargs):
        """
        Updates times for all applications with cycle
        """
        applications = ClubApplication.objects.filter(
            application_cycle=self.get_object()
        )
        str_start_date = self.request.data.get("start_date").replace("T", " ")
        str_end_date = self.request.data.get("end_date").replace("T", " ")
        time_format = "%Y-%m-%d %H:%M:%S%z"
        start = (
            datetime.datetime.strptime(str_start_date, time_format)
            if str_start_date
            else self.get_object().start_date
        )
        end = (
            datetime.datetime.strptime(str_end_date, time_format)
            if str_end_date
            else self.get_object().end_date
        )
        for app in applications:
            app.application_start_time = start
            if app.application_end_time_exception:
                continue
            app.application_end_time = end
            if app.result_release_time < app.application_end_time:
                filler_time = app.application_end_time + datetime.timedelta(days=10)
                app.result_release_time = filler_time
        f = ["application_start_time", "application_end_time", "result_release_time"]
        ClubApplication.objects.bulk_update(applications, f)
        return super().update(*args, **kwargs)

    @action(detail=True, methods=["get"])
    def clubs(self, *args, **kwargs):
        """
            Returns clubs in given cycle
            ---

        requestBody: {}
        responses:
            "200":
                content:
                    application/json:
                        schema:
                            type: array
                            items:
                                type: object
                                properties:
                                    id:
                                        type: integer
                                    active:
                                        type: boolean
                                    name:
                                        type: string
                                    cycle:
                                        type: string
                                    acceptance_email:
                                        type: string
                                    rejection_email:
                                        type: string
                                    application_start_time:
                                        type: string
                                    application_end_time:
                                        type: string
                                    result_release_time:
                                        type: string
                                    external_url:
                                        type: string
                                    committees:
                                        type: array
                                        items:
                                            type: object
                                            properties:
                                                name:
                                                    type: string
                                    questions:
                                        type: array
                                        items:
                                            type: object
                                            properties:
                                                id:
                                                    type: integer
                                                question_type:
                                                    type: integer
                                                prompt:
                                                    type: string
                                                word_limit:
                                                    type: integer
                                                multiple_choice:
                                                    type: array
                                                    items:
                                                        type: object
                                                        properties:
                                                            value:
                                                                type: string
                                                committees:
                                                    type: array
                                                committee_question:
                                                    type: boolean
                                                precedence:
                                                    type: integer
                                    club:
                                        type: string
                                    description:
                                        type: string
                                    updated_at:
                                        type: string
                                    club_image_url:
                                        type: string
            ---
        """
        cycle = self.get_object()
        data = ClubApplication.objects.filter(
            is_wharton_council=True, application_cycle=cycle,
        )
        return Response(ClubApplicationSerializer(data, many=True).data)

    @action(detail=True, methods=["post"])
    def add_clubs(self, *args, **kwargs):
        """
        Adds clubs to given cycle
        ---
        requestBody:
            content:
                application/json:
                    schema:
                        type: object
                        properties:
                            clubs:
                                type: array
                                items:
                                    type: string
        responses:
            "200":
                content: {}
        ---
        """
        cycle = self.get_object()
        club_ids = self.request.data.get("clubs")
        start = cycle.start_date
        end = cycle.end_date
        apps = ClubApplication.objects.filter(pk__in=club_ids)
        for app in apps:
            app.application_cycle = cycle
            app.application_start_time = start
            app.application_end_time = end
        ClubApplication.objects.bulk_update(
            apps,
            ["application_cycle", "application_start_time", "application_end_time"],
        )
        return Response([])

    @action(detail=False, methods=["post"])
    def remove_clubs_from_all(self, *args, **kwargs):
        """
        Remove selected clubs from any/all cycles
        ---
        requestBody:
            content:
                application/json:
                    schema:
                        type: object
                        properties:
                            clubs:
                                type: array
                                items:
                                    type: string
        responses:
            "200":
                content: {}
        ---
        """
        club_ids = self.request.data.get("clubs", [])
        apps = ClubApplication.objects.filter(pk__in=club_ids)
        for app in apps:
            app.application_cycle = None
        ClubApplication.objects.bulk_update(
            apps,
            ["application_cycle", "application_start_time", "application_end_time"],
        )
        return Response([])

    @action(detail=False, methods=["post"])
    def add_clubs_to_exception(self, *args, **kwargs):
        """
        Exempt selected clubs from application cycle deadline
        ---
        requestBody:
            content:
                application/json:
                    schema:
                        type: object
                        properties:
                            clubs:
                                type: array
                                items:
                                    type: object
                                    properties:
                                        id:
                                            type: integer
                                        application_end_time:
                                            type: string
        responses:
            "200":
                content: {}
        ---
        """
        clubs = self.request.data.get("clubs")
        apps = []
        for club in clubs:
            app = ClubApplication.objects.get(pk=club["id"])
            apps.append(app)
            app.application_end_time = club["end_date"]
            app.application_end_time_exception = True
        ClubApplication.objects.bulk_update(
            apps, ["application_end_time", "application_end_time_exception"],
        )
        return Response([])

    @action(detail=False, methods=["post"])
    def remove_clubs_from_exception(self, *args, **kwargs):
        """
        Remove selected clubs from application cycle deadline exemption
        ---
        requestBody:
            content:
                application/json:
                    schema:
                        type: object
                        properties:
                            clubs:
                                type: array
                                items:
                                    type: string
        responses:
            "200":
                content: {}
        ---
        """
        club_ids = self.request.data.get("clubs", [])
        apps = ClubApplication.objects.filter(pk__in=club_ids)
        for app in apps:
            app.application_end_time_exception = False
            app.application_end_time = app.application_cycle.end_date
        ClubApplication.objects.bulk_update(
            apps, ["application_end_time", "application_end_time_exception"],
        )
        return Response([])


class WhartonApplicationAPIView(viewsets.ModelViewSet):
    """
    list: Return information about all Wharton Council club applications which are
    currently on going
    """

    permission_classes = [IsAuthenticated]
    serializer_class = ClubApplicationSerializer

    def get_operation_id(self, **kwargs):
        return f"{kwargs['operId']} Wharton Application"

    def get_queryset(self):
        now = timezone.now()

        qs = (
            ClubApplication.objects.filter(
                is_wharton_council=True,
                application_start_time__lte=now,
                application_end_time__gte=now,
            )
            .select_related("club")
            .prefetch_related(
                "committees", "questions__multiple_choice", "questions__committees"
            )
        )

        # Order applications randomly for viewing (consistent and unique per user).
        key = str(self.request.user.id)
        qs = qs.annotate(
            random=SHA1(Concat("name", Value(key), output_field=TextField()))
        ).order_by("random")
        return qs

    @method_decorator(cache_page(60 * 20))
    @method_decorator(vary_on_cookie)
    def list(self, *args, **kwargs):
        """
        Cache responses for 20 minutes. Vary cache by user.
        """
        return super().list(*args, **kwargs)


class WhartonApplicationStatusAPIView(generics.ListAPIView):
    """
    get: Return aggregate status for Wharton application submissions
    """

    permission_class = [WhartonApplicationPermission | IsSuperuser]
    serializer_class = WhartonApplicationStatusSerializer

    def get_operation_id(self, **kwargs):
        return "List statuses for Wharton application submissions"

    def get_queryset(self):
        return (
            ApplicationSubmission.objects.filter(
                application__is_wharton_council=True, archived=False,
            )
            .annotate(
                annotated_name=F("application__name"),
                annotated_committee=F("committee__name"),
                annotated_club=F("application__club__name"),
            )
            .values(
                "annotated_name",
                "application",
                "annotated_committee",
                "annotated_club",
                "status",
            )
            .annotate(count=Count("status"))
        )


class ApplicationExtensionViewSet(viewsets.ModelViewSet):
    permission_classes = [ClubSensitiveItemPermission | IsSuperuser]
    serializer_class = ApplicationExtensionSerializer

    def get_queryset(self):
        return ApplicationExtension.objects.filter(
            application__pk=self.kwargs["application_pk"]
        )


class ApplicationSubmissionViewSet(viewsets.ModelViewSet):
    """
    list: List submissions for a given club application.

    status: Changes status of a submission

    export: export applications
    """

    permission_classes = [ClubSensitiveItemPermission | IsSuperuser]
    http_method_names = ["get", "post"]

    def get_queryset(self):
        app_id = self.kwargs["application_pk"]
        submissions = (
            ApplicationSubmission.objects.filter(application=app_id, archived=False,)
            .select_related("user__profile", "committee", "application__club")
            .prefetch_related(
                Prefetch(
                    "responses",
                    queryset=ApplicationQuestionResponse.objects.select_related(
                        "multiple_choice", "question"
                    ),
                ),
                "responses__question__committees",
                "responses__question__multiple_choice",
            )
        )
        return submissions

    def list(self, *args, **kwargs):
        """
        Manually cache responses (to support invalidation)
        Responses are invalidated on status / reason updates and email sending
        """

        app_id = self.kwargs["application_pk"]
        key = f"applicationsubmissions:{app_id}"

        cached = cache.get(key)
        if cached is not None:
            return Response(cached)
        else:
            serializer = self.get_serializer_class()
            qs = self.get_queryset()
            data = serializer(qs, many=True).data
            cache.set(key, data, 60 * 60)

        return Response(data)

    @method_decorator(cache_page(60 * 60 * 2))
    @action(detail=False, methods=["get"])
    def export(self, *args, **kwargs):
        """
        Given some application submissions, export them to CSV.

        Cached for 2 hours.
        ---
        requestBody:
            content:
                application/json:
                    schema:
                        type: object
                        properties:
                            submissions:
                                type: array
                                items:
                                    type: integer
                            status:
                                type: integer
        responses:
            "200":
                content:
                    text/csv:
                        schema:
                            type: string
        ---
        """
        app_id = int(self.kwargs["application_pk"])
        data = (
            ApplicationSubmission.objects.filter(application=app_id, archived=False,)
            .select_related("user__profile", "committee", "application__club")
            .prefetch_related(
                Prefetch(
                    "responses",
                    queryset=ApplicationQuestionResponse.objects.select_related(
                        "multiple_choice", "question"
                    ),
                ),
                "responses__question__committees",
                "responses__question__multiple_choice",
            )
        )
        df = pd.DataFrame(ApplicationSubmissionCSVSerializer(data, many=True).data)
        resp = HttpResponse(
            content_type="text/csv",
            headers={"Content-Disposition": "attachment;filename=submissions.csv"},
        )
        df.to_csv(index=True, path_or_buf=resp)
        return resp

    @action(detail=False, methods=["get"])
    def exportall(self, *args, **kwargs):
        """
        Export all application submissions for a particular cycle
        ---
        requestBody: {}
        responses:
            "200":
                content:
                    application/json:
                        schema:
                            type: object
                            properties:
                                output:
                                    type: string
        ---
        """

        app_id = int(self.kwargs["application_pk"])
        cycle = ClubApplication.objects.get(id=app_id).application_cycle
        data = (
            ApplicationSubmission.objects.filter(
                application__is_wharton_council=True,
                application__application_cycle=cycle,
                archived=False,
            )
            .select_related("application", "application__application_cycle")
            .annotate(
                annotated_name=F("application__name"),
                annotated_committee=F("committee__name"),
                annotated_club=F("application__club__name"),
            )
            .values(
                "annotated_name",
                "application",
                "annotated_committee",
                "annotated_club",
                "status",
                "user",
            )
        )
        serialized_q = json.dumps(list(data.values()), cls=DjangoJSONEncoder)
        return Response(serialized_q)

    @action(detail=False, methods=["post"])
    def status(self, *args, **kwargs):
        """
        Given some application submissions, change their status to a new one
        ---
        requestBody:
            content:
                application/json:
                    schema:
                        type: object
                        properties:
                            submissions:
                                type: array
                                items:
                                    type: integer
                            status:
                                type: integer
        responses:
            "200":
                content:
                    application/json:
                        schema:
                            type: object
                            properties:
                                detail:
                                    type: string

        ---
        """
        submission_pks = self.request.data.get("submissions", [])
        status = self.request.data.get("status", None)
        if (
            status in map(lambda x: x[0], ApplicationSubmission.STATUS_TYPES)
            and len(submission_pks) > 0
        ):
            # Invalidate submission viewset cache
            submissions = ApplicationSubmission.objects.filter(pk__in=submission_pks)
            app_id = submissions.first().application.id if submissions.first() else None
            if not app_id:
                return Response({"detail": "No submissions found"})
            key = f"applicationsubmissions:{app_id}"
            cache.delete(key)

            submissions.update(status=status)

            return Response(
                {
                    "detail": f"Successfully updated submissions' {submission_pks}"
                    f"status {status}"
                }
            )
        else:
            return Response({"detail": "Invalid request"})

    @action(detail=False, methods=["post"])
    def reason(self, *args, **kwargs):
        """
        Given some application submissions, update their acceptance/rejection
        reasons
        ---
        requestBody:
            content:
                application/json:
                    schema:
                        type: object
                        properties:
                            submissions:
                                type: array
                                items:
                                    type: object
                                    properties:
                                        id:
                                            type: integer
                                        reason:
                                            type: string

        responses:
            "200":
                content:
                    application/json:
                        schema:
                            type: object
                            properties:
                                detail:
                                    type: string

        ---
        """
        submissions = self.request.data.get("submissions", [])
        pks = list(map(lambda x: x["id"], submissions))
        reasons = list(map(lambda x: x["reason"], submissions))

        submission_objs = ApplicationSubmission.objects.filter(pk__in=pks)

        # Invalidate submission viewset cache
        app_id = (
            submission_objs.first().application.id if submission_objs.first() else None
        )
        if not app_id:
            return Response({"detail": "No submissions found"})
        key = f"applicationsubmissions:{app_id}"
        cache.delete(key)

        for idx, pk in enumerate(pks):
            obj = submission_objs.filter(pk=pk).first()
            if obj:
                obj.reason = reasons[idx]
                obj.save()
            else:
                return Response({"detail": "Object not found"})

        return Response({"detail": "Successfully updated submissions' reasons"})

    def get_serializer_class(self):
        if self.request and self.request.query_params.get("format") == "xlsx":
            return ApplicationSubmissionCSVSerializer
        else:
            return ApplicationSubmissionSerializer


class ApplicationSubmissionUserViewSet(viewsets.ModelViewSet):
    """
    get: Return list of submitted applications

    delete: Remove a specific application
    """

    permission_classes = [IsAuthenticated]
    serializer_class = ApplicationSubmissionUserSerializer
    http_method_names = ["get", "delete"]

    def get_queryset(self):
        submissions = (
            ApplicationSubmission.objects.filter(
                user=self.request.user, archived=False,
            )
            .select_related("user__profile", "committee", "application__club")
            .prefetch_related(
                Prefetch(
                    "responses",
                    queryset=ApplicationQuestionResponse.objects.select_related(
                        "multiple_choice", "question"
                    ),
                ),
                "responses__question__committees",
                "responses__question__multiple_choice",
            )
        )
        return submissions

    def perform_destroy(self, instance):
        """
        Set archived boolean to be True so that the submissions
        appears to have been deleted
        """

        instance.archived = True
        instance.archived_by = self.request.user
        instance.archived_on = timezone.now()
        instance.save()


class ApplicationQuestionViewSet(viewsets.ModelViewSet):
    """
    create: Create a question for a club application.

    list: List questions in a given club application.
    """

    permission_classes = [ClubItemPermission | IsSuperuser]
    serializer_class = ApplicationQuestionSerializer
    http_method_names = ["get", "post", "put", "patch", "delete"]

    def get_queryset(self):
        return ApplicationQuestion.objects.filter(
            application__pk=self.kwargs["application_pk"]
        ).order_by("precedence")

    def destroy(self, *args, **kwargs):
        """
        Invalidate caches before destroying
        """
        app_id = self.kwargs["application_pk"]
        key1 = f"applicationquestion:{app_id}"
        key2 = f"clubapplication:{app_id}"
        cache.delete(key1)
        cache.delete(key2)
        return super().destroy(*args, **kwargs)

    def create(self, *args, **kwargs):
        """
        Invalidate caches before creating
        """
        app_id = self.kwargs["application_pk"]
        key1 = f"applicationquestion:{app_id}"
        key2 = f"clubapplication:{app_id}"
        cache.delete(key1)
        cache.delete(key2)
        return super().create(*args, **kwargs)

    def update(self, *args, **kwargs):
        """
        Invalidate caches before updating
        """
        app_id = self.kwargs["application_pk"]
        key1 = f"applicationquestion:{app_id}"
        key2 = f"clubapplication:{app_id}"
        cache.delete(key1)
        cache.delete(key2)
        return super().update(*args, **kwargs)

    def list(self, *args, **kwargs):
        """
        Manually cache responses for one hour
        """

        app_id = self.kwargs["application_pk"]
        key = f"applicationquestion:{app_id}"
        cached = cache.get(key)
        if cached:
            return Response(cached)

        data = ApplicationQuestionSerializer(self.get_queryset(), many=True).data
        cache.set(key, data, 60 * 60)
        return Response(data)

    @action(detail=False, methods=["post"])
    def precedence(self, *args, **kwargs):
        """
        Updates the precedence of questions so they are ordered the same way as
        arranged by the officer creating the application after they drag and drop
        the different questions to re-order them
        ---
        requestBody:
            content:
                application/json:
                    schema:
                        type: array
                        items:
                            type: integer
        responses:
            "200":
                content: {}
        ---
        """
        precedence = self.request.data.get("precedence", [])
        for index, question_pk in enumerate(precedence):
            question = ApplicationQuestion.objects.filter(pk=question_pk).first()
            if question is not None:
                question.precedence = index
                question.save()
        return Response([])


class BadgeClubViewSet(viewsets.ModelViewSet):
    """
    create: Add this badge to a club.

    list: List the clubs with this badge.

    destroy: Remove this badge from a club.
    """

    permission_classes = [ClubBadgePermission | IsSuperuser]
    serializer_class = ClubMinimalSerializer
    http_method_names = ["get", "post", "delete"]
    lookup_field = "code"

    def create(self, request, *args, **kwargs):
        badge = get_object_or_404(Badge, pk=self.kwargs["badge_pk"])
        club = get_object_or_404(Club, code=request.data["club"])
        club.badges.add(badge)
        return Response({"success": True})

    def destroy(self, request, *args, **kwargs):
        club = self.get_object()
        badge = get_object_or_404(Badge, pk=self.kwargs["badge_pk"])
        club.badges.remove(badge)
        return Response({"success": True})

    def get_queryset(self):
        return Club.objects.filter(badges__id=self.kwargs["badge_pk"]).order_by("name")


class MassInviteAPIView(APIView):
    """
    Send out invites and add invite objects
    given a list of comma or newline separated emails.
    """

    permission_classes = [IsAuthenticated]

    def post(self, request, *args, **kwargs):
        club = get_object_or_404(Club, code=kwargs["club_code"])

        mem = Membership.objects.filter(club=club, person=request.user).first()

        if not request.user.has_perm("clubs.manage_club") and (
            not mem or not mem.role <= Membership.ROLE_OFFICER
        ):
            return Response(
                {
                    "detail": "You do not have permission to invite new members!",
                    "success": False,
                },
                status=status.HTTP_403_FORBIDDEN,
            )

        role = request.data.get("role", Membership.ROLE_MEMBER)
        title = request.data.get("title")

        if not title:
            return Response(
                {
                    "detail": "You must enter a title for the members "
                    "that you are inviting.",
                    "success": False,
                },
                status=status.HTTP_400_BAD_REQUEST,
            )

        if mem and mem.role > role and not request.user.is_superuser:
            return Response(
                {
                    "detail": "You cannot send invites "
                    "for a role higher than your own!",
                    "success": False,
                },
                status=status.HTTP_403_FORBIDDEN,
            )

        emails = [x.strip() for x in re.split(r"\n|,", request.data.get("emails", ""))]
        emails = [x for x in emails if x]

        original_count = len(emails)

        # remove users that are already in the club
        exist = Membership.objects.filter(
            club=club, person__email__in=emails
        ).values_list("person__email", flat=True)
        emails = list(set(emails) - set(exist))

        # remove users that have already been invited
        exist = MembershipInvite.objects.filter(
            club=club, email__in=emails, active=True
        ).values_list("email", flat=True)
        emails = list(set(emails) - set(exist))

        # ensure all emails are valid
        try:
            for email in emails:
                validate_email(email)
        except ValidationError:
            return Response(
                {
                    "detail": "The email address '{}' is not valid!".format(email),
                    "success": False,
                }
            )

        # send invites to all emails
        for email in emails:
            invite = MembershipInvite.objects.create(
                email=email, club=club, creator=request.user, role=role, title=title
            )
            if role <= Membership.ROLE_OWNER and not mem:
                invite.send_owner_invite(request)
            else:
                invite.send_mail(request)

        sent_emails = len(emails)
        skipped_emails = original_count - len(emails)

        return Response(
            {
                "detail": "Sent invite{} to {} email{}! {} email{} skipped.".format(
                    "" if sent_emails == 1 else "s",
                    sent_emails,
                    "" if sent_emails == 1 else "s",
                    skipped_emails,
                    "" if skipped_emails == 1 else "s",
                ),
                "sent": sent_emails,
                "skipped": skipped_emails,
                "success": True,
            }
        )


class EmailInvitesAPIView(generics.ListAPIView):
    """
    get: Return the club code, invite id and token of
    the email invitations for the current user.
    """

    permission_classes = [IsAuthenticated]
    serializer_class = UserMembershipInviteSerializer

    def get_operation_id(self, **kwargs):
        return "List Email Invitations for Self"

    def get_queryset(self):
        return MembershipInvite.objects.filter(
            email=self.request.user.email, active=True, club__archived=False
        ).order_by("-created_at")


class OptionListView(APIView):
    def get(self, request):
        """
        Return a list of options, with some options dynamically generated.
        This response is intended for site-wide global variables.
        ---
        responses:
            "200":
                content:
                    application/json:
                        schema:
                            type: object
                            additionalProperties:
                                type: string
        ---
        """
        # compute base django options
        options = {
            k: v
            for k, v in Option.objects.filter(public=True).values_list("key", "value")
        }

        # add in activities fair information
        now = timezone.now()

        fairs = ClubFair.objects.filter(
            Q(start_time__lte=now + datetime.timedelta(weeks=1))
            | Q(registration_start_time__lte=now),
            end_time__gte=now - datetime.timedelta(minutes=15),
        ).order_by("start_time")

        fair = fairs.first()
        if fair:
            happening = fair.start_time <= now - datetime.timedelta(minutes=3)
            close = fair.start_time >= now - datetime.timedelta(weeks=1)
            options["FAIR_NAME"] = fair.name
            options["FAIR_ID"] = fair.id
            options["FAIR_OPEN"] = happening
            options["PRE_FAIR"] = not happening and close
        else:
            options["FAIR_OPEN"] = False
            options["PRE_FAIR"] = False

        return Response(options)


class LoggingArgumentParser(argparse.ArgumentParser):
    """
    An argument parser that logs added arguments.
    """

    def __init__(self, *args, **kwargs):
        self._arguments = {}
        self._pos_count = 0
        super().__init__(*args, **kwargs)

    def add_argument(self, *args, **kwargs):
        super().add_argument(*args, **kwargs)

        if kwargs.get("default") == "==SUPPRESS==":
            return

        name = kwargs.get("dest", args[0].strip(" -").replace("-", "_"))
        default = kwargs.get("default")
        typ = kwargs.get(
            "type",
            bool
            if kwargs.get("action") == "store_true"
            else type(default)
            if default is not None
            else str,
        )
        pos = -1
        if not args[0].startswith("-"):
            pos = self._pos_count
            self._pos_count += 1
        self._arguments[name] = {
            "position": pos,
            "type": typ.__name__ if typ is not None else typ,
            "help": re.sub(r"\s+", " ", kwargs.get("help", "")) or None,
            "default": default,
            "choices": kwargs.get("choices"),
        }

    def set_defaults(self, *args, **kwargs):
        super().set_defaults(*args, **kwargs)
        for arg, value in kwargs.items():
            if arg in self._arguments:
                self._arguments[arg]["default"] = value

    def get_arguments(self):
        return self._arguments


@functools.lru_cache(maxsize=None)
def get_scripts():
    """
    Return a list of Django management commands and some associated metadata.
    """
    commands = get_commands()
    scripts = []
    for name, path in commands.items():
        cls = load_command_class(path, name)
        parser = LoggingArgumentParser()
        cls.add_arguments(parser)
        scripts.append(
            {
                "name": name,
                "path": path,
                "description": re.sub(r"\s+", " ", cls.help),
                "execute": hasattr(cls, "web_execute") and cls.web_execute,
                "arguments": parser.get_arguments(),
            }
        )
    scripts.sort(key=lambda s: (not s["execute"], s["name"]))
    return scripts


def parse_script_parameters(script, parameters):
    """
    Turn a list of user specified parameters into a set of args and kwargs that can
    be passed to call_command(), given the corresponding script.

    Use the script that is returned from get_scripts().
    """
    args = []
    kwargs = {}
    for arg, details in script["arguments"].items():
        if parameters.get(arg) is not None:
            value = {"str": str, "bool": bool, "int": int}.get(details["type"], str)(
                parameters[arg]
            )
            if details["position"] == -1:
                kwargs[arg] = value
            else:
                args.append((details["position"], value))
    args = [arg[1] for arg in sorted(args)]
    return args, kwargs


class AdminNoteViewSet(viewsets.ModelViewSet):
    """
    list:
    Return a list of admin notes.

    create:
    Add an admin note.

    put:
    Update an admin note. All fields are required.

    patch:
    Update an admin note. Only specified fields are updated.

    retrieve:
    Return a single admin note.

    destroy:
    Delete an admin note.
    """

    serializer_class = AdminNoteSerializer
    permission_classes = [IsSuperuser]
    lookup_field = "id"
    http_method_names = ["get", "post", "put", "patch", "delete"]

    def get_queryset(self):
        return AdminNote.objects.filter(club__code=self.kwargs.get("club_code"))


class ScriptExecutionView(APIView):
    """
    View and execute Django management scripts using these endpoints.
    """

    permission_classes = [DjangoPermission("clubs.manage_club") | IsSuperuser]

    def get(self, request):
        """
        Return a list of valid management scripts to execute.
        ---
        responses:
            "200":
                content:
                    application/json:
                        schema:
                            type: array
                            items:
                                type: object
                                properties:
                                    name:
                                        type: string
                                    path:
                                        type: string
                                    description:
                                        type: string
                                    execute:
                                        type: boolean
                                    arguments:
                                        type: object
                                        additionalProperties:
                                            type: object
                                            properties:
                                                type:
                                                    type: string
                                                help:
                                                    type: string
                                                position:
                                                    type: integer
                                                default:
                                                    type: string
                                                choices:
                                                    type: array
                                                    items:
                                                        type: string
                                                    nullable: true
        ---
        """
        scripts = get_scripts()
        return Response(scripts)

    def post(self, request):
        """
        Execute a management script.
        ---
        responses:
            "200":
                content:
                    application/json:
                        schema:
                            type: object
                            properties:
                                output:
                                    type: string
        ---
        """
        action = request.data.get("action")
        parameters = request.data.get("parameters", {})
        scripts = get_scripts()
        script = next((s for s in scripts if s["name"] == action), None)

        # check for validity and permission
        if script is None:
            return Response({"output": f"'{action}' is not a valid script to execute."})
        if not script["execute"]:
            return Response(
                {
                    "output": "You are not allowed to "
                    f"execute '{action}' from the web interface."
                }
            )

        args, kwargs = parse_script_parameters(script, parameters)

        # execute command and return output
        with io.StringIO() as output:
            call_command(action, *args, **kwargs, stdout=output, stderr=output)
            return Response({"output": output.getvalue()})


def get_initial_context_from_types(types):
    """
    Generate a sample context given the specified types.
    """
    # handle edge case where user explicitly says there are no types
    if isinstance(types, str) and types == "None":
        return {}

    # this allows for tuples to work properly
    context = collections.OrderedDict()

    for name, value in types.items():
        is_array = value["type"] == "array"
        if is_array:
            value = value["items"]

        if value["type"] == "string":
            context[name] = value.get("default", f"[{name}]")
        elif value["type"] == "number":
            context[name] = int(value.get("default", 0))
        elif value["type"] == "boolean":
            context[name] = bool(value.get("default", False))
        elif value["type"] == "object":
            context[name] = get_initial_context_from_types(value["properties"])
        elif value["type"] == "tuple":
            context[name] = tuple(
                get_initial_context_from_types(value["properties"]).values()
            )
        else:
            raise ValueError(f"Unknown email variable type '{value['type']}'!")

        # if is array, duplicate value three times as a sample
        if is_array:
            context[name] = [context[name]] * 3

    return context


def email_preview(request):
    """
    Debug endpoint used for previewing how email templates will look.
    """
    prefix = "fyh_emails" if settings.BRANDING == "fyh" else "emails"
    email_templates = os.listdir(os.path.join(settings.BASE_DIR, "templates", prefix))
    email_templates = [
        e.rsplit(".", 1)[0] for e in email_templates if e.endswith(".html")
    ]

    email = None
    text_email = None
    initial_context = {}

    if "email" in request.GET:
        email_path = os.path.basename(request.GET.get("email"))

        # initial values
        types = get_mail_type_annotation(email_path)
        if types is not None:
            initial_context = get_initial_context_from_types(types)

        # set specified values
        variables = request.GET.get("variables")
        if variables is not None:
            initial_context.update(json.loads(variables))

        email = render_to_string(f"{prefix}/{email_path}.html", initial_context)
        text_email = html_to_text(email)

    return render(
        request,
        "preview.html",
        {
            "templates": email_templates,
            "email": email,
            "text_email": text_email,
            "variables": json.dumps(initial_context, indent=4),
        },
    )<|MERGE_RESOLUTION|>--- conflicted
+++ resolved
@@ -69,11 +69,8 @@
 from clubs.models import (
     AdminNote,
     Advisor,
-<<<<<<< HEAD
     ApplicationCycle,
-=======
     ApplicationExtension,
->>>>>>> 6c26b155
     ApplicationMultipleChoice,
     ApplicationQuestion,
     ApplicationQuestionResponse,
@@ -129,11 +126,8 @@
 from clubs.serializers import (
     AdminNoteSerializer,
     AdvisorSerializer,
-<<<<<<< HEAD
     ApplicationCycleSerializer,
-=======
     ApplicationExtensionSerializer,
->>>>>>> 6c26b155
     ApplicationQuestionResponseSerializer,
     ApplicationQuestionSerializer,
     ApplicationSubmissionCSVSerializer,
