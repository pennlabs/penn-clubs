import datetime
import json
import os
import re
import secrets
import string
from urllib.parse import urlparse

import pytz
import qrcode
import requests
from dateutil.parser import parse
from django.conf import settings
from django.contrib.auth import get_user_model
from django.core.cache import cache
from django.core.exceptions import ValidationError
from django.core.files.uploadedfile import UploadedFile
from django.core.validators import validate_email
from django.db.models import Count, Prefetch, Q
from django.db.models.functions import Lower, Trunc
from django.db.models.query import prefetch_related_objects
from django.http import HttpResponse
from django.shortcuts import get_object_or_404, render
from django.template.loader import render_to_string
from django.utils import timezone
from django.utils.text import slugify
from django_redis import get_redis_connection
from ics import Calendar as ICSCal
from ics import Event as ICSEvent
from ics import parse as ICSParse
from rest_framework import filters, generics, mixins, parsers, status, viewsets
from rest_framework.decorators import action
from rest_framework.exceptions import PermissionDenied
from rest_framework.exceptions import ValidationError as DRFValidationError
from rest_framework.permissions import IsAuthenticated
from rest_framework.response import Response
from rest_framework.utils.serializer_helpers import ReturnList
from rest_framework.views import APIView
from social_django.utils import load_strategy

from clubs.filters import RandomOrderingFilter, RandomPageNumberPagination
from clubs.mixins import XLSXFormatterMixin
from clubs.models import (
    Advisor,
    Asset,
    Badge,
    Club,
    ClubVisit,
    Event,
    Favorite,
    Major,
    Membership,
    MembershipInvite,
    MembershipRequest,
    Note,
    QuestionAnswer,
    Report,
    School,
    Subscribe,
    Tag,
    Testimonial,
    Year,
)
from clubs.permissions import (
    AssetPermission,
    ClubItemPermission,
    ClubPermission,
    EventPermission,
    InvitePermission,
    IsSuperuser,
    MemberPermission,
    MembershipRequestPermission,
    NotePermission,
    QuestionAnswerPermission,
    ReadOnly,
)
from clubs.serializers import (
    AdvisorSerializer,
    AssetSerializer,
    AuthenticatedClubSerializer,
    AuthenticatedMembershipSerializer,
    BadgeSerializer,
    ClubListSerializer,
    ClubMinimalSerializer,
    ClubSerializer,
    EventSerializer,
    EventWriteSerializer,
    FavoriteSerializer,
    FavoriteWriteSerializer,
    MajorSerializer,
    MembershipInviteSerializer,
    MembershipRequestSerializer,
    MembershipSerializer,
    NoteSerializer,
    QuestionAnswerSerializer,
    ReportSerializer,
    SchoolSerializer,
    SubscribeBookmarkSerializer,
    SubscribeSerializer,
    TagSerializer,
    TestimonialSerializer,
    UserClubVisitSerializer,
    UserClubVisitWriteSerializer,
    UserMembershipRequestSerializer,
    UserMembershipSerializer,
    UserProfileSerializer,
    UserSerializer,
    UserSubscribeSerializer,
    UserSubscribeWriteSerializer,
    YearSerializer,
)
from clubs.utils import html_to_text


def file_upload_endpoint_helper(request, code):
    obj = get_object_or_404(Club, code=code)
    if "file" in request.data and isinstance(request.data["file"], UploadedFile):
        asset = Asset.objects.create(
            creator=request.user,
            club=obj,
            file=request.data["file"],
            name=request.data["file"].name,
        )
    else:
        return Response(
            {"detail": "No image file was uploaded!"}, status=status.HTTP_400_BAD_REQUEST,
        )
    return Response({"detail": "Club file uploaded!", "id": asset.id})


def upload_endpoint_helper(request, cls, field, save=True, **kwargs):
    """
    Given a Model class with lookup arguments or a Model object, save the uploaded image
    to the image field specified in the argument.

    The save parameter can be used to control whether the Model is actually saved to the database.
    This parameter only applies if you pass in a Model object.

    Returns a response that can be given to the end user.
    """
    if isinstance(cls, type):
        obj = get_object_or_404(cls, **kwargs)
    else:
        obj = cls
    if "file" in request.data and isinstance(request.data["file"], UploadedFile):
        getattr(obj, field).delete(save=False)
        setattr(obj, field, request.data["file"])
        if save:
            obj._change_reason = "Update '{}' image field".format(field)
            obj.save()
    else:
        return Response(
            {"detail": "No image file was uploaded!"}, status=status.HTTP_400_BAD_REQUEST,
        )
    return Response({"detail": "{} image uploaded!".format(obj.__class__.__name__)})


def find_relationship_helper(relationship, club_object, found):
    """
    Format and retrieve all parents or children of a club into tree.
    """
    children = getattr(club_object, relationship).all().prefetch_related(relationship)
    children_recurse = []
    for child in children:
        if child.code not in found:
            found.add(child.code)
            children_recurse.append(find_relationship_helper(relationship, child, found))
            found.remove(child.code)
        else:
            children_recurse.append({"name": child.name, "code": child.code})

    return {
        "name": club_object.name,
        "code": club_object.code,
        "children": children_recurse,
    }


def filter_note_permission(queryset, club, user):
    """
    Filter the note queryset so that only notes the user has access
    to remain in the queryset
    """
    creating_club_membership = Membership.objects.filter(club=club, person=user).first()
    subject_club_membership = Membership.objects.filter(club=club, person=user).first()

    # Convert memberships into actual numerical representation
    if creating_club_membership is None:
        creating_club_membership = Note.PERMISSION_PUBLIC
    else:
        creating_club_membership = creating_club_membership.role

    if subject_club_membership is None:
        subject_club_membership = Note.PERMISSION_PUBLIC
    else:
        subject_club_membership = subject_club_membership.role

    queryset = queryset.filter(
        creating_club_permission__gte=creating_club_membership
    ) | queryset.filter(outside_club_permission__gte=subject_club_membership)

    return queryset


def hour_to_string_helper(hour):
    hour_string = ""
    if hour == 0:
        hour_string = "12am"
    elif hour < 12:
        hour_string = f"{hour}am"
    elif hour == 12:
        hour_string = "12pm"
    else:
        hour_string = f"{hour - 12}pm"

    return hour_string


class ReportViewSet(viewsets.ModelViewSet):
    """
    retrieve:
    Return a list of reports that can be generated.
    """

    permission_classes = [IsAuthenticated]
    serializer_class = ReportSerializer
    http_method_names = ["get", "delete"]

    def get_queryset(self):
        if not self.request.user.has_perm("clubs.generate_reports"):
            return Report.objects.none()

        return Report.objects.filter(Q(creator=self.request.user) | Q(public=True))


class ClubsSearchFilter(filters.BaseFilterBackend):
    """
    A DRF filter to implement custom filtering logic for the frontend.
    If model is not a Club, expects the model to have a club foreign key to Club.
    """

    def filter_queryset(self, request, queryset, view):
        params = request.GET.dict()

        def parse_year(field, value, operation, queryset):
            if value.isdigit():
                suffix = ""
                if operation in {"lt", "gt", "lte", "gte"}:
                    suffix = f"__{operation}"
                return {f"{field}__year{suffix}": int(value)}
            if value.lower() in {"none", "null"}:
                return {f"{field}__isnull": True}
            return {}

        def parse_int(field, value, operation, queryset):
            if operation == "in":
                values = value.strip().split(",")
                sizes = [int(size) for size in values if size]
                return {f"{field}__in": sizes}

            if "," in value:
                values = [int(x.strip()) for x in value.split(",") if x]
                if operation == "and":
                    for value in values:
                        queryset = queryset.filter(**{field: value})
                    return queryset
                return {f"{field}__in": values}

            if value.isdigit():
                suffix = ""
                if operation in {"lt", "gt", "lte", "gte"}:
                    suffix = f"__{operation}"
                return {f"{field}{suffix}": int(value)}
            if value.lower() in {"none", "null"}:
                return {f"{field}__isnull": True}
            return {}

        def parse_many_to_many(label, field, value, operation, queryset):
            tags = value.strip().split(",")
            if operation == "or":
                if tags[0].isdigit():
                    tags = [int(tag) for tag in tags if tag]
                    return {f"{field}__id__in": tags}
                else:
                    return {f"{field}__{label}__in": tags}

            if tags[0].isdigit() or operation == "id":
                tags = [int(tag) for tag in tags if tag]
                for tag in tags:
                    queryset = queryset.filter(**{f"{field}__id": tag})
            else:
                for tag in tags:
                    queryset = queryset.filter(**{f"{field}__{label}": tag})
            return queryset

        def parse_badges(field, value, operation, queryset):
            return parse_many_to_many("label", field, value, operation, queryset)

        def parse_tags(field, value, operation, queryset):
            return parse_many_to_many("name", field, value, operation, queryset)

        def parse_boolean(field, value, operation, queryset):
            value = value.strip().lower()

            if operation == "in":
                if set(value.split(",")) == {"true", "false"}:
                    return

            if value in {"true", "yes"}:
                boolval = True
            elif value in {"false", "no"}:
                boolval = False
            elif value in {"null", "none"}:
                boolval = None
            else:
                return

            if boolval is None:
                return {f"{field}__isnull": True}

            return {f"{field}": boolval}

        fields = {
            "accepting_members": parse_boolean,
            "active": parse_boolean,
            "application_required": parse_int,
            "appointment_needed": parse_boolean,
            "approved": parse_boolean,
            "available_virtually": parse_boolean,
            "badges": parse_badges,
            "enables_subscription": parse_boolean,
            "favorite_count": parse_int,
            "founded": parse_year,
            "size": parse_int,
            "tags": parse_tags,
            "target_majors": parse_tags,
            "target_schools": parse_tags,
            "target_years": parse_tags,
        }

        if not queryset.model == Club:
            fields = {f"club__{k}": v for k, v in fields.items()}

        if queryset.model == Event:
            fields.update({"type": parse_int})

        query = {}

        for param, value in params.items():
            field = param.split("__")
            if field[0] == "club":
                prefix = field.pop(0)
                field[0] = f"{prefix}__{field[0]}"

            if len(field) <= 1:
                field = field[0]
                type = "eq"
            else:
                type = field[1].lower()
                field = field[0]

            if field not in fields:
                continue

            condition = fields[field](field, value.strip(), type, queryset)
            if isinstance(condition, dict):
                query.update(condition)
            elif condition is not None:
                queryset = condition

        queryset = queryset.filter(**query)

        return queryset


class ClubsOrderingFilter(RandomOrderingFilter):
    """
    Custom ordering filter for club objects.
    If used by a non club model, the object must have a foreign key to Club named club.
    """

    def get_valid_fields(self, queryset, view, context={}):
        # report generators can order by any field
        request = context.get("request")
        if (
            request is not None
            and request.user.is_authenticated
            and request.user.has_perm("clubs.generate_reports")
        ):
            valid_fields = [
                (field.name, field.verbose_name) for field in queryset.model._meta.fields
            ]
            valid_fields += [(key, key.title().split("__")) for key in queryset.query.annotations]
            valid_fields += [
                (f"club__{field.name}", f"Club - {field.verbose_name}")
                for field in Club._meta.fields
            ]
            return valid_fields

        # other people can order by whitelist
        return super().get_valid_fields(queryset, view, context)

    def filter_queryset(self, request, queryset, view):
        ordering = [arg for arg in request.GET.get("ordering", "").strip().split(",") if arg]
        if not ordering and hasattr(view, "ordering"):
            ordering = [view.ordering]

        if "featured" in ordering:
            if queryset.model == Club:
                return queryset.order_by("-rank", "-favorite_count", "-id")
            return queryset.order_by("-club__rank", "-club__favorite_count", "-club__id")
        else:
            # prevent invalid SQL lookups from custom ordering properties
            if hasattr(view, "ordering") and view.ordering in {
                "featured",
                "alphabetical",
                "random",
            }:
                old_ordering = view.ordering
                view.ordering = "-id"
            else:
                old_ordering = None

            new_queryset = super().filter_queryset(request, queryset, view)

            # restore ordering property
            if old_ordering is not None:
                view.ordering = old_ordering

        if "alphabetical" in ordering:
            new_queryset = new_queryset.order_by(Lower("name"))

        return new_queryset


class ClubViewSet(XLSXFormatterMixin, viewsets.ModelViewSet):
    """
    retrieve:
    Return a single club with all information fields present.

    list:
    Return a list of clubs with partial information for each club.

    update:
    Update all fields in the club.
    You must specify all of the fields or use a patch request.

    partial_update:
    Update certain fields in the club.
    Only specify the fields that you want to change.

    destroy:
    Delete a club. Consider marking the club as inactive instead of deleting the club.
    """

    queryset = (
        Club.objects.all()
        .annotate(
            favorite_count=Count("favorite", distinct=True),
            membership_count=Count("membership", distinct=True, filter=Q(active=True)),
        )
        .prefetch_related(
            "tags",
            "badges",
            "target_schools",
            "target_majors",
            "target_years",
            Prefetch(
                "membership_set",
                queryset=Membership.objects.order_by(
                    "role", "person__first_name", "person__last_name"
                ),
            ),
        )
        .order_by("-favorite_count", "name")
    )
    permission_classes = [ClubPermission | IsSuperuser]
    filter_backends = [filters.SearchFilter, ClubsSearchFilter, ClubsOrderingFilter]
    search_fields = ["name", "subtitle", "code"]
    ordering_fields = ["favorite_count", "name"]
    ordering = "featured"

    lookup_field = "code"
    http_method_names = ["get", "post", "put", "patch", "delete"]
    pagination_class = RandomPageNumberPagination

    def get_queryset(self):
        queryset = super().get_queryset()

        # additional prefetch optimizations
        person = self.request.user
        if not person.is_authenticated:
            person = None

        if self.action in {"list", "retrieve"}:
            queryset = queryset.prefetch_related(
                Prefetch(
                    "favorite_set",
                    queryset=Favorite.objects.filter(person=person),
                    to_attr="user_favorite_set",
                ),
                Prefetch(
                    "subscribe_set",
                    queryset=Subscribe.objects.filter(person=person),
                    to_attr="user_subscribe_set",
                ),
                Prefetch(
                    "membership_set",
                    queryset=Membership.objects.filter(person=person),
                    to_attr="user_membership_set",
                ),
            )

            if self.action in {"retrieve"}:
                queryset = queryset.prefetch_related("testimonials", "asset_set")

        # select subset of clubs if requested
        subset = self.request.query_params.get("in", None)
        if subset:
            subset = [x.strip() for x in subset.strip().split(",")]
            queryset = queryset.filter(code__in=subset)

        # filter by approved clubs
        if (
            self.request.user.has_perm("clubs.see_pending_clubs")
            or self.request.query_params.get("bypass", "").lower() == "true"
        ):
            return queryset
        elif self.request.user.is_authenticated:
            # Show approved clubs along with clubs that the logged-in user is a member of.
            return queryset.filter(Q(approved=True) | Q(members=self.request.user) | Q(ghost=True))
        else:
            return queryset.filter(Q(approved=True) | Q(ghost=True))

    @action(detail=True, methods=["post"])
    def upload(self, request, *args, **kwargs):
        """
        Upload the club logo.
        Marks the club as pending approval since the logo has changed.
        Also create a thumbnail version of the club logo.
        """
        # ensure user is allowed to upload image
        club = self.get_object()

        # reset approval status after upload
        resp = upload_endpoint_helper(request, club, "image", save=False)
        if status.is_success(resp.status_code):
            club.approved = None
            club.approved_by = None
            club.approved_on = None
            if club.history.filter(approved=True).exists():
                club.ghost = True

            club._change_reason = "Mark pending approval due to image change"
            club.save(update_fields=["image", "approved", "approved_by", "approved_on", "ghost"])

            # create thumbnail
            club.create_thumbnail(request)

        return resp

    @action(detail=True, methods=["post"])
    def upload_file(self, request, *args, **kwargs):
        """
        Upload a file for the club.
        """
        # ensure user is allowed to upload file
        club = self.get_object()

        return file_upload_endpoint_helper(request, code=club.code)

    @action(detail=True, methods=["get"])
    def children(self, request, *args, **kwargs):
        """
        Return a recursive list of all children that this club is a parent of.
        """
        club = self.get_object()
        child_tree = find_relationship_helper("children_orgs", club, {club.code})
        return Response(child_tree)

    @action(detail=True, methods=["get"])
    def parents(self, request, *args, **kwargs):
        """
        Return a recursive list of all parents that this club is a child to.
        """
        club = self.get_object()
        parent_tree = find_relationship_helper("parent_orgs", club, {club.code})
        return Response(parent_tree)

    @action(detail=True, methods=["get"], url_path="notes-about")
    def notes_about(self, request, *args, **kwargs):
        """
        Return a list of notes about this club, used by members of parent organizations.
        """
        club = self.get_object()
        queryset = Note.objects.filter(subject_club__code=club.code)
        queryset = filter_note_permission(queryset, club, self.request.user)
        serializer = NoteSerializer(queryset, many=True)
        return Response(serializer.data)

    @action(detail=True, methods=["get"])
    def qr(self, request, *args, **kwargs):
        """
        Return a QR code png image representing a link to the club on Penn Clubs.
        """
        club = self.get_object()

        url = f"https://{settings.DEFAULT_DOMAIN}/club/{club.code}/fair"
        response = HttpResponse(content_type="image/png")
        qr_image = qrcode.make(url, box_size=20, border=0)
        qr_image.save(response, "PNG")
        return response

    @action(detail=True, methods=["get"])
    def subscription(self, request, *args, **kwargs):
        """
        Return a list of all students that have subscribed to the club,
        including their names and emails.

        If a student has indicated that they want to share their bookmarks as well,
        include this information in the results.
        """
        club = self.get_object()
        subscribes = (
            Subscribe.objects.filter(club=club)
            .select_related("person", "person__profile", "club")
            .prefetch_related("person__profile__school", "person__profile__major")
        )
        shared_bookmarks = (
            Favorite.objects.exclude(person__pk__in=subscribes.values_list("person__pk", flat=True))
            .filter(club=club, person__profile__share_bookmarks=True)
            .select_related("person", "person__profile", "club")
            .prefetch_related("person__profile__school", "person__profile__major")
        )
        bookmark_serializer = SubscribeBookmarkSerializer(shared_bookmarks, many=True)
        serializer = SubscribeSerializer(subscribes, many=True)
        output = serializer.data + bookmark_serializer.data
        return Response(ReturnList(output, serializer=serializer))

    @action(detail=True, methods=["get"])
    def analytics_pie_charts(self, request, *args, **kwargs):
        """
        Returns demographic information about bookmarks and subscriptions in pie chart format.
        """
        club = self.get_object()
        lower_bound = timezone.now() - datetime.timedelta(days=30 * 6)

        def get_graduation_year_breakdown(obj, title):
            return {
                "title": title,
                "content": list(
                    obj.objects.filter(club=club, created_at__gte=lower_bound)
                    .values("person__profile__graduation_year")
                    .annotate(count=Count("id"))
                ),
            }

        def get_school_breakdown(obj, title):
            return {
                "title": title,
                "content": list(
                    obj.objects.filter(club=club, created_at__gte=lower_bound)
                    .values("person__profile__school__name")
                    .annotate(count=Count("id"))
                ),
            }

        return Response(
            {
                "favorite_graduation_year": get_graduation_year_breakdown(
                    Favorite, "Graduation Year - Bookmarks"
                ),
                "subscribe_graduation_year": get_graduation_year_breakdown(
                    Subscribe, "Graduation Year - Subscriptions"
                ),
                "visit_graduation_year": get_graduation_year_breakdown(
                    ClubVisit, "Graduation Year - Page Views"
                ),
                "favorite_school": get_school_breakdown(Favorite, "School - Bookmarks"),
                "subscribe_school": get_school_breakdown(Subscribe, "School - Subscriptions"),
                "visit_school": get_school_breakdown(ClubVisit, "School - Page Views"),
            }
        )

    @action(detail=True, methods=["get"])
    def analytics(self, request, *args, **kwargs):
        """
        Returns a list of all analytics (club visits, favorites,
        subscriptions) for a club.
        """
        club = self.get_object()
        if "date" in request.query_params:
            date = datetime.datetime.strptime(request.query_params["date"], "%Y-%m-%d")
        else:
            date = datetime.datetime.combine(datetime.date.today(), datetime.datetime.min.time())

        # parse date range
        if "start" in request.query_params:
            start = parse(request.query_params["start"])
        else:
            start = date

        if "end" in request.query_params:
            end = parse(request.query_params["end"])
        else:
            end = start + datetime.timedelta(days=1)

        # retrieve data
        def get_count(obj):
            """
            Return a json serializable hourly aggregation of analytics data for a specific model.
            """
            objs = (
                obj.objects.filter(club=club, created_at__gte=start, created_at__lte=end)
                .annotate(hour=Trunc("created_at", "hour"))
                .values("hour")
                .annotate(count=Count("id"))
            )
            for item in objs:
                item["hour"] = item["hour"].isoformat()
            return list(objs)

        visits_data = get_count(ClubVisit)
        favorites_data = get_count(Favorite)
        subscriptions_data = get_count(Subscribe)

        max_value = max(
            max([v["count"] for v in visits_data], default=0),
            max([v["count"] for v in favorites_data], default=0),
            max([v["count"] for v in subscriptions_data], default=0),
        )

        analytics_dict = {
            "visits": visits_data,
            "favorites": favorites_data,
            "subscriptions": subscriptions_data,
            "max": max_value,
        }

        return Response(analytics_dict)

    @action(detail=False, methods=["get"])
    def directory(self, request, *args, **kwargs):
        """
        Custom return endpoint for the directory page, allows the page to load faster.
        """
        serializer = ClubMinimalSerializer(Club.objects.all().order_by("name"), many=True)
        return Response(serializer.data)

    def get_filename(self):
        """
        For excel spreadsheets, return the user-specified filename if it exists
        or the default filename otherwise.
        """
        name = self.request.query_params.get("name")
        if name:
            return "{}.xlsx".format(slugify(name))
        return super().get_filename()

    def check_approval_permission(self, request):
        """
        Only users with specific permissions can modify the approval field.
        """
        if (
            request.data.get("approved", None) is not None
            or request.data.get("approved_comment", None) is not None
        ):
            # users without approve permission cannot approve
            if not request.user.has_perm("clubs.approve_club"):
                raise PermissionDenied

            # an approval request must not modify any other fields
            if set(request.data.keys()) - {"approved", "approved_comment"}:
                raise DRFValidationError(
                    "You can only pass the approved and approved_comment fields "
                    "when performing club approval."
                )

        if request.data.get("fair", None) is not None:
            if set(request.data.keys()) - {"fair"}:
                raise DRFValidationError(
                    "You can only pass the fair field when registering "
                    "or deregistering for the SAC fair."
                )

    def partial_update(self, request, *args, **kwargs):
        self.check_approval_permission(request)
        return super().partial_update(request, *args, **kwargs)

    def update(self, request, *args, **kwargs):
        self.check_approval_permission(request)
        return super().update(request, *args, **kwargs)

    def list(self, request, *args, **kwargs):
        """
        Return a list of all clubs.
        Note that some fields are removed in order to improve response time.
        """
        # custom handling for spreadsheet format
        if request.accepted_renderer.format == "xlsx":
            # save request as new report if name is set
            if (
                request.user.is_authenticated
                and request.user.has_perm("clubs.generate_reports")
                and request.query_params.get("name")
                and not request.query_params.get("existing")
            ):
                name = request.query_params.get("name")
                desc = request.query_params.get("desc")
                public = request.query_params.get("public", "false").lower().strip() == "true"
                parameters = request.query_params.dict()

                # avoid storing redundant data
                for field in {"name", "desc", "public"}:
                    if field in parameters:
                        del parameters[field]

                Report.objects.create(
                    name=name,
                    description=desc,
                    parameters=json.dumps(parameters),
                    creator=request.user,
                    public=public,
                )

        return super().list(request, *args, **kwargs)

    def perform_destroy(self, instance):
        """
        Manually delete uploaded asset instances because of PostgreSQL integrity rules.
        """
        for asset in instance.asset_set.all():
            asset.delete()
        instance.delete()

    @action(detail=False, methods=["GET"])
    def fields(self, request, *args, **kwargs):
        """
        Return the list of fields that can be exported in the Excel file.
        """
        name_to_title = {
            f.name: f.verbose_name.title() for f in Club._meta._get_fields(reverse=False)
        }
        return Response(
            {
                name_to_title.get(f, f.replace("_", " ").title()): f
                for f in self.get_serializer_class().Meta.fields
            }
        )

    def get_serializer_class(self):
        if self.action == "upload":
            return AssetSerializer
        if self.action == "subscription":
            return SubscribeSerializer
        if self.action in {"list", "fields"}:
            if self.request is not None and (
                self.request.accepted_renderer.format == "xlsx" or self.action == "fields"
            ):
                if self.request.user.has_perm("clubs.generate_reports"):
                    return AuthenticatedClubSerializer
                else:
                    return ClubSerializer
            return ClubListSerializer
        if self.request is not None and self.request.user.is_authenticated:
            see_pending = self.request.user.has_perm("clubs.see_pending_clubs")
            is_member = (
                "code" in self.kwargs
                and Membership.objects.filter(
                    person=self.request.user, club__code=self.kwargs["code"]
                ).exists()
            )
            if see_pending or is_member:
                return AuthenticatedClubSerializer
        return ClubSerializer


class SchoolViewSet(viewsets.ModelViewSet):
    """
    list:
    Retrieve a list of all of the schools (ex: Wharton, Engineering).

    retrieve:
    Retrieve a single school by ID.

    create:
    Add a new school to the list of schools.

    destroy:
    Delete a school from the list of schools.
    """

    serializer_class = SchoolSerializer
    permission_classes = [ReadOnly | IsSuperuser]
    queryset = School.objects.all()


class MajorViewSet(viewsets.ModelViewSet):
    """
    list:
    Retrieve a list of all the majors (ex: Computer Science, BAS).

    retrieve:
    Retrieve a single major by ID.

    create:
    Add a new major to the list of majors.

    destroy:
    Remove a major from the list of majors.
    """

    serializer_class = MajorSerializer
    permission_classes = [ReadOnly | IsSuperuser]
    queryset = Major.objects.all()


class YearViewSet(viewsets.ModelViewSet):
    """
    list:
    Retrieve a list of all of the graduation years (ex: Freshman, Sophomore, Junior, Senior).

    retrieve:
    Retrieve a single graduation year by ID.

    create:
    Add a new graduation year to the list of graduation years.

    destroy:
    Remove a graduation year from the list of graduation years.
    """

    serializer_class = YearSerializer
    permission_classes = [ReadOnly | IsSuperuser]
    queryset = Year.objects.all()


class AdvisorViewSet(viewsets.ModelViewSet):
    """
    list:
    Return a list of advisors for this club.

    create:
    Add an advisor to this club.

    put:
    Update an advisor for this club. All fields are required.

    patch:
    Update an advisor for this club. Only specified fields are updated.

    retrieve:
    Return a single advisor.

    destroy:
    Delete an advisor.
    """

    serializer_class = AdvisorSerializer
    permission_classes = [ClubItemPermission | IsSuperuser]
    lookup_field = "id"
    http_method_names = ["get", "post", "put", "patch", "delete"]

    def get_queryset(self):
        return Advisor.objects.filter(club__code=self.kwargs.get("club_code")).order_by("name")


class ValidEventFilter(filters.BaseFilterBackend):
    """
    A DRF filter to implement custom filtering logic for the frontend.
    Filter events that are current and are not created by unapproved clubs.
    """
    def filter_queryset(self, request, queryset, view):
        if view.kwargs.get("club_code") is not None:
            queryset = queryset.filter(club__code=self.kwargs["club_code"])

        queryset = queryset.filter(club__approved=True)

        now = timezone.now()
        if view.action in ["list"]:
            queryset = queryset.filter(end_time__gte=now)

        return (
            queryset.select_related("club", "creator", )
                .prefetch_related("club__badges")
                .order_by("start_time")
        )


class EventViewSet(viewsets.ModelViewSet):
    """
    list:
    Return a list of events for this club.

    retrieve:
    Return a single event.

    destroy:
    Delete an event.
    """

    permission_classes = [EventPermission | IsSuperuser]
    filter_backends = [filters.SearchFilter, ClubsSearchFilter, ClubsOrderingFilter, ValidEventFilter]
    search_fields = [
        "name",
        "club__name",
        "club__subtitle",
        "description",
        "club__code",
    ]
    lookup_field = "id"
    http_method_names = ["get", "post", "put", "patch", "delete"]
    pagination_class = RandomPageNumberPagination
    queryset = Event.objects.all()

    def get_serializer_class(self):
        if self.action in {"create", "update", "partial_update"}:
            return EventWriteSerializer
        return EventSerializer

    @action(detail=True, methods=["post"])
    def upload(self, request, *args, **kwargs):
        """
        Upload a picture for the event.
        """
        event = Event.objects.get(id=kwargs["id"])
        self.check_object_permissions(request, event)

        resp = upload_endpoint_helper(request, Event, "image", pk=event.pk)

        # if image uploaded, create thumbnail
        if status.is_success(resp.status_code):
            event.create_thumbnail(request)

        return resp

    @action(detail=False, methods=["get"])
    def fair(self, request, *args, **kwargs):
        """
        Get the minimal information required for a fair directory listing.
        Groups by the start date of the event, and then the event category.
        Each event's club must have an associated fair badge in order to be displayed.
        """
        # accept custom date for preview rendering
        date = request.query_params.get("date")
        if date in {"null", "undefined"}:
            date = None
        if date:
            date = parse(date)

        # cache the response for this endpoint with short timeout
        if not date:
            key = f"events:fair:directory:{request.user.is_authenticated}"
            cached = cache.get(key)
            if cached:
                return Response(cached)

        now = date or timezone.now()
        events = Event.objects.filter(
            type=Event.FAIR,
            club__badges__purpose="fair",
            start_time__lte=now + datetime.timedelta(days=7),
            end_time__gte=now - datetime.timedelta(days=1),
        ).values_list("start_time", "end_time", "club__name", "club__code", "club__badges__label")
        output = {}
        for event in events:
            # group by start date
            ts = int(event[0].replace(second=0, microsecond=0).timestamp())
            if ts not in output:
                output[ts] = {
                    "start_time": event[0],
                    "end_time": event[1],
                    "events": {},
                }

            # group by category
            category = event[4]
            if category not in output[ts]["events"]:
                output[ts]["events"][category] = {
                    "category": category,
                    "events": [],
                }

            output[ts]["events"][category]["events"].append({"name": event[2], "code": event[3]})
        for item in output.values():
            item["events"] = list(sorted(item["events"].values(), key=lambda cat: cat["category"]))
            for category in item["events"]:
                category["events"] = list(
                    sorted(category["events"], key=lambda e: e["name"].casefold())
                )

        output = list(sorted(output.values(), key=lambda cat: cat["start_time"]))
        if not date:
            cache.set(key, output, 60 * 5)

        return Response(output)

    @action(detail=False, methods=["get"])
    def owned(self, request, *args, **kwargs):
        """
        Return all events that the user has officer permissions over.
        """
        if not request.user.is_authenticated:
            return Response([])

        now = timezone.now()

        events = self.filter_queryset(self.get_queryset()).filter(
            club__membership__person=request.user,
            club__membership__role__lte=Membership.ROLE_OFFICER,
            start_time__gte=now,
        )

        return Response(EventSerializer(events, many=True).data)

    @action(detail=False, methods=["get"])
    def live(self, request, *args, **kwargs):
        """
        Get all events happening now.
        This endpoint is cached for 5 min for a no filter parameter call.
        """
        params = set(request.query_params.keys())
        if "format" in params:
            params.remove("format")
        should_cache = not params

        if should_cache:
            key = f"events:fair:live:{request.user.is_authenticated}"
            cached = cache.get(key)
            if cached:
                return Response(cached)

        now = timezone.now()
        output = EventSerializer(
            self.filter_queryset(self.get_queryset()).filter(
                start_time__lte=now, end_time__gte=now
            ),
            many=True,
            context=super().get_serializer_context(),
        ).data
        if should_cache:
            cache.set(key, output, 5 * 60)
        return Response(output)

    @action(detail=False, methods=["get"])
    def upcoming(self, request, *args, **kwargs):
        """
        Get all events happening in the future.
        This endpoint is cached for 5 min for a no filter parameter call.
        """
        params = set(request.query_params.keys())
        if "format" in params:
            params.remove("format")
        should_cache = not params

        if should_cache:
            key = f"events:fair:upcoming:{request.user.is_authenticated}"
            cached = cache.get(key)
            if cached:
                return Response(cached)

        now = timezone.now()
        output = EventSerializer(
            self.filter_queryset(self.get_queryset()).filter(start_time__gte=now),
            many=True,
            context=super().get_serializer_context(),
        ).data
        if should_cache:
            cache.set(key, output, 5 * 60)
        return Response(output)

    @action(detail=False, methods=["get"])
    def ended(self, request, *args, **kwargs):
        """
        Get events which have ended.
        """
        now = timezone.now()
        return Response(
            EventSerializer(
                self.filter_queryset(self.get_queryset()).filter(end_time__lt=now),
                many=True,
                context=super().get_serializer_context(),
            ).data
        )

    def create(self, request, *args, **kwargs):
        """
        Do not let non-superusers create events with the FAIR type through the API.
        """
        type = request.data.get("type", 0)
        if type == Event.FAIR and not self.request.user.is_superuser:
            raise DRFValidationError(
                detail="Approved activities fair events have already been created. "
                "See above for events to edit, and "
                "please email contact@pennclubs.com if this is en error."
            )

        return super().create(request, *args, **kwargs)

    def destroy(self, request, *args, **kwargs):
        """
        Do not let non-superusers delete events with the FAIR type through the API.
        """
        event = self.get_object()

        if event.type == Event.FAIR and not self.request.user.is_superuser:
            raise DRFValidationError(
                detail="You cannot delete activities fair events. "
                "If you would like to do this, email contact@pennclubs.com."
            )

        return super().destroy(request, *args, **kwargs)

<<<<<<< HEAD
=======

    """"
    def get_queryset(self):
        qs = Event.objects.all()
        if self.kwargs.get("club_code") is not None:
            qs = qs.filter(club__code=self.kwargs["club_code"])

        now = timezone.now()
        if self.action in ["list"]:
            qs = qs.filter(end_time__gte=now)

        return (
            qs.select_related("club", "creator",)
            .prefetch_related("club__badges")
            .order_by("start_time")
        )
    """

>>>>>>> fac7101c

class TestimonialViewSet(viewsets.ModelViewSet):
    """
    list:
    Return a list of testimonials for this club.

    create:
    Create a new testimonial for this club.

    update:
    Update a testimonial for this club.
    All fields must be specified.

    partial_update:
    Update a testimonial for this club.
    Specify only the fields you want to update.

    retrieve:
    Retrieve a single testimonial.

    destroy:
    Delete a testimonial.
    """

    serializer_class = TestimonialSerializer
    permission_classes = [ClubItemPermission | IsSuperuser]

    def get_queryset(self):
        return Testimonial.objects.filter(club__code=self.kwargs["club_code"])


class QuestionAnswerViewSet(viewsets.ModelViewSet):
    """
    list:
    Return a list of questions and answers for this club.

    create:
    Create a new question for this club.

    update:
    Change the question or the answer for this club.

    retrieve:
    Return a single testimonial.

    destroy:
    Delete a testimonial.
    """

    serializer_class = QuestionAnswerSerializer
    permission_classes = [QuestionAnswerPermission | IsSuperuser]

    def get_queryset(self):
        club_code = self.kwargs["club_code"]
        questions = QuestionAnswer.objects.filter(club__code=club_code)

        if not self.request.user.is_authenticated:
            return questions.filter(approved=True)

        membership = Membership.objects.filter(
            club__code=club_code, person=self.request.user
        ).first()

        if self.request.user.is_superuser or (
            membership is not None and membership.role <= Membership.ROLE_OFFICER
        ):
            return questions

        return questions.filter(Q(approved=True) | Q(author=self.request.user))


class MembershipViewSet(viewsets.ModelViewSet):
    """
    list: Return a list of clubs that the logged in user is a member of.
    """

    serializer_class = UserMembershipSerializer
    permission_classes = [IsAuthenticated]
    http_method_names = ["get"]

    def get_queryset(self):
        return Membership.objects.filter(person=self.request.user)


class FavoriteViewSet(viewsets.ModelViewSet):
    """
    list: Return a list of clubs that the logged in user has favorited.

    create: Favorite a club.

    destroy: Unfavorite a club.
    """

    permission_classes = [IsAuthenticated]
    lookup_field = "club__code"
    http_method_names = ["get", "post", "delete"]

    def get_queryset(self):
        return Favorite.objects.filter(person=self.request.user)

    def get_serializer_class(self):
        if self.action == "create":
            return FavoriteWriteSerializer
        return FavoriteSerializer


class SubscribeViewSet(viewsets.ModelViewSet):
    """
    list: Return a list of clubs that the logged in user has subscribed to.

    create: Subscribe to a club.

    destroy: Unsubscribe from a club.
    """

    permission_classes = [IsAuthenticated]
    lookup_field = "club__code"
    http_method_names = ["get", "post", "delete"]

    def get_queryset(self):
        return Subscribe.objects.filter(person=self.request.user)

    def get_serializer_class(self):
        if self.action == "create":
            return UserSubscribeWriteSerializer
        return UserSubscribeSerializer


class ClubVisitViewSet(viewsets.ModelViewSet):
    """
    list: Return a list of clubs that the logged in user has visited.

    create: Visit a club.
    """

    permission_classes = [IsAuthenticated]
    lookup_field = "club__code"
    http_method_names = ["get", "post"]

    def get_queryset(self):
        return ClubVisit.objects.filter(person=self.request.user)

    def get_serializer_class(self):
        if self.action == "create":
            return UserClubVisitWriteSerializer
        return UserClubVisitSerializer


class MembershipRequestViewSet(viewsets.ModelViewSet):
    """
    list: Return a list of clubs that the logged in user has sent membership request to.

    create: Sent membership request to a club.

    destroy: Deleted a membership request from a club.
    """

    serializer_class = UserMembershipRequestSerializer
    permission_classes = [IsAuthenticated]
    lookup_field = "club__code"
    http_method_names = ["get", "post", "delete"]

    def create(self, request, *args, **kwargs):
        """
        If a membership request object already exists, reuse it.
        """
        club = request.data.get("club", None)
        obj = MembershipRequest.objects.filter(club__code=club, person=request.user).first()
        if obj is not None:
            obj.withdrew = False
            obj.save(update_fields=["withdrew"])
            return Response(UserMembershipRequestSerializer(obj).data)

        return super().create(request, *args, **kwargs)

    def destroy(self, request, *args, **kwargs):
        """
        Don't actually delete the membership request when it is withdrawn.

        This is to keep track of repeat membership requests and avoid spamming the club owners
        with requests.
        """
        obj = self.get_object()
        obj.withdrew = True
        obj.save(update_fields=["withdrew"])

        return Response({"success": True})

    def get_queryset(self):
        return MembershipRequest.objects.filter(person=self.request.user, withdrew=False)


class MembershipRequestOwnerViewSet(XLSXFormatterMixin, viewsets.ModelViewSet):
    """
    list:
    Return a list of users who have sent membership request to the club
    """

    serializer_class = MembershipRequestSerializer
    permission_classes = [MembershipRequestPermission | IsSuperuser]
    http_method_names = ["get", "post", "delete"]
    lookup_field = "person__username"

    def get_queryset(self):
        return MembershipRequest.objects.filter(club__code=self.kwargs["club_code"], withdrew=False)

    @action(detail=True, methods=["post"])
    def accept(self, request, *ages, **kwargs):
        request_object = self.get_object()
        Membership.objects.create(person=request_object.person, club=request_object.club)
        request_object.delete()
        return Response({"success": True})


class MemberViewSet(XLSXFormatterMixin, viewsets.ModelViewSet):
    """
    list:
    Return a list of members that are in the club.
    Returns more information about each member if the logged in user
    is a superuser or in the club.

    update:
    Update the role/title/status for a membership.
    You must specify all fields or use a patch request.

    partial_update:
    Update the role/title/status for a membership.
    Specify only the fields you want to change.

    retrieve:
    Return information about a specific membership between a student and the club.

    create:
    Add a member to a club.

    destroy:
    Kick out a member from a club.
    """

    serializer_class = MembershipSerializer
    permission_classes = [MemberPermission | IsSuperuser]
    http_method_names = ["get", "post", "put", "patch", "delete"]
    lookup_field = "person__username"

    def get_queryset(self):
        return Membership.objects.filter(club__code=self.kwargs["club_code"]).select_related(
            "person", "person__profile"
        )

    def get_serializer_class(self):
        if self.request is not None and self.request.user.is_authenticated:
            if self.request.user.is_superuser or (
                "club_code" in self.kwargs
                and Membership.objects.filter(
                    person=self.request.user, club__code=self.kwargs["club_code"]
                ).exists()
            ):
                return AuthenticatedMembershipSerializer
        return MembershipSerializer


class AssetViewSet(viewsets.ModelViewSet):
    """
    list:
    Return a list of files that belong to this club.

    retrieve:
    Retrieve the contents of the specific file that belongs to this club.

    create:
    Upload a new file to the club file repository.

    destroy:
    Delete a file from the club file repository.
    """

    serializer_class = AssetSerializer
    permission_classes = [AssetPermission | IsSuperuser]
    parser_classes = [parsers.MultiPartParser]
    http_method_names = ["get", "post", "delete"]

    def retrieve(self, request, *args, **kwargs):
        obj = self.get_object()
        resp = HttpResponse(obj.file, content_type="application/octet-stream")
        resp["Content-Disposition"] = "attachment; filename={}".format(obj.name)
        return resp

    def get_queryset(self):
        return Asset.objects.filter(club__code=self.kwargs["club_code"])


class NoteViewSet(viewsets.ModelViewSet):
    """
    list:
    Return a list of notes that this club has created for other clubs.

    retrieve:
    Return a specific note that this club has created for another club.

    create:
    Create a new note on another club.

    destroy:
    Destroy an existing note on another club.
    """

    serializer_class = NoteSerializer
    permission_classes = [NotePermission | IsSuperuser]
    http_method_names = ["get", "post", "delete"]

    def get_queryset(self):
        club = get_object_or_404(Club, code=self.kwargs["club_code"])

        queryset = Note.objects.filter(creating_club__code=self.kwargs["club_code"])
        queryset = filter_note_permission(queryset, club, self.request.user)

        return queryset


class TagViewSet(viewsets.ModelViewSet):
    """
    list:
    Return a list of tags.

    get:
    Return details for a specific tag by name.
    """

    queryset = Tag.objects.all().annotate(clubs=Count("club", distinct=True)).order_by("name")
    serializer_class = TagSerializer
    permission_classes = [ReadOnly | IsSuperuser]
    http_method_names = ["get"]
    lookup_field = "name"


class BadgeViewSet(viewsets.ModelViewSet):
    """
    list:
    Return a list of badges.

    get:
    Return details for a specific badge by name.
    """

    serializer_class = BadgeSerializer
    permission_classes = [ReadOnly | IsSuperuser]
    http_method_names = ["get"]
    lookup_field = "name"

    def get_queryset(self):
        return Badge.objects.filter(Q(purpose="fair") | Q(label="SAC"))


class FavoriteCalendarAPIView(APIView):
    """
        get: Return a .ics file of the user's favorite clubs' events.
    """

    def get(self, request, *args, **kwargs):
        calendar = ICSCal()
        calendar.extra.append(ICSParse.ContentLine(name="X-WR-CALNAME", value="Penn Clubs Events"))

        all_events = Event.objects.filter(
            club__favorite__person__profile__uuid_secret=kwargs["user_secretuuid"]
        ).distinct()
        for event in all_events:
            e = ICSEvent()
            e.name = "{} - {}".format(event.club.name, event.name)
            e.begin = event.start_time
            e.end = event.end_time
            e.location = event.location
            e.description = "{}\n\n{}".format(event.url or "", event.description)
            calendar.events.add(e)
        response = HttpResponse(calendar, content_type="text/calendar")
        response["Content-Disposition"] = "attachment; filename=favorite_events.ics"
        return response


class UserPermissionAPIView(APIView):
    """
    get: Check if a user has a specific permission, or return a list of all user permissions.
    """

    permission_classes = [IsAuthenticated]

    def get(self, request):
        perm = request.GET.get("perm", None)

        if perm is not None:
            if not request.user.is_authenticated:
                return Response({"allowed": False})
            return Response({"allowed": request.user.has_perm(perm)})

        if not request.user.is_authenticated:
            return Response({"permissions": []})

        return Response(
            {"permissions": list(request.user.user_permissions.values_list("codename", flat=True))}
        )


def zoom_api_call(user, verb, url, *args, **kwargs):
    """
    Perform an API call to Zoom with various checks.
    """
    if not settings.SOCIAL_AUTH_ZOOM_OAUTH2_KEY:
        raise DRFValidationError("Server is not configured with Zoom OAuth2 credentials.")

    if not user.is_authenticated:
        raise DRFValidationError("You are not authenticated.")

    social = user.social_auth.filter(provider="zoom-oauth2").first()
    if social is None:
        raise DRFValidationError("You have not linked your Zoom account yet.")

    is_retry = "retry" in kwargs
    if is_retry:
        del kwargs["retry"]

    out = requests.request(
        verb,
        url.format(uid=social.uid),
        *args,
        headers={"Authorization": f"Bearer {social.get_access_token(load_strategy())}"},
        **kwargs,
    )

    if out.status_code == 204:
        return out

    # check for token expired event
    data = out.json()
    if data.get("code") == 124 and not is_retry:
        social.refresh_token(load_strategy())
        kwargs["retry"] = True
        return zoom_api_call(user, verb, url, *args, **kwargs)

    return out


def generate_zoom_password():
    """
    Create a secure Zoom password for the meeting.
    """
    alphabet = string.ascii_letters + string.digits
    return "".join(secrets.choice(alphabet) for i in range(10))


class MeetingZoomWebhookAPIView(APIView):
    """
    get: Given a Zoom meeting ID, return the number of people on the call.

    post: Trigger this webhook. Should be triggered when a Zoom event occurs.
    Not available to the public, requires Zoom verification token.
    """

    def get(self, request):
        id = request.query_params.get("event")
        if not id:
            return Response({"count": 0})

        try:
            conn = get_redis_connection()
        except NotImplementedError:
            return Response({"count": 0})
        key = f"zoom:meeting:live:{id}"
        ans = conn.get(key)
        if ans is None:
            ans = 0
        else:
            ans = int(ans)
        return Response({"count": ans})

    def post(self, request):
        action = request.data.get("event")
        meeting_id = request.data.get("payload", {}).get("object", {}).get("id", None)
        if meeting_id is not None:
            conn = get_redis_connection()
            key = f"zoom:meeting:live:{meeting_id}"
            if action == "meeting.participant_joined":
                conn.incr(key)
            elif action == "meeting.participant_left":
                conn.decr(key)
            conn.expire(key, datetime.timedelta(hours=8))
        return Response({"success": True})


class MeetingZoomAPIView(APIView):
    """
    get: Return a list of upcoming Zoom meetings for a user.
    """

    def get(self, request):
        refresh = request.query_params.get("refresh", "false").lower() == "true"

        if request.user.is_authenticated:
            key = f"zoom:meetings:{request.user.username}"
            if not refresh:
                res = cache.get(key)
                if res is not None:
                    return Response(res)

        try:
            data = zoom_api_call(request.user, "GET", "https://api.zoom.us/v2/users/{uid}/meetings")
        except requests.exceptions.HTTPError as e:
            raise DRFValidationError(
                "An error occured while fetching meetings for current user."
            ) from e

        # get meeting ids
        body = data.json()
        meetings = [meeting["id"] for meeting in body.get("meetings", [])]

        # get user events
        if request.user.is_authenticated:
            events = Event.objects.filter(
                club__membership__role__lte=Membership.ROLE_OFFICER,
                club__membership__person=request.user,
            )
        else:
            events = []

        extra_details = {}
        for event in events:
            if event.url is not None and "zoom.us" in event.url:
                match = re.search(r"(\d+)", urlparse(event.url).path)
                if match is not None:
                    zoom_id = int(match[1])
                    if zoom_id in meetings:
                        try:
                            individual_data = zoom_api_call(
                                request.user, "GET", f"https://api.zoom.us/v2/meetings/{zoom_id}",
                            ).json()
                            extra_details[individual_data["id"]] = individual_data
                        except requests.exceptions.HTTPError:
                            pass

        response = {
            "success": data.ok,
            "meetings": body,
            "extra_details": extra_details,
        }
        if response["success"]:
            cache.set(key, response, 120)
        return Response(response)

    def post(self, request):
        """
        Create a new Zoom meeting for this event or try to fix the existing zoom meeting.
        """
        try:
            event = Event.objects.get(id=request.query_params.get("event"))
        except Event.DoesNotExist as e:
            raise DRFValidationError("The event you are trying to modify does not exist.") from e

        eastern = pytz.timezone("America/New_York")

        # add all other officers as alternative hosts
        alt_hosts = []
        for mship in event.club.membership_set.filter(role__lte=Membership.ROLE_OFFICER):
            social = mship.person.social_auth.filter(provider="zoom-oauth2").first()
            if social is not None:
                alt_hosts.append(social.extra_data["email"])

        # recommended zoom meeting settings
        recommended_settings = {
            "audio": "both",
            "join_before_host": True,
            "mute_upon_entry": True,
            "waiting_room": False,
            "meeting_authentication": True,
            "authentication_domains": "upenn.edu,*.upenn.edu",
        }

        if alt_hosts:
            recommended_settings["alternative_hosts"] = ",".join(alt_hosts)

        if not event.url:
            password = generate_zoom_password()
            body = {
                "topic": f"Virtual Activities Fair - {event.club.name}",
                "type": 2,
                "start_time": event.start_time.astimezone(eastern)
                .replace(tzinfo=None, microsecond=0, second=0)
                .isoformat(),
                "duration": (event.end_time - event.start_time) / datetime.timedelta(minutes=1),
                "timezone": "America/New_York",
                "agenda": f"Virtual Activities Fair Booth for {event.club.name}",
                "password": password,
                "settings": recommended_settings,
            }
            data = zoom_api_call(
                request.user, "POST", "https://api.zoom.us/v2/users/{uid}/meetings", json=body,
            )
            out = data.json()
            event.url = out.get("join_url", "")
            event.save(update_fields=["url"])
            return Response(
                {
                    "success": True,
                    "detail": "Your Zoom meeting has been created!"
                    f"The following accounts have been made hosts: {', '.join(alt_hosts)}",
                }
            )
        else:
            parsed_url = urlparse(event.url)

            if "zoom.us" not in parsed_url.netloc:
                return Response(
                    {
                        "success": False,
                        "detail": "The current meeting link is not a Zoom link. "
                        "If you would like to have your Zoom link automatically generated, "
                        "please clear the URL field and try again.",
                    }
                )

            if "upenn.zoom.us" not in parsed_url.netloc:
                return Response(
                    {
                        "success": False,
                        "detail": "The current meeting link is not a Penn Zoom link. "
                        "If you would like to have your Penn Zoom link automatically generated, "
                        "login with your Penn Zoom account, clear the URL from your event, "
                        "and try this process again.",
                    }
                )

            match = re.search(r"(\d+)", parsed_url.path)
            if match is None:
                return Response(
                    {
                        "success": False,
                        "detail": "Failed to parse your URL, "
                        "are you sure this is a valid Zoom link?",
                    }
                )

            zoom_id = int(match[1])

            data = zoom_api_call(request.user, "GET", f"https://api.zoom.us/v2/meetings/{zoom_id}")
            out = data.json()
            event.url = out.get("join_url", event.url)
            event.save(update_fields=["url"])

            start_time = (
                event.start_time.astimezone(eastern)
                .replace(tzinfo=None, microsecond=0, second=0)
                .isoformat()
            )

            body = {
                "start_time": start_time,
                "duration": (event.end_time - event.start_time) / datetime.timedelta(minutes=1),
                "timezone": "America/New_York",
                "settings": recommended_settings,
            }

            out = zoom_api_call(
                request.user, "PATCH", f"https://api.zoom.us/v2/meetings/{zoom_id}", json=body,
            )

            return Response(
                {
                    "success": out.ok,
                    "detail": "Your Zoom meeting has been updated. "
                    f"The following accounts have been made hosts: {', '.join(alt_hosts)}"
                    if out.ok
                    else "Your Zoom meeting has not been updated. "
                    "Are you the owner of the meeting?",
                }
            )


class UserZoomAPIView(APIView):
    """
    get: Return information about the Zoom account associated with the logged in user.

    post: Update the Zoom account settings to be the recommended Penn Clubs settings.
    """

    def get(self, request):
        refresh = request.query_params.get("refresh", "false").lower() == "true"
        no_cache = request.query_params.get("noCache", "false").lower() == "true"

        if request.user.is_authenticated:
            key = f"zoom:user:{request.user.username}"
            res = cache.get(key)
            if res is not None:
                if not refresh:
                    if res.get("success") is True:
                        return Response(res)
                    else:
                        cache.delete(key)
                if no_cache:
                    cache.delete(key)

        try:
            response = zoom_api_call(
                request.user, "GET", "https://api.zoom.us/v2/users/{uid}/settings",
            )
        except requests.exceptions.HTTPError as e:
            raise DRFValidationError(
                "An error occured while fetching user information. "
                "Try reconnecting your account."
            ) from e

        social = request.user.social_auth.filter(provider="zoom-oauth2").first()
        if social is None:
            email = None
        else:
            email = social.extra_data.get("email")

        settings = response.json()
        res = {
            "success": settings.get("code") is None,
            "settings": settings,
            "email": email,
        }

        if res["success"]:
            cache.set(key, res, 900)
        return Response(res)

    def post(self, request):
        if request.user.is_authenticated:
            key = f"zoom:user:{request.user.username}"
            cache.delete(key)

        response = zoom_api_call(
            request.user,
            "PATCH",
            "https://api.zoom.us/v2/users/{uid}/settings",
            json={
                "in_meeting": {
                    "breakout_room": True,
                    "waiting_room": False,
                    "co_host": True,
                    "screen_sharing": True,
                }
            },
        )

        return Response(
            {
                "success": response.ok,
                "detail": "Your user settings have been updated on Zoom."
                if response.ok
                else "Failed to update Zoom user settings.",
            }
        )


class UserUpdateAPIView(generics.RetrieveUpdateAPIView):
    """
    get: Return information about the logged in user, including bookmarks,
    subscriptions, memberships, and school/major/graduation year information.

    put: Update information about the logged in user.
    All fields are required.

    patch: Update information about the logged in user.
    Only updates fields that are passed to the server.
    """

    permission_classes = [IsAuthenticated]
    serializer_class = UserSerializer

    def get_object(self):
        user = self.request.user
        prefetch_related_objects(
            [user], "profile__school", "profile__major",
        )
        return user


class MemberInviteViewSet(viewsets.ModelViewSet):
    """
    update:
    Accept a membership invite.

    partial_update:
    Accept a membership invite.

    destroy:
    Rescind a membership invite.
    """

    permission_classes = [InvitePermission | IsSuperuser]
    serializer_class = MembershipInviteSerializer
    http_method_names = ["get", "put", "patch", "delete"]

    @action(detail=True, methods=["put", "patch"])
    def resend(self, request, *args, **kwargs):
        """
        Resend an email invitation that has already been issued.
        """
        invite = self.get_object()
        invite.send_mail(request)
        invite.updated_at = timezone.now()
        invite.save(update_fields=["updated_at"])

        return Response({"detail": "Resent email invitation to {}!".format(invite.email)})

    def get_queryset(self):
        return MembershipInvite.objects.filter(club__code=self.kwargs["club_code"], active=True)


class UserViewSet(mixins.RetrieveModelMixin, viewsets.GenericViewSet):
    """
    get: Retrieve the profile information for given user.
    """

    queryset = get_user_model().objects.all()
    permission_classes = [IsSuperuser]
    serializer_class = UserProfileSerializer
    http_method_names = ["get"]
    lookup_field = "username"


class MassInviteAPIView(APIView):
    """
    Send out invites and add invite objects given a list of comma or newline separated emails.
    """

    permission_classes = [IsAuthenticated]

    def post(self, request, *args, **kwargs):
        club = get_object_or_404(Club, code=kwargs["club_code"])

        mem = Membership.objects.filter(club=club, person=request.user).first()

        if not request.user.is_superuser and (not mem or not mem.role <= Membership.ROLE_OFFICER):
            return Response(
                {"detail": "You do not have permission to invite new members!", "success": False},
                status=status.HTTP_403_FORBIDDEN,
            )

        role = request.data.get("role", Membership.ROLE_MEMBER)
        title = request.data.get("title", "Member")

        if mem and mem.role > role and not request.user.is_superuser:
            return Response(
                {
                    "detail": "You cannot send invites for a role higher than your own!",
                    "success": False,
                },
                status=status.HTTP_403_FORBIDDEN,
            )

        emails = [x.strip() for x in re.split(r"\n|,", request.data.get("emails", ""))]
        emails = [x for x in emails if x]

        original_count = len(emails)

        # remove users that are already in the club
        exist = Membership.objects.filter(club=club, person__email__in=emails).values_list(
            "person__email", flat=True
        )
        emails = list(set(emails) - set(exist))

        # remove users that have already been invited
        exist = MembershipInvite.objects.filter(
            club=club, email__in=emails, active=True
        ).values_list("email", flat=True)
        emails = list(set(emails) - set(exist))

        # ensure all emails are valid
        try:
            for email in emails:
                validate_email(email)
        except ValidationError:
            return Response(
                {"detail": "The email address '{}' is not valid!".format(email), "success": False}
            )

        # send invites to all emails
        for email in emails:
            invite = MembershipInvite.objects.create(
                email=email, club=club, creator=request.user, role=role, title=title
            )
            if role <= Membership.ROLE_OWNER and not mem:
                invite.send_owner_invite(request)
            else:
                invite.send_mail(request)

        sent_emails = len(emails)
        skipped_emails = original_count - len(emails)

        return Response(
            {
                "detail": "Sent invite{} to {} email{}! {} email{} were skipped.".format(
                    "" if sent_emails == 1 else "s",
                    sent_emails,
                    "" if sent_emails == 1 else "s",
                    skipped_emails,
                    "" if skipped_emails == 1 else "s",
                ),
                "sent": sent_emails,
                "skipped": skipped_emails,
                "success": True,
            }
        )


class LastEmailInviteTestAPIView(APIView):
    """
    get: Return the club code, invite id and token of the last sent email invite
    """

    permission_classes = [IsAuthenticated]

    def get(self, request):
        latest_email_invite = MembershipInvite.objects.filter(active=True).latest("created_at")
        club_code = latest_email_invite.club.code
        email_id = latest_email_invite.id
        email_token = latest_email_invite.token

        if request.user.email == latest_email_invite.email:
            return Response({"code": club_code, "id": email_id, "token": email_token},)
        else:
            return Response(
                {
                    "detail": "You can only access tokens for invitations that match your email.",
                    "email": request.user.email,
                    "success": False,
                },
                status=status.HTTP_403_FORBIDDEN,
            )


class EmailPreviewContext(dict):
    """
    A dict class to keep track of which variables were actually used by the template.
    """

    def __init__(self, *args, **kwargs):
        self._called = set()
        super().__init__(*args, **kwargs)

    def __getitem__(self, k):
        try:
            preview = super().__getitem__(k)
        except KeyError:
            preview = None

        if preview is None:
            preview = "[{}]".format(k.replace("_", " ").title())

        self._called.add((k, preview))
        return preview

    def __contains__(self, k):
        return True

    def get_used_variables(self):
        return sorted(self._called)


def email_preview(request):
    """
    Debug endpoint used for previewing how email templates will look.
    """
    email_templates = os.listdir(os.path.join(settings.BASE_DIR, "templates", "emails"))
    email_templates = [e.rsplit(".", 1)[0] for e in email_templates if e.endswith(".html")]

    email = None
    text_email = None
    context = None

    if "email" in request.GET:
        email_path = os.path.basename(request.GET.get("email"))

        # initial values
        initial_context = {
            "name": "[Club Name]",
            "sender": {"username": "[Sender Username]", "email": "[Sender Email]"},
            "role": 0,
        }

        # set specified values
        for param, value in request.GET.items():
            if param not in {"email"}:
                # parse non-string representations
                if value.strip().lower() == "true":
                    value = True
                elif value.strip().lower() == "false":
                    value = False
                elif value.isdigit():
                    value = int(value)
                elif value.startswith("{"):
                    value = json.loads(value)

                initial_context[param] = value

        context = EmailPreviewContext(initial_context)
        email = render_to_string("emails/{}.html".format(email_path), context)
        text_email = html_to_text(email)

    return render(
        request,
        "preview.html",
        {
            "templates": email_templates,
            "email": email,
            "text_email": text_email,
            "variables": context.get_used_variables() if context is not None else [],
        },
    )<|MERGE_RESOLUTION|>--- conflicted
+++ resolved
@@ -1211,28 +1211,6 @@
 
         return super().destroy(request, *args, **kwargs)
 
-<<<<<<< HEAD
-=======
-
-    """"
-    def get_queryset(self):
-        qs = Event.objects.all()
-        if self.kwargs.get("club_code") is not None:
-            qs = qs.filter(club__code=self.kwargs["club_code"])
-
-        now = timezone.now()
-        if self.action in ["list"]:
-            qs = qs.filter(end_time__gte=now)
-
-        return (
-            qs.select_related("club", "creator",)
-            .prefetch_related("club__badges")
-            .order_by("start_time")
-        )
-    """
-
->>>>>>> fac7101c
-
 class TestimonialViewSet(viewsets.ModelViewSet):
     """
     list:
