--- conflicted
+++ resolved
@@ -2602,14 +2602,11 @@
                                             type: integer
                                         price:
                                             type: number
-<<<<<<< HEAD
                                         transferrable:
                                             type: boolean
-=======
                             order_limit:
                                 type: int
                                 required: false
->>>>>>> c32bbbaf
         responses:
             "200":
                 content:
@@ -2623,7 +2620,6 @@
                 content:
                     application/json:
                         schema:
-<<<<<<< HEAD
                         type: object
                         additionalProperties:
                             type: array
@@ -2633,53 +2629,22 @@
         """
         event = self.get_object()
         quantities = request.data.get("quantities", [])
-=======
-                            type: object
-                            properties:
-                                detail:
-                                    type: string
-        ---
-        """
-        event = self.get_object()
-
-        quantities = request.data.get("quantities")
-
-        # Ticket prices must be non-negative
-        if any(item.get("price", 0) < 0 for item in quantities):
-            return Response(
-                {"detail": "Ticket price cannot be negative."},
-                status=status.HTTP_400_BAD_REQUEST,
-            )
->>>>>>> c32bbbaf
-
-        # Atomicity ensures idempotency
+
         Ticket.objects.filter(event=event).delete()  # Idempotency
-<<<<<<< HEAD
-=======
-        tickets = [
-            Ticket(event=event, type=item["type"], price=item["price"])
-            for item in quantities
-            for _ in range(item["count"])
-        ]
->>>>>>> c32bbbaf
 
         serializer = TicketCreationSerializer(
             data=quantities, many=True, allow_empty=False, context={"event": event}
         )
         if not serializer.is_valid():
             return Response(serializer.errors, status=status.HTTP_400_BAD_REQUEST)
-
-<<<<<<< HEAD
         serializer.save()
-        return Response({"detail": "Successfully created tickets"})
-=======
+
         order_limit = request.data.get("order_limit", None)
         if order_limit is not None:
             event.ticket_order_limit = order_limit
             event.save()
 
-        return Response({"detail": "success"})
->>>>>>> c32bbbaf
+        return Response({"detail": "Successfully created tickets"})
 
     @action(detail=True, methods=["post"])
     def upload(self, request, *args, **kwargs):
