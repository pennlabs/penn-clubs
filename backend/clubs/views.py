--- conflicted
+++ resolved
@@ -4873,29 +4873,18 @@
                 holder__isnull=True,
             ).exclude(id__in=tickets_in_cart)[: ticket_class["count"]]
 
-<<<<<<< HEAD
-            if tickets.count() < ticket_class["count"]:
+            if tickets.count() < ticket_class["count"]: 
                 sold_out_tickets.append(
                     {
-                        **ticket_class,
+                        **ticket_class, 
+                        "event": {
+                            "id": ticket_class["event"],
+                            "name": Event.objects.get(id=ticket_class["event"]).name,
+                        },
                         "count": ticket_class["count"] - tickets.count(),
                     }
                 )
 
-=======
-            sold_out_tickets += [
-                {
-                    **ticket_class,
-                    "event": {
-                        "id": ticket_class["event"],
-                        # TODO: use prefetch_related for performance + style,
-                        # Couldn't get it to fetch more than the event id somehow
-                        "name": Event.objects.get(id=ticket_class["event"]).name,
-                    },
-                    "count": ticket_class["count"] - tickets.count(),
-                }
-            ]
->>>>>>> a9ccf550
             replacement_tickets.extend(list(tickets))
 
         cart.tickets.remove(*tickets_to_replace)
