import argparse
import collections
import datetime
import functools
import io
import json
import os
import re
import secrets
import string
from urllib.parse import urlparse

import pytz
import qrcode
import requests
from asgiref.sync import async_to_sync
from channels.layers import get_channel_layer
from dateutil.parser import parse
from django.conf import settings
from django.contrib.auth import get_user_model
from django.contrib.auth.models import Permission
from django.core.cache import cache
from django.core.exceptions import ValidationError
from django.core.files.uploadedfile import UploadedFile
from django.core.management import call_command, get_commands, load_command_class
from django.core.validators import validate_email
from django.db.models import Count, DurationField, ExpressionWrapper, F, Prefetch, Q
from django.db.models.functions import Lower, Trunc
from django.db.models.query import prefetch_related_objects
from django.http import Http404, HttpResponse
from django.shortcuts import get_object_or_404, render
from django.template.loader import render_to_string
from django.utils import timezone
from django.utils.text import slugify
from ics import Calendar as ICSCal
from ics import Event as ICSEvent
from ics import parse as ICSParse
from options.models import Option
from rest_framework import filters, generics, parsers, serializers, status, viewsets
from rest_framework.decorators import action
from rest_framework.exceptions import PermissionDenied
from rest_framework.exceptions import ValidationError as DRFValidationError
from rest_framework.permissions import AllowAny, IsAuthenticated
from rest_framework.response import Response
from rest_framework.utils.serializer_helpers import ReturnList
from rest_framework.views import APIView
from social_django.utils import load_strategy
from tatsu.exceptions import FailedParse

from clubs.filters import RandomOrderingFilter, RandomPageNumberPagination
from clubs.mixins import XLSXFormatterMixin
from clubs.models import (
    Advisor,
    ApplicationMultipleChoice,
    ApplicationQuestion,
    ApplicationQuestionResponse,
    ApplicationSubmission,
    Asset,
    Badge,
    Club,
    ClubApplication,
    ClubFair,
    ClubFairRegistration,
    ClubVisit,
    Event,
    Favorite,
    Major,
    Membership,
    MembershipInvite,
    MembershipRequest,
    Note,
    QuestionAnswer,
    RecurringEvent,
    Report,
    School,
    SearchQuery,
    StudentType,
    Subscribe,
    Tag,
    Testimonial,
    Year,
    ZoomMeetingVisit,
    get_mail_type_annotation,
)
from clubs.permissions import (
    AssetPermission,
    ClubBadgePermission,
    ClubFairPermission,
    ClubItemPermission,
    ClubPermission,
    DjangoPermission,
    EventPermission,
    InvitePermission,
    IsSuperuser,
    MemberPermission,
    MembershipRequestPermission,
    NotePermission,
    ProfilePermission,
    QuestionAnswerPermission,
    ReadOnly,
    find_membership_helper,
)
from clubs.serializers import (
    AdvisorSerializer,
    ApplicationQuestionResponseSerializer,
    ApplicationQuestionSerializer,
    ApplicationSubmissionSerializer,
    AssetSerializer,
    AuthenticatedClubSerializer,
    AuthenticatedMembershipSerializer,
    BadgeSerializer,
    ClubApplicationSerializer,
    ClubConstitutionSerializer,
    ClubFairSerializer,
    ClubListSerializer,
    ClubMinimalSerializer,
    ClubSerializer,
    EventSerializer,
    EventWriteSerializer,
    ExternalMemberListSerializer,
    FavoriteSerializer,
    FavoriteWriteSerializer,
    FavouriteEventSerializer,
    MajorSerializer,
    MembershipInviteSerializer,
    MembershipRequestSerializer,
    MembershipSerializer,
    MinimalUserProfileSerializer,
    NoteSerializer,
    QuestionAnswerSerializer,
    ReportClubSerializer,
    ReportSerializer,
    SchoolSerializer,
    SearchQuerySerializer,
    StudentTypeSerializer,
    SubscribeBookmarkSerializer,
    SubscribeSerializer,
    TagSerializer,
    TestimonialSerializer,
    UserClubVisitSerializer,
    UserClubVisitWriteSerializer,
    UserMembershipInviteSerializer,
    UserMembershipRequestSerializer,
    UserMembershipSerializer,
    UserProfileSerializer,
    UserSerializer,
    UserSubscribeSerializer,
    UserSubscribeWriteSerializer,
    UserUUIDSerializer,
    WritableClubApplicationSerializer,
    WritableClubFairSerializer,
    YearSerializer,
)
from clubs.utils import fuzzy_lookup_club, html_to_text


def file_upload_endpoint_helper(request, code):
    obj = get_object_or_404(Club, code=code)
    if "file" in request.data and isinstance(request.data["file"], UploadedFile):
        asset = Asset.objects.create(
            creator=request.user,
            club=obj,
            file=request.data["file"],
            name=request.data["file"].name,
        )
    else:
        return Response(
            {"detail": "No image file was uploaded!"},
            status=status.HTTP_400_BAD_REQUEST,
        )
    return Response({"detail": "Club file uploaded!", "id": asset.id})


def upload_endpoint_helper(request, cls, field, save=True, **kwargs):
    """
    Given a Model class with lookup arguments or a Model object, save the uploaded image
    to the image field specified in the argument.

    The save parameter can be used to control whether the Model is actually saved to
    the database. This parameter only applies if you pass in a Model object.

    Returns a response that can be given to the end user.
    """
    if isinstance(cls, type):
        obj = get_object_or_404(cls, **kwargs)
    else:
        obj = cls
    if "file" in request.data and isinstance(request.data["file"], UploadedFile):
        getattr(obj, field).delete(save=False)
        setattr(obj, field, request.data["file"])
        if save:
            obj._change_reason = f"Update '{field}' image field"
            obj.save()
    else:
        return Response(
            {"detail": "No image file was uploaded!"},
            status=status.HTTP_400_BAD_REQUEST,
        )
    return Response(
        {
            "detail": f"{obj.__class__.__name__} image uploaded!",
            "url": getattr(obj, field).url,
        }
    )


def find_relationship_helper(relationship, club_object, found):
    """
    Format and retrieve all parents or children of a club into tree.
    """
    children = getattr(club_object, relationship).all().prefetch_related(relationship)
    children_recurse = []
    for child in children:
        if child.code not in found:
            found.add(child.code)
            children_recurse.append(
                find_relationship_helper(relationship, child, found)
            )
            found.remove(child.code)
        else:
            children_recurse.append({"name": child.name, "code": child.code})

    return {
        "name": club_object.name,
        "code": club_object.code,
        "children": children_recurse,
    }


def filter_note_permission(queryset, club, user):
    """
    Filter the note queryset so that only notes the user has access
    to remain in the queryset
    """
    creating_club_membership = Membership.objects.filter(club=club, person=user).first()
    subject_club_membership = Membership.objects.filter(club=club, person=user).first()

    # Convert memberships into actual numerical representation
    if creating_club_membership is None:
        creating_club_membership = Note.PERMISSION_PUBLIC
    else:
        creating_club_membership = creating_club_membership.role

    if subject_club_membership is None:
        subject_club_membership = Note.PERMISSION_PUBLIC
    else:
        subject_club_membership = subject_club_membership.role

    queryset = queryset.filter(
        creating_club_permission__gte=creating_club_membership
    ) | queryset.filter(outside_club_permission__gte=subject_club_membership)

    return queryset


def hour_to_string_helper(hour):
    hour_string = ""
    if hour == 0:
        hour_string = "12am"
    elif hour < 12:
        hour_string = f"{hour}am"
    elif hour == 12:
        hour_string = "12pm"
    else:
        hour_string = f"{hour - 12}pm"

    return hour_string


class ReportViewSet(viewsets.ModelViewSet):
    """
    retrieve:
    Return a list of reports that can be generated.
    """

    permission_classes = [DjangoPermission("clubs.generate_reports") | IsSuperuser]
    serializer_class = ReportSerializer
    http_method_names = ["get", "post", "delete"]

    def get_queryset(self):
        return Report.objects.filter(Q(creator=self.request.user) | Q(public=True))


class ClubsSearchFilter(filters.BaseFilterBackend):
    """
    A DRF filter to implement custom filtering logic for the frontend.
    If model is not a Club, expects the model to have a club foreign key to Club.
    """

    def filter_queryset(self, request, queryset, view):
        params = request.GET.dict()

        def parse_year(field, value, operation, queryset):
            if value.isdigit():
                suffix = ""
                if operation in {"lt", "gt", "lte", "gte"}:
                    suffix = f"__{operation}"
                return {f"{field}__year{suffix}": int(value)}
            if value.lower() in {"none", "null"}:
                return {f"{field}__isnull": True}
            return {}

        def parse_int(field, value, operation, queryset):
            if operation == "in":
                values = value.strip().split(",")
                sizes = [int(size) for size in values if size]
                return {f"{field}__in": sizes}

            if "," in value:
                values = [int(x.strip()) for x in value.split(",") if x]
                if operation == "and":
                    for value in values:
                        queryset = queryset.filter(**{field: value})
                    return queryset
                return {f"{field}__in": values}

            if value.isdigit():
                suffix = ""
                if operation in {"lt", "gt", "lte", "gte"}:
                    suffix = f"__{operation}"
                return {f"{field}{suffix}": int(value)}
            if value.lower() in {"none", "null"}:
                return {f"{field}__isnull": True}
            return {}

        def parse_many_to_many(label, field, value, operation, queryset):
            tags = value.strip().split(",")
            if operation == "or":
                if tags[0].isdigit():
                    tags = [int(tag) for tag in tags if tag]
                    return {f"{field}__id__in": tags}
                else:
                    return {f"{field}__{label}__in": tags}

            if tags[0].isdigit() or operation == "id":
                tags = [int(tag) for tag in tags if tag]
                if settings.BRANDING == "fyh":
                    queryset = queryset.filter(**{f"{field}__id__in": tags})
                else:
                    for tag in tags:
                        queryset = queryset.filter(**{f"{field}__id": tag})
            else:
                for tag in tags:
                    queryset = queryset.filter(**{f"{field}__{label}": tag})
            return queryset

        def parse_badges(field, value, operation, queryset):
            return parse_many_to_many("label", field, value, operation, queryset)

        def parse_tags(field, value, operation, queryset):
            return parse_many_to_many("name", field, value, operation, queryset)

        def parse_boolean(field, value, operation, queryset):
            value = value.strip().lower()

            if operation == "in":
                if set(value.split(",")) == {"true", "false"}:
                    return

            if value in {"true", "yes"}:
                boolval = True
            elif value in {"false", "no"}:
                boolval = False
            elif value in {"null", "none"}:
                boolval = None
            else:
                return

            if boolval is None:
                return {f"{field}__isnull": True}

            return {f"{field}": boolval}

        def parse_string(field, value, operation, queryset):
            if operation == "in":
                values = [x.strip() for x in value.split(",")]
                values = [x for x in values if x]
                return {f"{field}__in": values}
            return {f"{field}": value}

        def parse_datetime(field, value, operation, queryset):
            try:
                value = parse(value.strip())
            except (ValueError, OverflowError):
                return

            if operation in {"gt", "lt", "gte", "lte"}:
                return {f"{field}__{operation}": value}
            return

        fields = {
            "accepting_members": parse_boolean,
            "active": parse_boolean,
            "application_required": parse_int,
            "appointment_needed": parse_boolean,
            "approved": parse_boolean,
            "available_virtually": parse_boolean,
            "badges": parse_badges,
            "code": parse_string,
            "enables_subscription": parse_boolean,
            "favorite_count": parse_int,
            "founded": parse_year,
            "recruiting_cycle": parse_int,
            "size": parse_int,
            "tags": parse_tags,
            "target_majors": parse_tags,
            "target_schools": parse_tags,
            "target_years": parse_tags,
            "target_students": parse_tags,
            "student_types": parse_tags,
        }

        def parse_fair(field, value, operation, queryset):
            try:
                value = int(value.strip())
            except ValueError:
                return

            fair = ClubFair.objects.filter(id=value).first()
            if fair:
                return {
                    "start_time__gte": fair.start_time,
                    "end_time__lte": fair.end_time,
                }

        if not queryset.model == Club:
            fields = {f"club__{k}": v for k, v in fields.items()}

        if queryset.model == Event:
            fields.update(
                {
                    "type": parse_int,
                    "start_time": parse_datetime,
                    "end_time": parse_datetime,
                    "fair": parse_fair,
                }
            )

        query = {}

        for param, value in params.items():
            field = param.split("__")
            if field[0] == "club":
                prefix = field.pop(0)
                field[0] = f"{prefix}__{field[0]}"

            if len(field) <= 1:
                field = field[0]
                type = "eq"
            else:
                type = field[1].lower()
                field = field[0]

            if field not in fields:
                continue

            condition = fields[field](field, value.strip(), type, queryset)
            if isinstance(condition, dict):
                query.update(condition)
            elif condition is not None:
                queryset = condition

        queryset = queryset.filter(**query)

        return queryset


class ClubsOrderingFilter(RandomOrderingFilter):
    """
    Custom ordering filter for club objects.
    If used by a non club model, the object must have a foreign key to Club named club.
    """

    def get_valid_fields(self, queryset, view, context={}):
        # report generators can order by any field
        request = context.get("request")
        if (
            request is not None
            and request.user.is_authenticated
            and request.user.has_perm("clubs.generate_reports")
        ):
            valid_fields = [
                (field.name, field.verbose_name)
                for field in queryset.model._meta.fields
            ]
            valid_fields += [
                (key, key.title().split("__")) for key in queryset.query.annotations
            ]
            valid_fields += [
                (f"club__{field.name}", f"Club - {field.verbose_name}")
                for field in Club._meta.fields
            ]
            return valid_fields

        # other people can order by whitelist
        return super().get_valid_fields(queryset, view, context)

    def filter_queryset(self, request, queryset, view):
        ordering = [
            arg for arg in request.GET.get("ordering", "").strip().split(",") if arg
        ]
        if not ordering and hasattr(view, "ordering"):
            ordering = [view.ordering]

        if "featured" in ordering:
            if queryset.model == Club:
                return queryset.order_by("-rank", "-favorite_count", "-id")
            return queryset.order_by(
                "-club__rank", "-club__favorite_count", "-club__id"
            )
        else:
            # prevent invalid SQL lookups from custom ordering properties
            if hasattr(view, "ordering") and view.ordering in {
                "featured",
                "alphabetical",
                "random",
            }:
                old_ordering = view.ordering
                view.ordering = "-id"
            else:
                old_ordering = None

            new_queryset = super().filter_queryset(request, queryset, view)

            # restore ordering property
            if old_ordering is not None:
                view.ordering = old_ordering

        if "alphabetical" in ordering:
            new_queryset = new_queryset.order_by(Lower("name"))

        return new_queryset


class ClubFairViewSet(viewsets.ModelViewSet):
    """
    list:
    Return a list of ongoing and upcoming club fairs.

    create:
    Schedule a new club fair.

    update:
    Update some attributes related to an existing club fair.
    All fields must be specified.

    partial_update:
    Update some attributes related to an existing club fair.
    Only specified fields are updated.

    destroy:
    Delete a club fair.
    """

    permission_classes = [ClubFairPermission | IsSuperuser]

    def get_serializer_class(self):
        if self.action in {"create", "update", "partial_update"}:
            return WritableClubFairSerializer
        return ClubFairSerializer

    @action(detail=False, methods=["get"])
    def current(self, request, *args, **kwargs):
        """
        Return only the current club fair instance in a list or an empty list
        if there is no fair going on.
        ---
        responses:
            "200":
                content:
                    application/json:
                        schema:
                            type: array
                            items:
                                $ref: "#/components/schemas/ClubFair"
        ---
        """
        now = timezone.now()
        fair = ClubFair.objects.filter(
            start_time__lte=now + datetime.timedelta(minutes=2),
            end_time__gte=now - datetime.timedelta(minutes=2),
        ).first()
        if fair is None:
            return Response([])
        else:
            return Response([ClubFairSerializer(instance=fair).data])

    @action(detail=True, methods=["get"])
    def live(self, *args, **kwargs):
        """
        Returns all events, grouped by id, with the number of participants currently
        in the meeting, the officers or owners in the meeting, and the number of
        participants who have already attended the meeting.
        ---
        responses:
            "200":
                content:
                    application/json:
                        schema:
                            type: object
                            additionalProperties:
                                type: object
                                properties:
                                    participant_count:
                                        type: integer
                                    already_attended:
                                        type: integer
                                    officers:
                                        type: array
                                        items:
                                            type: string
                                    median:
                                        type: number
        ---
        """
        fair = self.get_object()
        clubs = fair.participating_clubs.all()
        events = (
            Event.objects.filter(
                club__in=clubs,
                type=Event.FAIR,
                start_time__gte=fair.start_time,
                end_time__lte=fair.end_time,
            )
            .annotate(
                participant_count=Count(
                    "visits__person",
                    distinct=True,
                    filter=Q(visits__leave_time__isnull=True),
                )
            )
            .annotate(
                already_attended=Count(
                    "visits__person",
                    distinct=True,
                    filter=Q(visits__leave_time__isnull=False),
                )
            )
            .filter(visits__leave_time__isnull=False)
            .annotate(
                durations=ExpressionWrapper(
                    F("visits__leave_time") - F("visits__join_time"),
                    output_field=DurationField(),
                )
            )
        )

        median_list = collections.defaultdict(list)
        for event_id, duration in events.values_list("id", "durations").order_by(
            "durations"
        ):
            median_list[event_id].append(duration.total_seconds())
        median_list = {k: v[len(v) // 2] if v else 0 for k, v in median_list.items()}

        event_list = events.values_list("id", "participant_count", "already_attended")
        officer_mapping = collections.defaultdict(list)
        for k, v in events.filter(
            club__in=clubs,
            club__membership__role__lte=10,
            visits__leave_time__isnull=True,
        ).values_list("id", "club__membership__person__username"):
            officer_mapping[k].append(v)

        formatted = {}
        for event_id, particpant_count, already_attended in event_list:
            formatted[event_id] = {
                "participant_count": particpant_count,
                "already_attended": already_attended,
                "officers": officer_mapping.get(event_id, []),
                "median": median_list.get(event_id, 0),
            }
        return Response(formatted)

    @action(detail=True, methods=["post"])
    def create_events(self, request, *args, **kwargs):
        """
        Create events for each club registered for this activities fair.
        This endpoint will create one event per club spanning the
        entire listed duration.
        ---
        requestBody:
            content:
                application/json:
                    schema:
                        type: object
                        properties:
                            start_time:
                                type: string
                            end_time:
                                type: string
                            suffix:
                                type: string
                            clubs:
                                type: string
        responses:
            "200":
                content:
                    application/json:
                        schema:
                            type: object
                            properties:
                                events:
                                    type: number
        ---
        """
        start_time = None
        end_time = None
        query = None
        suffix = request.data.get("suffix") or "default"
        clubs = [c.strip() for c in re.split(r"[,\t\n]", request.data.get("clubs", ""))]
        clubs = [c for c in clubs]

        if clubs:
            query = Q(code__in=clubs)

        if "start_time" in request.data:
            start_time = parse(request.data["start_time"])
        if "end_time" in request.data:
            end_time = parse(request.data["end_time"])

        fair = self.get_object()
        events = fair.create_events(
            start_time=start_time, end_time=end_time, suffix=suffix, filter=query
        )
        return Response({"events": len(events)})

    @action(detail=True, methods=["get"])
    def events(self, request, *args, **kwargs):
        """
        Return all of the events related to this club fair
        and whether they are properly configured.
        ---
        responses:
            "200":
                content:
                    application/json:
                        schema:
                            type: array
                            items:
                                type: object
                                properties:
                                    code:
                                        type: string
                                        description: >
                                            The club code for the club.
                                    name:
                                        type: string
                                        description: >
                                            The name of the club.
                                    approved:
                                        type: boolean
                                        description: >
                                            Whether this club has been approved by the
                                            approval authority or not.
                                    badges:
                                        type: array
                                        description: >
                                            A list of badges associated with this
                                            club and fair.
                                        items:
                                            type: string
                                    meetings:
                                        type: array
                                        description: >
                                            The meeting links for the fair events.
                                        items:
                                            type: string
        ---
        """
        fair = self.get_object()
        clubs = fair.participating_clubs.all()

        # collect events
        events = collections.defaultdict(list)
        for k, v in Event.objects.filter(
            club__in=clubs,
            type=Event.FAIR,
            start_time__gte=fair.start_time,
            end_time__lte=fair.end_time,
        ).values_list("club__code", "url"):
            events[k].append(v)

        # collect badges
        badges = collections.defaultdict(list)
        for code, lbl in Badge.objects.filter(purpose="fair", fair=fair).values_list(
            "club__code", "label"
        ):
            badges[code].append(lbl)

        return Response(
            [
                {
                    "code": code,
                    "name": name,
                    "approved": approved or ghost,
                    "meetings": events.get(code, []),
                    "badges": badges.get(code, []),
                }
                for code, name, approved, ghost in clubs.order_by("name").values_list(
                    "code", "name", "approved", "ghost"
                )
            ]
        )

    @action(detail=True, methods=["post"])
    def register(self, request, *args, **kwargs):
        """
        Register a club for this club fair.
        Pass in a "club" string parameter with the club code
        and a "status" parameter that is true to register the club,
        or false to unregister.
        ---
        requestBody:
            content:
                application/json:
                    schema:
                        type: object
                        properties:
                            status:
                                type: boolean
                                description: >
                                    Whether to register or unregister this club for
                                    the fair. By default, the endpoint will attempt
                                    to register the club.
                            club:
                                type: string
                                description: >
                                    The code of the club that you are trying
                                    to register.
                            answers:
                                type: array
                                description: >
                                    The answers to the required fair questions.
                                    Each element in the array is an answer to a fair
                                    question, in the same order of the related
                                    fair questions.
                        required:
                            - club
        responses:
            "200":
                content:
                    application/json:
                        schema:
                            type: object
                            properties:
                                success:
                                    type: boolean
                                    description: >
                                        Whether or not this club has been registered.
                                message:
                                    type: string
                                    description: A success or error message.
        ---
        """
        fair = self.get_object()

        if not request.user.is_authenticated:
            raise PermissionDenied

        club = get_object_or_404(Club, code=request.data.get("club"))

        # get register/unregister action status
        status = request.data.get("status")
        if isinstance(status, str):
            status = status.strip().lower() == "true"
        elif not isinstance(status, bool):
            status = True

        # get answers to questions
        num_questions = len(json.loads(fair.questions)) if fair.questions else 0
        answer_objects = request.data.get("answers", [])
        answers = json.dumps(answer_objects)

        # make sure questions are answered
        if (
            status
            and num_questions > 0
            and (
                not all(ans is not None for ans in answer_objects)
                or len(answer_objects) < num_questions
            )
        ):
            return Response(
                {
                    "success": False,
                    "message": "Please fill out all of the questions in the form.",
                }
            )

        # make sure club constitution is uploaded for SAC clubs
        if (
            status
            and fair.organization == "Student Activities Council"
            and club.badges.filter(label="SAC").exists()
        ):
            if club.asset_set.count() <= 0 or not any(
                asset.name.lower().endswith((".pdf", ".doc", ".docx"))
                for asset in club.asset_set.all()
            ):
                if not request.user.is_superuser:
                    return Response(
                        {
                            "success": False,
                            "message": "As a SAC affiliated club, "
                            "you must upload a club constitution "
                            "before registering for this fair.",
                        }
                    )

        # check if registration has started
        now = timezone.now()
        if (
            fair.registration_start_time is not None
            and fair.registration_start_time > now
        ):
            return Response(
                {
                    "success": False,
                    "message": "Registration for this activities fair "
                    "has not opened yet.",
                }
            )

        # check if deadline has passed
        if fair.registration_end_time < now:
            return Response(
                {
                    "success": False,
                    "message": "The deadline has passed to register "
                    "for this activities fair. "
                    f"Please email {fair.contact} for assistance.",
                }
            )

        # check if user can actually register club
        mship = find_membership_helper(request.user, club)
        if (
            mship is not None
            and mship.role <= Membership.ROLE_OFFICER
            or request.user.is_superuser
        ):
            # register or unregister club
            if status:
                ClubFairRegistration.objects.update_or_create(
                    club=club,
                    fair=fair,
                    defaults={"answers": answers, "registrant": request.user},
                )
            else:
                fair.participating_clubs.remove(club)
            return Response({"success": True})
        else:
            raise PermissionDenied

    def get_queryset(self):
        now = timezone.now()
        return ClubFair.objects.filter(end_time__gte=now).order_by("start_time")


class ClubViewSet(XLSXFormatterMixin, viewsets.ModelViewSet):
    """
    retrieve:
    Return a single club with all information fields present.

    list:
    Return a list of clubs with partial information for each club.

    create:
    Add a new club record.
    After creation, the club will need to go through the approval process.

    update:
    Update all fields in the club.
    You must specify all of the fields or use a patch request.

    partial_update:
    Update certain fields in the club.
    Only specify the fields that you want to change.

    destroy:
    Delete a club. Consider marking the club as inactive instead of deleting the club.
    """

    queryset = (
        Club.objects.all()
        .annotate(
            favorite_count=Count("favorite", distinct=True),
            membership_count=Count("membership", distinct=True, filter=Q(active=True)),
        )
        .prefetch_related("tags")
        .order_by("-favorite_count", "name")
    )
    permission_classes = [ClubPermission | IsSuperuser]
    filter_backends = [filters.SearchFilter, ClubsSearchFilter, ClubsOrderingFilter]
    search_fields = ["name", "subtitle", "code", "terms"]
    ordering_fields = ["favorite_count", "name"]
    ordering = "featured"

    lookup_field = "code"
    http_method_names = ["get", "post", "put", "patch", "delete"]
    pagination_class = RandomPageNumberPagination

    def get_queryset(self):
        queryset = super().get_queryset()

        # additional prefetch optimizations
        person = self.request.user
        if not person.is_authenticated:
            person = None

        if self.action in {"list", "retrieve"}:
            queryset = queryset.prefetch_related(
                Prefetch(
                    "favorite_set",
                    queryset=Favorite.objects.filter(person=person),
                    to_attr="user_favorite_set",
                ),
                Prefetch(
                    "subscribe_set",
                    queryset=Subscribe.objects.filter(person=person),
                    to_attr="user_subscribe_set",
                ),
                Prefetch(
                    "membership_set",
                    queryset=Membership.objects.filter(person=person),
                    to_attr="user_membership_set",
                ),
            )

            if self.action in {"retrieve"}:
                queryset = queryset.prefetch_related(
                    "asset_set",
                    Prefetch("badges", queryset=Badge.objects.filter(visible=True)),
                    "student_types",
                    "target_majors",
                    "target_schools",
                    "target_years",
                    "testimonials",
                    Prefetch(
                        "membership_set",
                        queryset=Membership.objects.filter(active=True)
                        .order_by("role", "person__first_name", "person__last_name")
                        .prefetch_related("person__profile"),
                    ),
                )

        # if there is a search query made by a signed-in user, save it to the database
        if self.request.query_params.get("search") and isinstance(
            self.request.user, get_user_model()
        ):
            SearchQuery(
                person=self.request.user, query=self.request.query_params.get("search"),
            ).save()

        # select subset of clubs if requested
        subset = self.request.query_params.get("in", None)

        if subset:
            subset = [x.strip() for x in subset.strip().split(",")]
            queryset = queryset.filter(code__in=subset)

        # filter out archived clubs
        queryset = queryset.filter(archived=False)

        # filter by approved clubs
        if (
            self.request.user.has_perm("clubs.see_pending_clubs")
            or self.request.query_params.get("bypass", "").lower() == "true"
            or self.action not in {"list"}
        ):
            return queryset
        else:
            return queryset.filter(Q(approved=True) | Q(ghost=True))

    @action(detail=True, methods=["post"])
    def upload(self, request, *args, **kwargs):
        """
        Upload the club logo.
        Marks the club as pending approval since the logo has changed.
        Also create a thumbnail version of the club logo.
        ---
        requestBody:
            content:
                multipart/form-data:
                    schema:
                        type: object
                        properties:
                            file:
                                type: object
                                format: binary
        responses:
            "200":
                description: Returned if the file was successfully uploaded.
                content: &upload_resp
                    application/json:
                        schema:
                            type: object
                            properties:
                                detail:
                                    type: string
                                    description: The status of the file upload.
                                url:
                                    type: string
                                    nullable: true
                                    description: >
                                        The URL of the newly uploaded file.
                                        Only exists if the file was
                                        successfully uploaded.
            "400":
                description: Returned if there was an error while uploading the file.
                content: *upload_resp
        ---
        """
        # ensure user is allowed to upload image
        club = self.get_object()

        # reset approval status after upload
        resp = upload_endpoint_helper(request, club, "image", save=False)
        if status.is_success(resp.status_code):
            club.approved = None
            club.approved_by = None
            club.approved_on = None
            if club.history.filter(approved=True).exists():
                club.ghost = True

            club._change_reason = "Mark pending approval due to image change"
            club.save(
                update_fields=[
                    "image",
                    "approved",
                    "approved_by",
                    "approved_on",
                    "ghost",
                ]
            )

            # create thumbnail
            club.create_thumbnail(request)

        return resp

    @action(detail=True, methods=["post"])
    def upload_file(self, request, *args, **kwargs):
        """
        Upload a file for the club.
        ---
        requestBody:
            content:
                multipart/form-data:
                    schema:
                        type: object
                        properties:
                            file:
                                type: object
                                format: binary
        responses:
            "200":
                description: Returned if the file was successfully uploaded.
                content: &upload_resp
                    application/json:
                        schema:
                            type: object
                            properties:
                                detail:
                                    type: string
                                    description: The status of the file upload.
                                url:
                                    type: string
                                    nullable: true
                                    description: >
                                        The URL of the newly uploaded file.
                                        Only exists if the file was successfully
                                        uploaded.
            "400":
                description: Returned if there was an error while uploading the file.
                content: *upload_resp
        ---
        """
        # ensure user is allowed to upload file
        club = self.get_object()

        return file_upload_endpoint_helper(request, code=club.code)

    @action(detail=True, methods=["get"])
    def owned_badges(self, request, *args, **kwargs):
        """
        Return a list of badges that this club is an owner of.
        The club will be able to assign these badges to other clubs.
        ---
        responses:
            "200":
                content:
                    application/json:
                        schema:
                            allOf:
                                - $ref: "#/components/schemas/Badge"
        ---
        """
        club = self.get_object()
        badges = Badge.objects.filter(org=club)
        return Response(BadgeSerializer(badges, many=True).data)

    @action(detail=True, methods=["get"])
    def children(self, request, *args, **kwargs):
        """
        Return a recursive list of all children that this club is a parent of.
        ---
        responses:
            "200":
                content:
                    application/json:
                        schema:
                            type: object
                            properties:
                                name:
                                    type: string
                                code:
                                    type: string
                                children:
                                    type: array
                                    description: >
                                        An array of clubs containing
                                        the fields in this object.
        ---
        """
        club = self.get_object()
        child_tree = find_relationship_helper("children_orgs", club, {club.code})
        return Response(child_tree)

    @action(detail=True, methods=["get"])
    def parents(self, request, *args, **kwargs):
        """
        Return a recursive list of all parents that this club is a child to.
        ---
        responses:
            "200":
                content:
                    application/json:
                        schema:
                            type: object
                            properties:
                                name:
                                    type: string
                                code:
                                    type: string
                                children:
                                    type: array
                                    description: >
                                        An array of clubs containing
                                        the fields in this object.
        ---
        """
        club = self.get_object()
        parent_tree = find_relationship_helper("parent_orgs", club, {club.code})
        return Response(parent_tree)

    @action(detail=True, methods=["get"])
    def alumni(self, request, *args, **kwargs):
        """
        Return the members of this club who are no longer active.
        ---
        responses:
            "200":
                content:
                    application/json:
                        schema:
                            type: object
                            additionalProperties:
                                type: array
                                items:
                                    type: object
                                    properties:
                                        name:
                                            type: string
                                        username:
                                            type: string
        ---
        """
        club = self.get_object()
        results = collections.defaultdict(list)
        for first, last, year, show, username in club.membership_set.filter(
            active=False, public=True
        ).values_list(
            "person__first_name",
            "person__last_name",
            "person__profile__graduation_year",
            "person__profile__show_profile",
            "person__username",
        ):
            results[year].append(
                {
                    "name": f"{first} {last}".strip(),
                    "username": username if show else None,
                }
            )
        return Response(results)

    @action(detail=True, methods=["get"], url_path="notes-about")
    def notes_about(self, request, *args, **kwargs):
        """
        Return a list of notes about this club, used by members of parent organizations.
        """
        club = self.get_object()
        queryset = Note.objects.filter(subject_club__code=club.code)
        queryset = filter_note_permission(queryset, club, self.request.user)
        serializer = NoteSerializer(queryset, many=True)
        return Response(serializer.data)

    @action(detail=True, methods=["get"])
    def qr(self, request, *args, **kwargs):
        """
        Return a QR code png image representing a link to the club on Penn Clubs.
        ---
        operationId: Generate QR Code for Club
        responses:
            "200":
                description: Return a png image representing a QR code to the fair page.
                content:
                    image/png:
                        schema:
                            type: binary
        ---
        """
        club = self.get_object()

        url = f"https://{settings.DEFAULT_DOMAIN}/club/{club.code}/fair"
        response = HttpResponse(content_type="image/png")
        qr_image = qrcode.make(url, box_size=20, border=0)
        qr_image.save(response, "PNG")
        return response

    @action(detail=True, methods=["get"])
    def subscription(self, request, *args, **kwargs):
        """
        Return a list of all students that have subscribed to the club,
        including their names and emails.

        If a student has indicated that they want to share their bookmarks as well,
        include this information in the results.
        """
        club = self.get_object()
        subscribes = (
            Subscribe.objects.filter(club=club)
            .select_related("person", "person__profile", "club")
            .prefetch_related("person__profile__school", "person__profile__major")
        )
        shared_bookmarks = (
            Favorite.objects.exclude(
                person__pk__in=subscribes.values_list("person__pk", flat=True)
            )
            .filter(club=club, person__profile__share_bookmarks=True)
            .select_related("person", "person__profile", "club")
            .prefetch_related("person__profile__school", "person__profile__major")
        )
        bookmark_serializer = SubscribeBookmarkSerializer(shared_bookmarks, many=True)
        serializer = SubscribeSerializer(subscribes, many=True)
        output = serializer.data + bookmark_serializer.data
        return Response(ReturnList(output, serializer=serializer))

    @action(detail=True, methods=["get"])
    def analytics_pie_charts(self, request, *args, **kwargs):
        """
        Returns demographic information about bookmarks
        and subscriptions in pie chart format.
        ---
        parameters:
            - name: category
              in: query
              type: string
            - name: metric
              in: query
              type: string
        responses:
            "200":
                content:
                    application/json:
                        schema:
                            type: object
                            properties:
                                content:
                                    type: array
        ---
        """
        club = self.get_object()
        lower_bound = timezone.now() - datetime.timedelta(days=30 * 6)
        category = self.request.query_params.get("category")
        metric = self.request.query_params.get("metric")

        def get_breakdown(category, metric):
            if category == "graduation_year":
                category_join = "person__profile__graduation_year"
            else:
                category_join = "person__profile__school__name"

            if metric == "favorite":
                queryset = Favorite.objects.filter(
                    club=club, created_at__gte=lower_bound
                )
            elif metric == "subscribe":
                queryset = Subscribe.objects.filter(
                    club=club, created_at__gte=lower_bound
                )
            else:
                queryset = ClubVisit.objects.filter(
                    club=club, created_at__gte=lower_bound, visit_type=1
                )

            return {
                "content": list(
                    queryset.values(category_join).annotate(count=Count("id"))
                ),
            }

        return Response(get_breakdown(category, metric))

    @action(detail=True, methods=["get"])
    def analytics(self, request, *args, **kwargs):
        """
        Returns a list of all analytics (club visits, favorites,
        subscriptions) for a club.
        ---
        responses:
            "200":
                content:
                    application/json:
                        schema:
                            type: object
                            properties:
                                max:
                                    type: integer
                                    description: >
                                        The maximum value among all categories.
                                        Useful when deciding how tall a
                                        line chart should be.
                                visits:
                                    type: array
                                favorites:
                                    type: array
                                subscriptions:
                                    type: array
        ---
        """
        club = self.get_object()
        group = self.request.query_params.get("group", "hour")
        if "date" in request.query_params:
            date = datetime.datetime.strptime(request.query_params["date"], "%Y-%m-%d")
        else:
            date = datetime.datetime.combine(
                datetime.date.today(), datetime.datetime.min.time()
            )

        # parse date range
        if "start" in request.query_params:
            start = parse(request.query_params["start"])
        else:
            start = date

        if "end" in request.query_params:
            end = parse(request.query_params["end"])
        else:
            end = start + datetime.timedelta(days=1)

        # retrieve data
        def get_count(queryset):
            """
            Return a json serializable aggregation of
            analytics data for a specific model.
            """
            objs = (
                queryset.annotate(group=Trunc("created_at", group))
                .values("group")
                .annotate(count=Count("id"))
            )
            for item in objs:
                item["group"] = item["group"].isoformat()
            return list(objs)

        visits_data = get_count(
            ClubVisit.objects.filter(
                club=club,
                created_at__gte=start,
                created_at__lte=end,
                visit_type=ClubVisit.CLUB_PAGE,
            )
        )
        favorites_data = get_count(
            Favorite.objects.filter(
                club=club, created_at__gte=start, created_at__lte=end
            )
        )
        subscriptions_data = get_count(
            Subscribe.objects.filter(
                club=club, created_at__gte=start, created_at__lte=end
            )
        )

        max_value = max(
            max([v["count"] for v in visits_data], default=0),
            max([v["count"] for v in favorites_data], default=0),
            max([v["count"] for v in subscriptions_data], default=0),
        )

        analytics_dict = {
            "visits": visits_data,
            "favorites": favorites_data,
            "subscriptions": subscriptions_data,
            "max": max_value,
        }

        return Response(analytics_dict)

    def get_operation_id(self, **kwargs):
        if kwargs["action"] == "fetch" and kwargs["method"] == "DELETE":
            return "deleteIcsEvents"

    @action(detail=True, methods=["post", "delete"])
    def fetch(self, request, *args, **kwargs):
        """
        Fetch the ICS calendar events from the club's ICS calendar URL.
        ---
        requestBody: {}
        responses:
            "200":
                content:
                    application/json:
                        schema:
                            type: object
                            properties:
                                success:
                                    type: boolean
                                    description: Whether or not events were fetched.
                                message:
                                    type: string
                                    description: A success or error message.
        ---
        """
        club = self.get_object()

        if request.method == "DELETE":
            now = timezone.now()
            num = club.events.filter(is_ics_event=True, start_time__gte=now).delete()[0]
            return Response(
                {
                    "success": True,
                    "message": f"Deleted all {num} imported ICS calendar events!",
                }
            )

        if not club.ics_import_url:
            return Response(
                {
                    "success": False,
                    "message": "No ICS calendar URL set, so no events were imported.",
                }
            )

        try:
            num_events = club.add_ics_events()
        except requests.exceptions.RequestException:
            return Response(
                {
                    "success": False,
                    "message": "Failed to fetch events from server, "
                    "are you sure your URL is correct?",
                }
            )
        except FailedParse:
            return Response(
                {
                    "success": False,
                    "message": "Failed to parse ICS events, "
                    "are you sure this is an ICS file?",
                }
            )

        return Response({"success": True, "message": f"Fetched {num_events} events!"})

    @action(detail=False, methods=["get"])
    def directory(self, request, *args, **kwargs):
        """
        Custom return endpoint for the directory page, allows the page to load faster.
        ---
        operationId: Club Directory List
        ---
        """
        serializer = ClubMinimalSerializer(
            Club.objects.all()
            .exclude(Q(approved=False) | Q(archived=True))
            .order_by(Lower("name")),
            many=True,
        )
        return Response(serializer.data)

    @action(detail=False, methods=["get"])
    def constitutions(self, request, *args, **kwargs):
        """
        A special endpoint for SAC affilaited clubs to check if
        they have uploaded a club constitution.
        ---
        operationId: List Club Constitutions
        ---
        """
        badge = Badge.objects.filter(label="SAC").first()
        if badge:
            query = (
                Club.objects.filter(badges=badge, archived=False)
                .order_by(Lower("name"))
                .prefetch_related(Prefetch("asset_set", to_attr="prefetch_asset_set"),)
            )
            if request.user.is_authenticated:
                query = query.prefetch_related(
                    Prefetch(
                        "membership_set",
                        queryset=Membership.objects.filter(person=request.user),
                        to_attr="user_membership_set",
                    )
                )
            serializer = ClubConstitutionSerializer(
                query, many=True, context={"request": request}
            )
            return Response(serializer.data)
        else:
            return Response({"error": "The SAC badge does not exist in the database."})

    @action(detail=False, methods=["post"])
    def lookup(self, request, *args, **kwargs):
        """
        An endpoint to look up club codes from club names.
        ---
        requestBody:
            content:
                application/json:
                    schema:
                        properties:
                            clubs:
                                type: string
        responses:
            "200":
                content:
                    application/json:
                        schema:
                            type: object
                            properties:
                                output:
                                    type: string
        ---
        """
        clubs = [c.strip() for c in re.split(r"[\t\n]", request.data.get("clubs", ""))]
        clubs = [c for c in clubs if c]
        simple = {
            name: code
            for name, code in Club.objects.filter(name__in=clubs).values_list(
                "name", "code"
            )
        }
        output = []
        for name in clubs:
            if name in simple:
                output.append(simple[name])
            elif name:
                fuzzy = fuzzy_lookup_club(name)
                if fuzzy is None:
                    fuzzy = "None"
                else:
                    fuzzy = fuzzy.code
                output.append(fuzzy)
            else:
                output.append(name)
        return Response({"output": "\n".join(output).strip()})

    @action(detail=False, methods=["post"])
    def bulk(self, request, *args, **kwargs):
        """
        An endpoint to perform certain club edit operations in bulk.
        ---
        requestBody:
            content:
                application/json:
                    schema:
                        properties:
                            action:
                                type: string
                                description: The bulk action to perform.
                            clubs:
                                type: string
                                description: >
                                    A list of club codes, separated by
                                    comma, newline, space, or tab.
                            tags:
                                type: array
                                items:
                                    type: object
                                    parameters:
                                        id:
                                            type: number
                            badges:
                                type: array
                                items:
                                    type: object
                                    parameters:
                                        id:
                                            type: number
                            fairs:
                                type: array
                                items:
                                    type: object
                                    parameters:
                                        id:
                                            type: number
                        required:
                            - action
                            - clubs
        responses:
            "200":
                content:
                    application/json:
                        schema:
                            type: object
                            properties:
                                success:
                                    type: boolean
                                    description: >
                                        Whether or not this club has been registered.
                                message:
                                    type: string
                                    description: >
                                        A success message. Only set if operation passes.
                                error:
                                    type: string
                                    description: >
                                        An error message. Only set if an error occurs.
        ---
        """
        if not request.user.is_authenticated or not request.user.has_perm(
            "clubs.manage_club"
        ):
            return Response(
                {"error": "You do not have permission to perform this action."}
            )

        action = request.data.get("action")
        if action is None:
            return Response({"error": "You must specify the action to perform!"})

        # lookup clubs by code
        clubs = [
            code.strip()
            for code in re.split(r"[,\t\n]", request.data.get("clubs", "").strip())
        ]
        clubs = [code for code in clubs if code]
        if not clubs:
            return Response(
                {
                    "error": "You must specify the list of codes "
                    "you want to apply this action to."
                }
            )
        club_objs = Club.objects.filter(code__in=clubs)
        missing_clubs = set(clubs) - set(club_objs.values_list("code", flat=True))

        # abort if none exist
        if not club_objs.exists():
            clubs_str = ", ".join(clubs)
            return Response(
                {
                    "error": "No objects were found matching those codes. "
                    f"Codes tried: {clubs_str}"
                }
            )

        tags = request.data.get("tags", [])
        badges = request.data.get("badges", [])
        fairs = request.data.get("fairs", [])

        if not tags and not badges and not fairs:
            return Response(
                {"error": "You must specify some related objects to manipulate!"}
            )

        tags = Tag.objects.filter(id__in=[tag["id"] for tag in tags])
        badges = Badge.objects.filter(id__in=[badge["id"] for badge in badges])
        fairs = ClubFair.objects.filter(id__in=[fair["id"] for fair in fairs])

        count = 0
        if tags or badges:
            for club in club_objs:
                if action == "add":
                    club.tags.add(*tags)
                    club.badges.add(*badges)
                    count += 1
                elif action == "remove":
                    club.tags.remove(*tags)
                    club.badges.remove(*badges)
                    count += 1

        if fairs:
            for fair in fairs:
                if action == "add":
                    registered_clubs = set(
                        ClubFairRegistration.objects.filter(fair=fair).values_list(
                            "club__code", flat=True
                        )
                    )
                    unregistered_clubs = [
                        club for club in club_objs if club.code not in registered_clubs
                    ]
                    ClubFairRegistration.objects.bulk_create(
                        [
                            ClubFairRegistration(
                                club=club, fair=fair, registrant=request.user
                            )
                            for club in unregistered_clubs
                        ]
                    )
                    count += len(unregistered_clubs)
                elif action == "remove":
                    count += ClubFairRegistration.objects.filter(
                        club__in=club_objs, fair=fair
                    ).delete()[0]

        msg = f"{count} object(s) have been updated!"
        if missing_clubs:
            msg += (
                f" Could not find {len(missing_clubs)} club(s) by code: "
                f"{', '.join(missing_clubs)}"
            )

        return Response({"success": True, "message": msg})

    def get_filename(self):
        """
        For excel spreadsheets, return the user-specified filename if it exists
        or the default filename otherwise.
        """
        name = self.request.query_params.get("xlsx_name")
        if name:
            return "{}.xlsx".format(slugify(name))
        return super().get_filename()

    def check_approval_permission(self, request):
        """
        Only users with specific permissions can modify the approval field.
        """
        if (
            request.data.get("approved", None) is not None
            or request.data.get("approved_comment", None) is not None
        ):
            # users without approve permission cannot approve
            if not request.user.has_perm("clubs.approve_club"):
                raise PermissionDenied

            # an approval request must not modify any other fields
            if set(request.data.keys()) - {"approved", "approved_comment"}:
                raise DRFValidationError(
                    "You can only pass the approved and approved_comment fields "
                    "when performing club approval."
                )

        if request.data.get("fair", None) is not None:
            if set(request.data.keys()) - {"fair"}:
                raise DRFValidationError(
                    "You can only pass the fair field when registering "
                    "or deregistering for the SAC fair."
                )

    def partial_update(self, request, *args, **kwargs):
        self.check_approval_permission(request)
        return super().partial_update(request, *args, **kwargs)

    def update(self, request, *args, **kwargs):
        self.check_approval_permission(request)
        return super().update(request, *args, **kwargs)

    def list(self, request, *args, **kwargs):
        """
        Return a list of all clubs.
        Note that some fields are removed in order to improve response time.
        """
        return super().list(request, *args, **kwargs)

    def perform_destroy(self, instance):
        """
        Set archived boolean to be True so that the club appears to have been deleted
        """

        instance.archived = True
        instance.archived_by = self.request.user
        instance.archived_on = timezone.now()
        instance.save()

    @action(detail=False, methods=["GET"])
    def fields(self, request, *args, **kwargs):
        """
        Return the list of fields that can be exported in the Excel file.
        The list of fields is taken from the associated serializer, with model names
        overriding the serializer names if they exist. Custom fields are also available
        with certain permission levels.
        ---
        responses:
            "200":
                content:
                    application/json:
                        schema:
                            type: object
                            additionalProperties:
                                type: object
                                additionalProperties:
                                    type: string
        ---
        """
        # use the title given in the models.py if it exists,
        # fallback to the field name otherwise
        name_to_title = {}
        name_to_relation = {}
        for f in Club._meta._get_fields(reverse=False):
            name_to_title[f.name] = f.verbose_name.title()
            name_to_relation[f.name] = f.is_relation

        # return a list of additional dynamically generated fields
        serializer_class = self.get_serializer_class()
        if hasattr(serializer_class, "get_additional_fields"):
            fields = serializer_class.get_additional_fields()
        else:
            fields = {}

        # compute list of fields on Club
        club_fields = serializer_class().get_fields()
        for field, obj in club_fields.items():
            if isinstance(
                obj, (serializers.ModelSerializer, serializers.ListSerializer)
            ):
                name_to_relation[field] = True

        fields.update(
            {
                "basic": {
                    name_to_title.get(f, f.replace("_", " ").title()): f
                    for f in serializer_class.Meta.fields
                    if not name_to_relation.get(f, False)
                },
                "related": {
                    name_to_title.get(f, f.replace("_", " ").title()): f
                    for f in serializer_class.Meta.fields
                    if name_to_relation.get(f, False)
                },
            }
        )

        return Response(fields)

    def get_serializer_class(self):
        """
        Return a serializer class that is appropriate for the action being performed.
        Some serializer classes return less information, either for permission reasons
        or to improve performance.
        """
        if self.action == "upload":
            return AssetSerializer
        if self.action == "subscription":
            return SubscribeSerializer
        if self.action == "directory":
            return ClubMinimalSerializer
        if self.action == "constitutions":
            return ClubConstitutionSerializer
        if self.action == "notes_about":
            return NoteSerializer
        if self.action in {"list", "fields"}:
            if self.request is not None and (
                self.request.accepted_renderer.format == "xlsx"
                or self.action == "fields"
            ):
                if self.request.user.has_perm("clubs.generate_reports"):
                    return ReportClubSerializer
                else:
                    return ClubSerializer
            return ClubListSerializer
        if self.request is not None and self.request.user.is_authenticated:
            see_pending = self.request.user.has_perm("clubs.see_pending_clubs")
            manage_club = self.request.user.has_perm("clubs.manage_club")
            is_member = (
                "code" in self.kwargs
                and Membership.objects.filter(
                    person=self.request.user, club__code=self.kwargs["code"]
                ).exists()
            )
            if see_pending or manage_club or is_member:
                return AuthenticatedClubSerializer
        return ClubSerializer


class SchoolViewSet(viewsets.ModelViewSet):
    """
    list:
    Retrieve a list of all of the schools (ex: Wharton, Engineering).

    retrieve:
    Retrieve a single school by ID.

    create:
    Add a new school to the list of schools.

    destroy:
    Delete a school from the list of schools.
    """

    serializer_class = SchoolSerializer
    permission_classes = [ReadOnly | IsSuperuser]
    queryset = School.objects.all().order_by("is_graduate", "name")


class MajorViewSet(viewsets.ModelViewSet):
    """
    list:
    Retrieve a list of all the majors (ex: Computer Science, BAS).

    retrieve:
    Retrieve a single major by ID.

    create:
    Add a new major to the list of majors.

    destroy:
    Remove a major from the list of majors.
    """

    serializer_class = MajorSerializer
    permission_classes = [ReadOnly | IsSuperuser]
    queryset = Major.objects.all()


class StudentTypeViewSet(viewsets.ModelViewSet):
    """
    list:
    Retrieve a list of all the student types
    (ex: Online Student, Transfer Student, etc).

    retrieve:
    Retrieve a single student type by ID.

    create:
    Add a new student type to the list of student types.

    destroy:
    Remove a student type from the list of student types.
    """

    serializer_class = StudentTypeSerializer
    permission_classes = [ReadOnly | IsSuperuser]
    queryset = StudentType.objects.all().order_by("name")


class YearViewSet(viewsets.ModelViewSet):
    """
    list:
    Retrieve a list of all of the graduation years
    (ex: Freshman, Sophomore, Junior, Senior).

    retrieve:
    Retrieve a single graduation year by ID.

    create:
    Add a new graduation year to the list of graduation years.

    destroy:
    Remove a graduation year from the list of graduation years.
    """

    serializer_class = YearSerializer
    permission_classes = [ReadOnly | IsSuperuser]
    queryset = Year.objects.all()

    def list(self, request, *args, **kwargs):
        """
        Sort items by reverse year. Since this calculation is done in Python, we need
        to apply it after the SQL query has been processed.
        """
        queryset = self.get_queryset()
        serializer = self.get_serializer_class()(queryset, many=True)
        return Response(sorted(serializer.data, key=lambda k: k["year"], reverse=True))


class AdvisorSearchFilter(filters.BaseFilterBackend):
    """
    A DRF filter to implement custom filtering logic for advisor objects.
    """

    def filter_queryset(self, request, queryset, view):
        public = request.GET.get("public")

        if public is not None:
            public = public.strip().lower()
            if public in {"true", "false"}:
                queryset = queryset.filter(public=public == "true")

        return queryset


class AdvisorViewSet(viewsets.ModelViewSet):
    """
    list:
    Return a list of advisors for this club.

    create:
    Add an advisor to this club.

    put:
    Update an advisor for this club. All fields are required.

    patch:
    Update an advisor for this club. Only specified fields are updated.

    retrieve:
    Return a single advisor.

    destroy:
    Delete an advisor.
    """

    serializer_class = AdvisorSerializer
    permission_classes = [ClubItemPermission | IsSuperuser]
    filter_backends = [AdvisorSearchFilter]
    lookup_field = "id"
    http_method_names = ["get", "post", "put", "patch", "delete"]

    def get_queryset(self):
        return Advisor.objects.filter(club__code=self.kwargs.get("club_code")).order_by(
            "name"
        )


class ClubEventViewSet(viewsets.ModelViewSet):
    """
    list:
    Return a list of events for this club.

    retrieve:
    Return a single event.

    destroy:
    Delete an event.
    """

    permission_classes = [EventPermission | IsSuperuser]
    filter_backends = [filters.SearchFilter, ClubsSearchFilter, ClubsOrderingFilter]
    search_fields = [
        "name",
        "club__name",
        "club__subtitle",
        "description",
        "club__code",
    ]
    lookup_field = "id"
    http_method_names = ["get", "post", "put", "patch", "delete"]
    pagination_class = RandomPageNumberPagination

    def get_serializer_class(self):
        if self.action in {"create", "update", "partial_update"}:
            return EventWriteSerializer
        return EventSerializer

    @action(detail=True, methods=["post"])
    def upload(self, request, *args, **kwargs):
        """
        Upload a picture for the event.
        ---
        requestBody:
            content:
                multipart/form-data:
                    schema:
                        type: object
                        properties:
                            file:
                                type: object
                                format: binary
        responses:
            "200":
                description: Returned if the file was successfully uploaded.
                content: &upload_resp
                    application/json:
                        schema:
                            type: object
                            properties:
                                detail:
                                    type: string
                                    description: The status of the file upload.
                                url:
                                    type: string
                                    description: >
                                        The URL of the newly uploaded file.
                                        Only exists if the file was successfully
                                        uploaded.
            "400":
                description: Returned if there was an error while uploading the file.
                content: *upload_resp
        ---
        """
        event = Event.objects.get(id=kwargs["id"])
        self.check_object_permissions(request, event)

        resp = upload_endpoint_helper(request, Event, "image", pk=event.pk)

        # if image uploaded, create thumbnail
        if status.is_success(resp.status_code):
            event.create_thumbnail(request)

        return resp

    def create(self, request, *args, **kwargs):
        """
        Has the option to create a recurring event by specifying an offset and an
        end date. Additionaly, do not let non-superusers create events with the
        `FAIR` type through the API.
        ---
        requestBody:
            content:
                application/json:
                    schema:
                        allOf:
                            - $ref: "#/components/schemas/EventWrite"
                            - type: object
                              properties:
                                is_recurring:
                                    type: boolean
                                    description: >
                                        If this value is set, then make
                                        recurring events instead of a single event.
                                offset:
                                    type: number
                                    description: >
                                        The offset between recurring events, in days.
                                        Only specify this if the event is recurring.
                                end_date:
                                    type: string
                                    format: date-time
                                    description: >
                                        The date when all items in the recurring event
                                        series should end. Only specify this if the
                                        event is recurring.

        ---
        """
        # get event type
        type = request.data.get("type", 0)
        if type == Event.FAIR and not self.request.user.is_superuser:
            raise DRFValidationError(
                detail="Approved activities fair events have already been created. "
                "See above for events to edit, and "
                f"please email {settings.FROM_EMAIL} if this is en error."
            )

        # handle recurring events
        if request.data.get("is_recurring", None) is not None:
            parent_recurring_event = RecurringEvent.objects.create()
            event_data = request.data.copy()
            start_time = parse(event_data.pop("start_time"))
            end_time = parse(event_data.pop("end_time"))
            offset = event_data.pop("offset")
            end_date = parse(event_data.pop("end_date"))
            event_data.pop("is_recurring")

            result_data = []
            while start_time < end_date:
                event_data["start_time"] = start_time
                event_data["end_time"] = end_time
                event_serializer = EventWriteSerializer(
                    data=event_data, context={"request": request, "view": self}
                )
                if event_serializer.is_valid():
                    ev = event_serializer.save()
                    ev.parent_recurring_event = parent_recurring_event
                    result_data.append(ev)
                else:
                    return Response(
                        event_serializer.errors, status=status.HTTP_400_BAD_REQUEST
                    )

                start_time = start_time + datetime.timedelta(days=offset)
                end_time = end_time + datetime.timedelta(days=offset)

            Event.objects.filter(pk__in=[e.pk for e in result_data]).update(
                parent_recurring_event=parent_recurring_event
            )

            return Response(EventSerializer(result_data, many=True).data)

        return super().create(request, *args, **kwargs)

    def destroy(self, request, *args, **kwargs):
        """
        Do not let non-superusers delete events with the FAIR type through the API.
        """
        event = self.get_object()

        if event.type == Event.FAIR and not self.request.user.is_superuser:
            raise DRFValidationError(
                detail="You cannot delete activities fair events. "
                f"If you would like to do this, email {settings.FROM_EMAIL}."
            )

        return super().destroy(request, *args, **kwargs)

    def get_queryset(self):
        qs = Event.objects.all()
        is_club_specific = self.kwargs.get("club_code") is not None
        if is_club_specific:
            qs = qs.filter(club__code=self.kwargs["club_code"])
            qs = qs.filter(
                Q(club__approved=True) | Q(type=Event.FAIR) | Q(club__ghost=True),
                club__archived=False,
            )
        else:
            qs = qs.filter(
                Q(club__approved=True)
                | Q(type=Event.FAIR)
                | Q(club__ghost=True)
                | Q(club__isnull=True),
                Q(club__isnull=True) | Q(club__archived=False),
            )

        return (
            qs.select_related("club", "creator")
            .prefetch_related(
                Prefetch(
                    "club__badges",
                    queryset=Badge.objects.filter(
                        fair__id=self.request.query_params.get("fair")
                    )
                    if "fair" in self.request.query_params
                    else Badge.objects.filter(visible=True),
                )
            )
            .order_by("start_time")
        )


class EventViewSet(ClubEventViewSet):
    """
    list:
    Return a list of events for the entire site.

    retrieve:
    Return a single event.

    destroy:
    Delete an event.
    """

    def get_operation_id(self, **kwargs):
        return f"{kwargs['operId']} (Global)"

    @action(detail=False, methods=["get"])
    def fair(self, request, *args, **kwargs):
        """
        Get the minimal information required for a fair directory listing.
        Groups by the start date of the event, and then the event category.
        Each event's club must have an associated fair badge in order to be displayed.
        ---
        parameters:
            - name: date
              in: query
              required: false
              description: >
                A date in YYYY-MM-DD format.
                If specified, will preview how this endpoint looked on the specified
                date.
              type: string
            - name: fair
              in: query
              required: false
              description: >
                A fair id. If specified, will preview how this endpoint will look for
                that fair. Overrides the date field if both are specified.
              type: number
        responses:
            "200":
                content:
                    application/json:
                        schema:
                            type: object
                            properties:
                                fair:
                                    type: object
                                    $ref: "#/components/schemas/ClubFair"
                                events:
                                    type: array
                                    items:
                                        type: object
                                        properties:
                                            start_time:
                                                type: string
                                                format: date-time
                                            end_time:
                                                type: string
                                                format: date-time
                                            events:
                                                type: array
                                                items:
                                                    type: object
                                                    properties:
                                                        category:
                                                            type: string
                                                        events:
                                                            type: array
                                                            items:
                                                                type: object
                                                                properties:
                                                                    name:
                                                                        type: string
                                                                    code:
                                                                        type: string
        ---
        """
        # accept custom date for preview rendering
        date = request.query_params.get("date")
        if date in {"null", "undefined"}:
            date = None
        if date:
            date = parse(date)

        # accept custom fair for preview rendering
        fair = request.query_params.get("fair")
        if fair in {"null", "undefined"}:
            fair = None
        if fair:
            fair = int(re.sub(r"\D", "", fair))

        # cache the response for this endpoint with short timeout
        if date is None:
            key = f"events:fair:directory:{request.user.is_authenticated}:{fair}"
            cached = cache.get(key)
            if cached:
                return Response(cached)
        else:
            key = None

        # lookup fair from id
        if fair:
            fair = get_object_or_404(ClubFair, id=fair)
        else:
            fair = (
                ClubFair.objects.filter(
                    end_time__gte=timezone.now() - datetime.timedelta(minutes=30)
                )
                .order_by("start_time")
                .first()
            )
        if not date and fair is not None:
            date = fair.start_time.date()

        now = date or timezone.now()
        events = Event.objects.filter(
            type=Event.FAIR, club__badges__purpose="fair", club__badges__fair=fair
        )

        # filter event range based on the fair times or provide a reasonable fallback
        if fair is None:
            events = events.filter(
                start_time__lte=now + datetime.timedelta(days=7),
                end_time__gte=now - datetime.timedelta(days=1),
            )
        else:
            events = events.filter(
                start_time__lte=fair.end_time, end_time__gte=fair.start_time
            )

        events = events.values_list(
            "start_time", "end_time", "club__name", "club__code", "club__badges__label"
        ).distinct()
        output = {}
        for event in events:
            # group by start date
            ts = int(event[0].replace(second=0, microsecond=0).timestamp())
            if ts not in output:
                output[ts] = {
                    "start_time": event[0],
                    "end_time": event[1],
                    "events": {},
                }

            # group by category
            category = event[4]
            if category not in output[ts]["events"]:
                output[ts]["events"][category] = {
                    "category": category,
                    "events": [],
                }

            output[ts]["events"][category]["events"].append(
                {"name": event[2], "code": event[3]}
            )
        for item in output.values():
            item["events"] = list(
                sorted(item["events"].values(), key=lambda cat: cat["category"])
            )
            for category in item["events"]:
                category["events"] = list(
                    sorted(category["events"], key=lambda e: e["name"].casefold())
                )

        output = list(sorted(output.values(), key=lambda cat: cat["start_time"]))
        final_output = {
            "events": output,
            "fair": ClubFairSerializer(instance=fair).data,
        }
        if key:
            cache.set(key, final_output, 60 * 5)

        return Response(final_output)

    @action(detail=False, methods=["get"])
    def owned(self, request, *args, **kwargs):
        """
        Return all events that the user has officer permissions over.
        """
        if not request.user.is_authenticated:
            return Response([])

        now = timezone.now()

        events = self.filter_queryset(self.get_queryset()).filter(
            club__membership__person=request.user,
            club__membership__role__lte=Membership.ROLE_OFFICER,
            start_time__gte=now,
        )

        return Response(EventSerializer(events, many=True).data)


class TestimonialViewSet(viewsets.ModelViewSet):
    """
    list:
    Return a list of testimonials for this club.

    create:
    Create a new testimonial for this club.

    update:
    Update a testimonial for this club.
    All fields must be specified.

    partial_update:
    Update a testimonial for this club.
    Specify only the fields you want to update.

    retrieve:
    Retrieve a single testimonial.

    destroy:
    Delete a testimonial.
    """

    serializer_class = TestimonialSerializer
    permission_classes = [ClubItemPermission | IsSuperuser]

    def get_queryset(self):
        return Testimonial.objects.filter(club__code=self.kwargs["club_code"])


class QuestionAnswerViewSet(viewsets.ModelViewSet):
    """
    list:
    Return a list of questions and answers for this club.

    create:
    Create a new question for this club.

    update:
    Change the question or the answer for this club.

    retrieve:
    Return a single testimonial.

    destroy:
    Delete a testimonial.
    """

    serializer_class = QuestionAnswerSerializer
    permission_classes = [QuestionAnswerPermission | IsSuperuser]

    def get_queryset(self):
        club_code = self.kwargs["club_code"]
        questions = QuestionAnswer.objects.filter(
            club__code=club_code, club__archived=False
        )

        if not self.request.user.is_authenticated:
            return questions.filter(approved=True)

        membership = Membership.objects.filter(
            club__code=club_code, person=self.request.user
        ).first()

        if self.request.user.is_superuser or (
            membership is not None and membership.role <= Membership.ROLE_OFFICER
        ):
            return questions

        return questions.filter(Q(approved=True) | Q(author=self.request.user))


class MembershipViewSet(viewsets.ModelViewSet):
    """
    list: Return a list of clubs that the logged in user is a member of.
    """

    serializer_class = UserMembershipSerializer
    permission_classes = [IsAuthenticated]
    http_method_names = ["get"]

    def get_queryset(self):
        queryset = Membership.objects.filter(
            person=self.request.user, club__archived=False
        ).prefetch_related("club__tags")
        person = self.request.user
        queryset = queryset.prefetch_related(
            Prefetch(
                "club__favorite_set",
                queryset=Favorite.objects.filter(person=person),
                to_attr="user_favorite_set",
            ),
            Prefetch(
                "club__subscribe_set",
                queryset=Subscribe.objects.filter(person=person),
                to_attr="user_subscribe_set",
            ),
            Prefetch(
                "club__membership_set",
                queryset=Membership.objects.filter(person=person),
                to_attr="user_membership_set",
            ),
        )
        return queryset


class FavoriteViewSet(viewsets.ModelViewSet):
    """
    list: Return a list of clubs that the logged in user has favorited.

    create: Favorite a club.

    destroy: Unfavorite a club.
    """

    permission_classes = [IsAuthenticated]
    lookup_field = "club__code"
    http_method_names = ["get", "post", "delete"]

    def get_queryset(self):
        queryset = Favorite.objects.filter(
            person=self.request.user, club__archived=False
        ).prefetch_related("club__tags")

        person = self.request.user
        queryset = queryset.prefetch_related(
            Prefetch(
                "club__favorite_set",
                queryset=Favorite.objects.filter(person=person),
                to_attr="user_favorite_set",
            ),
            Prefetch(
                "club__subscribe_set",
                queryset=Subscribe.objects.filter(person=person),
                to_attr="user_subscribe_set",
            ),
            Prefetch(
                "club__membership_set",
                queryset=Membership.objects.filter(person=person),
                to_attr="user_membership_set",
            ),
        )

        return queryset

    def get_serializer_class(self):
        if self.action == "create":
            return FavoriteWriteSerializer
        return FavoriteSerializer


class UserUUIDAPIView(generics.RetrieveAPIView):
    """
    get: Retrieve the calendar URL with the appropriate uuid for the given user.
    """

    queryset = get_user_model().objects.all()
    serializer_class = UserUUIDSerializer
    permission_classes = [IsAuthenticated]
    http_method_names = ["get"]

    def get_operation_id(self, **kwargs):
        return "Retrieve Calendar Url"

    def get_object(self):
        user = self.request.user
        return user


class SubscribeViewSet(viewsets.ModelViewSet):
    """
    list: Return a list of clubs that the logged in user has subscribed to.

    create: Subscribe to a club.

    destroy: Unsubscribe from a club.
    """

    permission_classes = [IsAuthenticated]
    lookup_field = "club__code"
    http_method_names = ["get", "post", "delete"]

    def get_queryset(self):
        queryset = Subscribe.objects.filter(
            person=self.request.user, club__archived=False
        ).prefetch_related("club__tags")

        person = self.request.user
        queryset = queryset.prefetch_related(
            Prefetch(
                "club__favorite_set",
                queryset=Favorite.objects.filter(person=person),
                to_attr="user_favorite_set",
            ),
            Prefetch(
                "club__subscribe_set",
                queryset=Subscribe.objects.filter(person=person),
                to_attr="user_subscribe_set",
            ),
            Prefetch(
                "club__membership_set",
                queryset=Membership.objects.filter(person=person),
                to_attr="user_membership_set",
            ),
        )

        return queryset

    def get_serializer_class(self):
        if self.action == "create":
            return UserSubscribeWriteSerializer
        return UserSubscribeSerializer


class ClubVisitViewSet(viewsets.ModelViewSet):
    """
    list: Return a list of clubs that the logged in user has visited.

    create: Visit a club.
    """

    permission_classes = [IsAuthenticated]
    lookup_field = "club__code"
    http_method_names = ["get", "post"]

    def get_queryset(self):
        return ClubVisit.objects.filter(person=self.request.user, club__archived=False)

    def get_serializer_class(self):
        if self.action == "create":
            return UserClubVisitWriteSerializer
        return UserClubVisitSerializer


class SearchQueryViewSet(viewsets.ModelViewSet):
    """
    create: Add a new search query

    list: Superuser sees all queries, any other user sees only their own
    """

    serializer_class = SearchQuerySerializer
    permission_classes = [IsAuthenticated]
    http_method_names = ["get"]

    def get_queryset(self):
        if self.request.user.is_superuser:
            return SearchQuery.objects.all()
        else:
            return SearchQuery.objects.filter(person=self.request.user)


class MembershipRequestViewSet(viewsets.ModelViewSet):
    """
    list: Return a list of clubs that the logged in user has sent membership request to.

    create: Sent membership request to a club.

    destroy: Deleted a membership request from a club.
    """

    serializer_class = UserMembershipRequestSerializer
    permission_classes = [IsAuthenticated]
    lookup_field = "club__code"
    http_method_names = ["get", "post", "delete"]

    def create(self, request, *args, **kwargs):
        """
        If a membership request object already exists, reuse it.
        """
        club = request.data.get("club", None)
        obj = MembershipRequest.objects.filter(
            club__code=club, person=request.user
        ).first()
        if obj is not None:
            obj.withdrew = False
            obj.save(update_fields=["withdrew"])
            return Response(UserMembershipRequestSerializer(obj).data)

        return super().create(request, *args, **kwargs)

    def destroy(self, request, *args, **kwargs):
        """
        Don't actually delete the membership request when it is withdrawn.

        This is to keep track of repeat membership requests and avoid spamming the club
        owners with requests.
        """
        obj = self.get_object()
        obj.withdrew = True
        obj.save(update_fields=["withdrew"])

        return Response({"success": True})

    def get_queryset(self):
        return MembershipRequest.objects.filter(
            person=self.request.user, withdrew=False, club__archived=False,
        )


class MembershipRequestOwnerViewSet(XLSXFormatterMixin, viewsets.ModelViewSet):
    """
    list:
    Return a list of users who have sent membership request to the club.

    destroy:
    Delete a membership request for a specific user.
    """

    serializer_class = MembershipRequestSerializer
    permission_classes = [MembershipRequestPermission | IsSuperuser]
    http_method_names = ["get", "post", "delete"]
    lookup_field = "person__username"

    def get_queryset(self):
        return MembershipRequest.objects.filter(
            club__code=self.kwargs["club_code"], withdrew=False
        )

    @action(detail=True, methods=["post"])
    def accept(self, request, *ages, **kwargs):
        """
        Accept a membership request as a club officer.
        ---
        requestBody: {}
        responses:
            "200":
                content:
                    application/json:
                        schema:
                            type: object
                            properties:
                                success:
                                    type: boolean
                                    description: >
                                        True if this request was properly processed.
        ---
        """
        request_object = self.get_object()
        Membership.objects.get_or_create(
            person=request_object.person, club=request_object.club
        )
        request_object.delete()
        return Response({"success": True})


class MemberViewSet(XLSXFormatterMixin, viewsets.ModelViewSet):
    """
    list:
    Return a list of members that are in the club.
    Returns more information about each member if the logged in user
    is a superuser or in the club.

    update:
    Update the role/title/status for a membership.
    You must specify all fields or use a patch request.

    partial_update:
    Update the role/title/status for a membership.
    Specify only the fields you want to change.

    retrieve:
    Return information about a specific membership between a student and the club.

    create:
    Add a member to a club.

    destroy:
    Kick out a member from a club.
    """

    serializer_class = MembershipSerializer
    permission_classes = [MemberPermission | IsSuperuser]
    http_method_names = ["get", "post", "put", "patch", "delete"]
    lookup_field = "person__username"

    def get_queryset(self):
        return (
            Membership.objects.filter(club__code=self.kwargs["club_code"])
            .order_by("-active", "role", "person__last_name", "person__first_name")
            .select_related("person", "person__profile")
        )

    def get_serializer_class(self):
        if self.request is not None and self.request.user.is_authenticated:
            if self.request.user.has_perm("clubs.manage_club") or (
                "club_code" in self.kwargs
                and Membership.objects.filter(
                    person=self.request.user, club__code=self.kwargs["club_code"]
                ).exists()
            ):
                return AuthenticatedMembershipSerializer
        return MembershipSerializer


class AssetViewSet(viewsets.ModelViewSet):
    """
    list:
    Return a list of files that belong to this club.

    retrieve:
    Retrieve the contents of the specific file that belongs to this club.

    create:
    Upload a new file to the club file repository.

    destroy:
    Delete a file from the club file repository.
    """

    serializer_class = AssetSerializer
    permission_classes = [AssetPermission | IsSuperuser]
    parser_classes = [parsers.MultiPartParser]
    http_method_names = ["get", "post", "delete"]

    def retrieve(self, request, *args, **kwargs):
        obj = self.get_object()
        resp = HttpResponse(obj.file, content_type="application/octet-stream")
        resp["Content-Disposition"] = "attachment; filename={}".format(obj.name)
        return resp

    def get_queryset(self):
        return Asset.objects.filter(club__code=self.kwargs["club_code"])


class NoteViewSet(viewsets.ModelViewSet):
    """
    list:
    Return a list of notes that this club has created for other clubs.

    retrieve:
    Return a specific note that this club has created for another club.

    create:
    Create a new note on another club.

    destroy:
    Destroy an existing note on another club.
    """

    serializer_class = NoteSerializer
    permission_classes = [NotePermission | IsSuperuser]
    http_method_names = ["get", "post", "delete"]

    def get_queryset(self):
        club = get_object_or_404(Club, code=self.kwargs["club_code"])

        queryset = Note.objects.filter(creating_club__code=self.kwargs["club_code"])
        queryset = filter_note_permission(queryset, club, self.request.user)

        return queryset


class TagViewSet(viewsets.ModelViewSet):
    """
    list:
    Return a list of tags.

    get:
    Return details for a specific tag by name.
    """

    queryset = (
        Tag.objects.all().annotate(clubs=Count("club", distinct=True)).order_by("name")
    )
    serializer_class = TagSerializer
    permission_classes = [ReadOnly | IsSuperuser]
    http_method_names = ["get"]
    lookup_field = "name"


class BadgeViewSet(viewsets.ModelViewSet):
    """
    list:
    Return a list of badges.

    get:
    Return details for a specific badge by name.
    """

    serializer_class = BadgeSerializer
    permission_classes = [ReadOnly | IsSuperuser]
    http_method_names = ["get"]

    def get_queryset(self):
        show_all = self.request.query_params.get("all", "false") == "true"
        fair = self.request.query_params.get("fair", None)

        if show_all:
            return Badge.objects.all()
        elif fair and fair not in {"null", "undefined"}:
            return Badge.objects.filter(fair__id=fair)

        return Badge.objects.filter(visible=True)


def parse_boolean(inpt):
    if not isinstance(inpt, str):
        return inpt
    inpt = inpt.strip().lower()
    if inpt in {"true", "yes", "y"}:
        return True
    elif inpt in {"false", "no", "n"}:
        return False
    return None


class FavoriteEventsAPIView(generics.ListAPIView):
    """
    Return a list of events, ordered in increasing order of start time (from time
    of API call) corresponding to clubs that a user has favourited
    """

    serializer_class = FavouriteEventSerializer
    permission_classes = [IsAuthenticated & ReadOnly]

    def get_queryset(self):
        date = datetime.date.today()
        return (
            Event.objects.filter(
                club__favorite__person=self.request.user.id,
                start_time__gte=datetime.datetime(date.year, date.month, date.day),
            )
            .select_related("club")
            .prefetch_related("club__badges")
            .order_by("start_time")
        )


<<<<<<< HEAD
class LiveBoothsAPIView(generics.ListAPIView):
    """
    Return a list of the club fair booths happening on a particular day
    that are live or not yet started
    """

    serializer_class = LiveBoothSerializer
    permission_classes = [ReadOnly]

    def get_queryset(self):
        today = datetime.date.today()
        today = datetime.datetime(today.year, today.month, today.day)
        return (
            ClubFairBooth.objects.filter(
                start_time__gte=today, end_time__gte=timezone.now()
            )
            .select_related("club")
            .prefetch_related("club__badges")
            .order_by("start_time")
        )


class ClubBoothsAPIView(viewsets.ModelViewSet):
    """
    get:
    Get club booths corresponding to club code

    post:
    Create or update a club booth
    """

    lookup_field = "club__code"
    queryset = ClubFairBooth.objects.all()
    serializer_class = ClubBoothSerializer
    permission_classes = [IsAuthenticated]
    http_methods_names = ["get", "post"]

    @action(detail=False, methods=["post"])
    def create_or_update(self, request, *args, **kwargs):
        name = kwargs["name"]
        code = kwargs["club__code"]
        image_url = kwargs["image_url"]
        lat = kwargs["lat"]
        lon = kwargs["lon"]
        subtitle = kwargs["subtitle"]
        start_time = parse(kwargs["start_time"])
        end_time = parse(kwargs["end_time"])
        booth = ClubFairBooth.objects.filter(club__code=code).first()
        club = Club.objects.filter(code=code).first()

        if club:
            mem = find_membership_helper(self.request.user, club)
            if (
                mem
                and mem.role > 10
                and self.request.user.email != "jongmin@sas.upenn.edu"
            ):
                return Http404("Unauthorized")

        if not booth:
            booth = ClubFairBooth(club=club)

        booth.name = name
        booth.image_url = image_url
        booth.lat = float(lat)
        booth.lon = float(lon)
        booth.subtitle = subtitle
        booth.start_time = start_time
        booth.end_time = end_time
        booth.save()


=======
>>>>>>> cbad39a0
class FavoriteCalendarAPIView(APIView):
    def get(self, request, *args, **kwargs):
        """
        Return a .ics file of the user's favorite club events.
        ---
        parameters:
            - name: global
              in: query
              required: false
              description: >
                If specified, either only show global events
                if true or exclude global events if false.
            - name: all
              in: query
              required: false
              description: >
                If set to true, show all events instead of only subscribed events.
        responses:
            "200":
                description: Return a calendar file in ICS format.
                content:
                    text/calendar:
                        schema:
                            type: string
        ---
        """
        is_global = parse_boolean(request.query_params.get("global"))
        is_all = parse_boolean(request.query_params.get("all"))

        calendar = ICSCal(creator=f"{settings.BRANDING_SITE_NAME} ({settings.DOMAIN})")
        calendar.extra.append(
            ICSParse.ContentLine(
                name="X-WR-CALNAME", value=f"{settings.BRANDING_SITE_NAME} Events"
            )
        )

        # only fetch events newer than the past month
        one_month_ago = timezone.now() - datetime.timedelta(days=30)
        all_events = Event.objects.filter(start_time__gte=one_month_ago)

        # filter based on user supplied flags
        q = Q(club__favorite__person__profile__uuid_secret=kwargs["user_secretuuid"])
        if is_global is None:
            q |= Q(club__isnull=True)

        if is_global:
            all_events = all_events.filter(club__isnull=True)
        elif not is_all:
            all_events = all_events.filter(q)

        all_events = all_events.distinct().select_related("club")

        for event in all_events:
            e = ICSEvent()
            e.name = "{} - {}".format(event.club.name, event.name)
            e.begin = event.start_time

            # ensure event is at least 15 minutes for display purposes
            e.end = (
                (event.start_time + datetime.timedelta(minutes=15))
                if event.start_time >= event.end_time
                else event.end_time
            )

            # put url in location if location does not exist, otherwise put url in body
            if event.location:
                e.location = event.location
            else:
                e.location = event.url
            e.url = event.url
            e.description = "{}\n\n{}".format(
                event.url or "" if not event.location else "",
                html_to_text(event.description),
            ).strip()
            e.uid = f"{event.ics_uuid}@{settings.DOMAIN}"
            e.created = event.created_at
            e.last_modified = event.updated_at
            e.categories = [event.club.name]

            calendar.events.add(e)

        response = HttpResponse(calendar, content_type="text/calendar")
        response["Content-Disposition"] = "attachment; filename=favorite_events.ics"
        return response


class FakeView(object):
    """
    Dummy view used for permissions checking by the UserPermissionAPIView.
    """

    def __init__(self, action):
        self.action = action


class UserGroupAPIView(APIView):
    """
    get: Return the major permission groups and their members on the site.
    """

    permission_classes = [DjangoPermission("clubs.manage_club")]

    def get(self, request):
        """
        ---
        responses:
            "200":
                content:
                    application/json:
                        schema:
                            type: array
                            items:
                                type: object
                                properties:
                                    code:
                                        type: string
                                    members:
                                        type: object
                                        properties:
                                            username:
                                                type: string
                                            name:
                                                type: string
        ---
        """
        perms = [
            "approve_club",
            "generate_reports",
            "manage_club",
            "see_fair_status",
            "see_pending_clubs",
        ]
        output = {}
        for name in perms:
            perm = Permission.objects.get(codename=name)
            output[name] = (
                get_user_model()
                .objects.filter(Q(groups__permissions=perm) | Q(user_permissions=perm))
                .distinct()
                .values_list("username", "first_name", "last_name")
            )
        output["superuser"] = (
            get_user_model()
            .objects.filter(is_superuser=True)
            .values_list("username", "first_name", "last_name")
        )
        output = [
            {
                "code": k,
                "members": [
                    {"username": x[0], "name": f"{x[1]} {x[2]}".strip()} for x in v
                ],
            }
            for k, v in output.items()
        ]
        return Response(output)


class UserPermissionAPIView(APIView):
    """
    get: Check if a user has a specific permission or list of permissions separated by
    commas, or return a list of all user permissions.

    This endpoint can accept general Django permissions or per object Django
    permissions, with the permission name and lookup key for the object separated by a
    colon. A general Django permission will grant access to the per object version
    if the user has the general permission.
    """

    permission_classes = [AllowAny]

    def get(self, request):
        """
        ---
        responses:
            "200":
                content:
                    application/json:
                        schema:
                            type: object
                            properties:
                                permissions:
                                    type: object
                                    additionalProperties:
                                        type: boolean
        ---
        """
        raw_perms = [
            perm.strip()
            for perm in request.GET.get("perm", "").strip().split(",")
            if perm
        ]

        if not request.user.is_authenticated:
            return Response({"permissions": {k: False for k in raw_perms}})

        general_perms = [p for p in raw_perms if ":" not in p]
        object_perms = [p for p in raw_perms if ":" in p]

        # process general permissions
        ret = {}
        all_perms = request.user.get_all_permissions()
        if raw_perms:
            for perm in general_perms:
                ret[perm] = request.user.is_superuser or perm in all_perms
        else:
            for perm in all_perms:
                ret[perm] = True

        # process object specific permissions
        lookups = {}

        for perm in object_perms:
            key, value = perm.split(":", 1)

            # if user has the global permission for all objects
            if request.user.is_superuser or key in all_perms:
                ret[perm] = True
                continue

            # otherwise, add permission to individual lookup queue
            if key not in lookups:
                lookups[key] = []
            ret[perm] = None
            lookups[key].append(value)

        # lookup individual permissions grouped by permission
        for key, values in lookups.items():
            if key in {"clubs.manage_club", "clubs.delete_club"}:
                perm_checker = ClubPermission()
                view = FakeView("destroy" if key == "clubs.delete_club" else "update")
                objs = Club.objects.filter(code__in=values)
                global_perm = perm_checker.has_permission(request, view)
                for obj in objs:
                    perm = f"{key}:{obj.code}"
                    ret[perm] = global_perm and perm_checker.has_object_permission(
                        request, view, obj
                    )

        return Response({"permissions": ret})


def zoom_api_call(user, verb, url, *args, **kwargs):
    """
    Perform an API call to Zoom with various checks.

    If the call returns a token expired event,
    refresh the token and try the call one more time.
    """
    if not settings.SOCIAL_AUTH_ZOOM_OAUTH2_KEY:
        raise DRFValidationError(
            "Server is not configured with Zoom OAuth2 credentials."
        )

    if not user.is_authenticated:
        raise DRFValidationError("You are not authenticated.")

    social = user.social_auth.filter(provider="zoom-oauth2").first()
    if social is None:
        raise DRFValidationError("You have not linked your Zoom account yet.")

    is_retry = "retry" in kwargs
    if is_retry:
        del kwargs["retry"]

    out = requests.request(
        verb,
        url.format(uid=social.uid),
        *args,
        headers={"Authorization": f"Bearer {social.get_access_token(load_strategy())}"},
        **kwargs,
    )

    if out.status_code == 204:
        return out

    # check for token expired event
    data = out.json()
    if data.get("code") == 124 and not is_retry:
        social.refresh_token(load_strategy())
        kwargs["retry"] = True
        return zoom_api_call(user, verb, url, *args, **kwargs)

    return out


def generate_zoom_password():
    """
    Create a secure Zoom password for the meeting.
    """
    alphabet = string.ascii_letters + string.digits
    return "".join(secrets.choice(alphabet) for i in range(10))


class MeetingZoomWebhookAPIView(APIView):
    """
    get: Given an event id, return the number of people on the Zoom call.

    post: Trigger this webhook. Should be triggered when a Zoom event occurs.
    Not available to the public, requires Zoom verification token.
    """

    def get(self, request):
        """
        ---
        parameters:
            - name: event
              in: query
              type: integer
        responses:
            "200":
                content:
                    application/json:
                        schema:
                            type: object
                            properties:
                                attending:
                                    type: integer
                                    description: >
                                        Number of users currently attending the meeting.
                                        Includes the club officers.
                                officers:
                                    type: integer
                                    description: >
                                        Number of officers attending the meeting.
                                attended:
                                    type: integer
                                    description: >
                                        Number of users that attended the meeting
                                        before. Does not include currently attending
                                        users.
                                time:
                                    type: number
                                    description: >
                                        Number of seconds that the median user attended
                                        the meeting.
        ---
        """
        event_id = request.query_params.get("event")

        time_query = (
            ZoomMeetingVisit.objects.filter(
                event__id=event_id, leave_time__isnull=False
            )
            .annotate(
                time=ExpressionWrapper(
                    F("leave_time") - F("join_time"), DurationField()
                )
            )
            .order_by("time")
        )
        time_index = time_query.count()
        if time_index > 0:
            time_index //= 2
            median_time = time_query[time_index].time
        else:
            median_time = 0

        return Response(
            {
                "attending": ZoomMeetingVisit.objects.filter(
                    event__id=event_id, leave_time__isnull=True
                ).count(),
                "attended": ZoomMeetingVisit.objects.filter(
                    event__id=event_id, leave_time__isnull=False
                )
                .values("person")
                .distinct()
                .count(),
                "officers": ZoomMeetingVisit.objects.filter(
                    event__id=event_id,
                    leave_time__isnull=True,
                    person=F("event__club__membership__person"),
                )
                .values("person")
                .distinct()
                .count(),
                "time": median_time,
            }
        )

    def post(self, request):
        # security check to make sure request contains zoom provided token
        if settings.ZOOM_VERIFICATION_TOKEN:
            authorization = request.META.get("HTTP_AUTHORIZATION")
            if authorization != settings.ZOOM_VERIFICATION_TOKEN:
                return Response(
                    {
                        "detail": "Your authorization token is invalid!",
                        "success": False,
                    },
                    status=status.HTTP_403_FORBIDDEN,
                )

        action = request.data.get("event")
        event_id = None
        if action == "meeting.participant_joined":
            email = (
                request.data.get("payload", {})
                .get("object", {})
                .get("participant", {})
                .get("email", None)
            )

            if email:
                username = email.split("@")[0]
                person = get_user_model().objects.filter(username=username).first()
            else:
                person = None

            meeting_id = (
                request.data.get("payload", {}).get("object", {}).get("id", None)
            )
            regex = (
                rf"https?:\/\/([A-z]*.)?zoom.us/[^\/]*\/{meeting_id}(\?pwd=[A-z,0-9]*)?"
            )
            event = Event.objects.filter(url__regex=regex).first()

            participant_id = (
                request.data.get("payload", {})
                .get("object", {})
                .get("participant", {})
                .get("user_id", None)
            )
            join_time = (
                request.data.get("payload", {})
                .get("object", {})
                .get("participant", {})
                .get("join_time", None)
            )

            if event:
                ZoomMeetingVisit.objects.create(
                    person=person,
                    event=event,
                    meeting_id=meeting_id,
                    participant_id=participant_id,
                    join_time=join_time,
                )
                event_id = event.id
        elif action == "meeting.participant_left":
            meeting_id = (
                request.data.get("payload", {}).get("object", {}).get("id", None)
            )
            participant_id = (
                request.data.get("payload", {})
                .get("object", {})
                .get("participant", {})
                .get("user_id", None)
            )
            leave_time = (
                request.data.get("payload", {})
                .get("object", {})
                .get("participant", {})
                .get("leave_time", None)
            )

            meeting = (
                ZoomMeetingVisit.objects.filter(
                    meeting_id=meeting_id,
                    participant_id=participant_id,
                    leave_time__isnull=True,
                )
                .order_by("-created_at")
                .first()
            )
            if meeting is not None:
                meeting.leave_time = leave_time
                meeting.save()
                event_id = meeting.event.id

        if event_id is not None:
            channel_layer = get_channel_layer()
            if channel_layer is not None:
                async_to_sync(channel_layer.group_send)(
                    f"events-live-{event_id}", {"type": "join_leave", "event": action}
                )

        return Response({"success": True})


class MeetingZoomAPIView(APIView):
    """
    get: Return a list of upcoming Zoom meetings for a user.
    """

    permission_classes = [IsAuthenticated]

    def get(self, request):
        """
        ---
        responses:
            "200":
                content:
                    application/json:
                        schema:
                            type: object
                            properties:
                                success:
                                    type: boolean
                                meetings:
                                    type: object
                                    additionalProperties:
                                        type: string
                                extra_details:
                                    type: object
                                    additionalProperties:
                                        type: string
        ---
        """
        refresh = request.query_params.get("refresh", "false").lower() == "true"

        if request.user.is_authenticated:
            key = f"zoom:meetings:{request.user.username}"
            if not refresh:
                res = cache.get(key)
                if res is not None:
                    return Response(res)

        try:
            data = zoom_api_call(
                request.user, "GET", "https://api.zoom.us/v2/users/{uid}/meetings"
            )
        except requests.exceptions.HTTPError as e:
            raise DRFValidationError(
                "An error occured while fetching meetings for current user."
            ) from e

        # get meeting ids
        body = data.json()
        meetings = [meeting["id"] for meeting in body.get("meetings", [])]

        # get user events
        if request.user.is_authenticated:
            events = Event.objects.filter(
                club__membership__role__lte=Membership.ROLE_OFFICER,
                club__membership__person=request.user,
            )
        else:
            events = []

        extra_details = {}
        for event in events:
            if event.url is not None and "zoom.us" in event.url:
                match = re.search(r"(\d+)", urlparse(event.url).path)
                if match is not None:
                    zoom_id = int(match[1])
                    if zoom_id in meetings:
                        try:
                            individual_data = zoom_api_call(
                                request.user,
                                "GET",
                                f"https://api.zoom.us/v2/meetings/{zoom_id}",
                            ).json()
                            extra_details[individual_data["id"]] = individual_data
                        except requests.exceptions.HTTPError:
                            pass

        response = {
            "success": data.ok,
            "meetings": body,
            "extra_details": extra_details,
        }
        if response["success"]:
            cache.set(key, response, 120)
        return Response(response)

    def delete(self, request):
        """
        Delete the Zoom meeting for this event.
        """
        event = get_object_or_404(Event, id=request.query_params.get("event"))

        if (
            not request.user.has_perm("clubs.manage_club")
            and not event.club.membership_set.filter(
                person=request.user, role__lte=Membership.ROLE_OFFICER
            ).exists()
        ):
            return Response(
                {
                    "success": False,
                    "detail": "You do not have permission to perform this action.",
                },
                status=status.HTTP_403_FORBIDDEN,
            )

        if event.url:
            match = re.search(r"(\d+)", urlparse(event.url).path)
            if "zoom.us" in event.url and match is not None:
                zoom_id = int(match[1])
                zoom_api_call(
                    request.user, "DELETE", f"https://api.zoom.us/v2/meetings/{zoom_id}"
                )

            event.url = None
            event.save()
            return Response(
                {
                    "success": True,
                    "detail": "The Zoom meeting has been unlinked and deleted.",
                }
            )
        else:
            return Response(
                {
                    "success": True,
                    "detail": "There is no Zoom meeting configured for this event.",
                }
            )

    def post(self, request):
        """
        Create a new Zoom meeting for this event
        or try to fix the existing zoom meeting.
        ---
        responses:
            "200":
                content:
                    application/json:
                        schema:
                            type: object
                            properties:
                                success:
                                    type: boolean
                                detail:
                                    type: string
        ---
        """
        try:
            event = Event.objects.get(id=request.query_params.get("event"))
        except Event.DoesNotExist as e:
            raise DRFValidationError(
                "The event you are trying to modify does not exist."
            ) from e

        eastern = pytz.timezone("America/New_York")

        # ensure user can do this
        if not request.user.has_perm(
            "clubs.manage_club"
        ) and not event.club.membership_set.filter(
            role__lte=Membership.ROLE_OFFICER, person=request.user
        ):
            return Response(
                {
                    "success": False,
                    "detail": "You are not allowed to perform this action!",
                },
                status=status.HTTP_403_FORBIDDEN,
            )

        # add all other officers as alternative hosts
        alt_hosts = []
        for mship in event.club.membership_set.filter(
            role__lte=Membership.ROLE_OFFICER
        ):
            social = mship.person.social_auth.filter(provider="zoom-oauth2").first()
            if social is not None:
                alt_hosts.append(social.extra_data["email"])

        # recommended zoom meeting settings
        recommended_settings = {
            "audio": "both",
            "join_before_host": True,
            "mute_upon_entry": True,
            "waiting_room": False,
            "meeting_authentication": True,
            "authentication_domains": "upenn.edu,*.upenn.edu",
        }

        if alt_hosts:
            recommended_settings["alternative_hosts"] = ",".join(alt_hosts)

        if not event.url:
            password = generate_zoom_password()
            body = {
                "topic": f"Virtual Activities Fair - {event.club.name}",
                "type": 2,
                "start_time": event.start_time.astimezone(eastern)
                .replace(tzinfo=None, microsecond=0, second=0)
                .isoformat(),
                "duration": (event.end_time - event.start_time)
                / datetime.timedelta(minutes=1),
                "timezone": "America/New_York",
                "agenda": f"Virtual Activities Fair Booth for {event.club.name}",
                "password": password,
                "settings": recommended_settings,
            }
            data = zoom_api_call(
                request.user,
                "POST",
                "https://api.zoom.us/v2/users/{uid}/meetings",
                json=body,
            )
            out = data.json()
            event.url = out.get("join_url", "")
            event.save(update_fields=["url"])
            return Response(
                {
                    "success": True,
                    "detail": "Your Zoom meeting has been created! "
                    "The following Zoom accounts have been made hosts:"
                    f" {', '.join(alt_hosts)}",
                }
            )
        else:
            parsed_url = urlparse(event.url)

            if "zoom.us" not in parsed_url.netloc:
                return Response(
                    {
                        "success": False,
                        "detail": "The current meeting link is not a Zoom link. "
                        "If you would like to have your Zoom link automatically "
                        "generated, please clear the URL field and try again.",
                    }
                )

            if "upenn.zoom.us" not in parsed_url.netloc:
                return Response(
                    {
                        "success": False,
                        "detail": "The current meeting link is not a Penn Zoom link. "
                        "If you would like to have your Penn Zoom link automatically "
                        "generated, login with your Penn Zoom account, clear the URL "
                        "from your event, and try this process again.",
                    }
                )

            match = re.search(r"(\d+)", parsed_url.path)
            if match is None:
                return Response(
                    {
                        "success": False,
                        "detail": "Failed to parse your URL, "
                        "are you sure this is a valid Zoom link?",
                    }
                )

            zoom_id = int(match[1])

            data = zoom_api_call(
                request.user, "GET", f"https://api.zoom.us/v2/meetings/{zoom_id}"
            )
            out = data.json()
            event.url = out.get("join_url", event.url)
            event.save(update_fields=["url"])

            start_time = (
                event.start_time.astimezone(eastern)
                .replace(tzinfo=None, microsecond=0, second=0)
                .isoformat()
            )

            body = {
                "start_time": start_time,
                "duration": (event.end_time - event.start_time)
                / datetime.timedelta(minutes=1),
                "timezone": "America/New_York",
                "settings": recommended_settings,
            }

            out = zoom_api_call(
                request.user,
                "PATCH",
                f"https://api.zoom.us/v2/meetings/{zoom_id}",
                json=body,
            )

            return Response(
                {
                    "success": out.ok,
                    "detail": "Your Zoom meeting has been updated. "
                    "The following accounts have been made hosts:"
                    f" {', '.join(alt_hosts)}"
                    if out.ok
                    else "Your Zoom meeting has not been updated. "
                    "Are you the owner of the meeting?",
                }
            )


class UserZoomAPIView(APIView):
    """
    get: Return information about the Zoom account associated with the logged in user.

    post: Update the Zoom account settings to be the recommended Penn Clubs settings.
    """

    def get(self, request):
        """
        ---
        responses:
            "200":
                content:
                    application/json:
                        schema:
                            type: object
                            properties:
                                success:
                                    type: boolean
                                settings:
                                    type: object
                                    additionalProperties:
                                        type: string
                                email:
                                    type: string
        ---
        """
        refresh = request.query_params.get("refresh", "false").lower() == "true"
        no_cache = request.query_params.get("noCache", "false").lower() == "true"

        if request.user.is_authenticated:
            key = f"zoom:user:{request.user.username}"
            res = cache.get(key)
            if res is not None:
                if not refresh:
                    if res.get("success") is True:
                        return Response(res)
                    else:
                        cache.delete(key)
                if no_cache:
                    cache.delete(key)

        try:
            response = zoom_api_call(
                request.user, "GET", "https://api.zoom.us/v2/users/{uid}/settings",
            )
        except requests.exceptions.HTTPError as e:
            raise DRFValidationError(
                "An error occured while fetching user information. "
                "Your authentication with the Zoom API might have expired. "
                "Try reconnecting your account."
            ) from e

        social = request.user.social_auth.filter(provider="zoom-oauth2").first()
        if social is None:
            email = None
        else:
            email = social.extra_data.get("email")

        settings = response.json()
        res = {
            "success": settings.get("code") is None,
            "settings": settings,
            "email": email,
        }

        if res["success"]:
            cache.set(key, res, 900)
        return Response(res)

    def post(self, request):
        """
        ---
        responses:
            "200":
                content:
                    application/json:
                        schema:
                            type: object
                            properties:
                                success:
                                    type: boolean
                                detail:
                                    type: string
        ---
        """
        if request.user.is_authenticated:
            key = f"zoom:user:{request.user.username}"
            cache.delete(key)

        response = zoom_api_call(
            request.user,
            "PATCH",
            "https://api.zoom.us/v2/users/{uid}/settings",
            json={
                "in_meeting": {
                    "breakout_room": True,
                    "waiting_room": False,
                    "co_host": True,
                    "screen_sharing": True,
                }
            },
        )

        return Response(
            {
                "success": response.ok,
                "detail": "Your user settings have been updated on Zoom."
                if response.ok
                else "Failed to update Zoom user settings.",
            }
        )


class UserUpdateAPIView(generics.RetrieveUpdateAPIView):
    """
    get: Return information about the logged in user, including bookmarks,
    subscriptions, memberships, and school/major/graduation year information.

    put: Update information about the logged in user.
    All fields are required.

    patch: Update information about the logged in user.
    Only updates fields that are passed to the server.
    """

    permission_classes = [IsAuthenticated]
    serializer_class = UserSerializer

    def get(self, request, *args, **kwargs):
        """
        Cache the settings endpoint for 5 minutes or until user data is updated.
        """
        key = f"user:settings:{request.user.username}"
        val = cache.get(key)
        if val:
            return Response(val)
        resp = super().get(request, *args, **kwargs)
        cache.set(key, resp.data, 5 * 60)
        return resp

    def put(self, request, *args, **kwargs):
        """
        Clear the cache when putting user settings.
        """
        key = f"user:settings:{request.user.username}"
        cache.delete(key)
        return super().put(request, *args, **kwargs)

    def patch(self, request, *args, **kwargs):
        """
        Clear the cache when patching user settings.
        """
        key = f"user:settings:{request.user.username}"
        cache.delete(key)
        return super().patch(request, *args, **kwargs)

    def get_operation_id(self, **kwargs):
        if kwargs["action"] == "get":
            return "Retrieve Self User"
        return None

    def get_object(self):
        user = self.request.user
        prefetch_related_objects(
            [user], "profile__school", "profile__major",
        )
        return user


class MemberInviteViewSet(viewsets.ModelViewSet):
    """
    update:
    Accept a membership invite.

    partial_update:
    Accept a membership invite.

    destroy:
    Rescind a membership invite.
    """

    permission_classes = [InvitePermission | IsSuperuser]
    serializer_class = MembershipInviteSerializer
    http_method_names = ["get", "put", "patch", "delete"]

    def get_operation_id(self, **kwargs):
        if kwargs["action"] == "resend":
            return f"{kwargs['operId']} ({kwargs['method']})"
        return None

    @action(detail=True, methods=["put", "patch"])
    def resend(self, request, *args, **kwargs):
        """
        Resend an email invitation that has already been issued.
        ---
        requestBody: {}
        responses:
            "200":
                content:
                    application/json:
                        schema:
                            type: object
                            properties:
                                detail:
                                    type: string
                                    description: A success or error message.
        ---
        """
        invite = self.get_object()
        invite.send_mail(request)
        invite.updated_at = timezone.now()
        invite.save(update_fields=["updated_at"])

        return Response(
            {"detail": "Resent email invitation to {}!".format(invite.email)}
        )

    def destroy(self, request, *args, **kwargs):
        invite = self.get_object()

        if request.user.is_authenticated:
            membership = find_membership_helper(request.user, invite.club)
            is_officer = (
                membership is not None and membership.role <= Membership.ROLE_OFFICER
            )
        else:
            is_officer = False

        # if we're not an officer and haven't specified the token
        # don't let us delete this invite
        if (
            not request.data.get("token") == invite.token
            and not is_officer
            and not request.user.has_perm("clubs.manage_club")
        ):
            return Response(
                {"detail": "Invalid or missing token in request."},
                status=status.HTTP_403_FORBIDDEN,
            )

        return super().destroy(request, *args, **kwargs)

    def get_queryset(self):
        return MembershipInvite.objects.filter(
            club__code=self.kwargs["club_code"], active=True
        )


class ExternalMemberListViewSet(viewsets.ModelViewSet):
    """
    get: Retrieve members' nonsensitive information per club
    """

    http_method_names = ["get"]
    serializer_class = ExternalMemberListSerializer

    def get_queryset(self):
        return (
            Membership.objects.all()
            .select_related("person", "club")
            .filter(club__code=self.kwargs["code"])
        )


class UserViewSet(viewsets.ModelViewSet):
    """
    list: Retrieve a list of users.

    get: Retrieve the profile information for given user.
    """

    queryset = get_user_model().objects.all().select_related("profile")
    permission_classes = [ProfilePermission | IsSuperuser]
    filter_backends = [filters.SearchFilter]
    http_method_names = ["get", "post"]

    search_fields = [
        "email",
        "first_name",
        "last_name",
        "username",
    ]
    lookup_field = "username"

    @action(detail=False, methods=["post"])
    def question_response(self, *args, **kwargs):
        """
        Accepts a response to a question, this happens when the user submits the
        application form
        ---
        requestBody:
            content:
                application/json:
                    schema:
                        type: object
                        properties:
                            prompt:
                                type: string
                            questionIds:
                                type: array
                                items:
                                    type: integer
                            committee:
                                type: string
                            text:
                                type: string
                            multipleChoice:
                                type: array
                                items:
                                    type: integer
        responses:
            "200":
                content:
                    application/json:
                        schema:
                            type: array
                            items:
                                type: object
                                properties:
                                    text:
                                        type: string
                                    multiple_choice:
                                        type: string
                                    question_type:
                                        type: integer
                                    question:
                                        type: object
                                        properties:
                                            id:
                                                type: integer
                                            question_type:
                                                type: integer
                                            prompt:
                                                type: string
                                            word_limit:
                                                type: integer
                                            multiple_choice:
                                                type: array
                                                items:
                                                    type: string
                                            committees:
                                                type: array
                                                items:
                                                    type: string
                                            committee_question:
                                                type: boolean
                                            precedence:
                                                type: integer
        ---
        """
        questions = self.request.data.get("questionIds", [])
        committee_name = self.request.data.get("committee", None)
        response = Response([])
        if len(questions) == 0:
            return response
        application = (
            ApplicationQuestion.objects.filter(pk=questions[0]).first().application
        )
        committee = application.committees.filter(name=committee_name).first()
        submission = ApplicationSubmission.objects.create(
            user=self.request.user, application=application, committee=committee,
        )
        for question_pk in questions:
            question = ApplicationQuestion.objects.filter(pk=question_pk).first()
            question_type = question.question_type
            question_data = self.request.data.get(question_pk, None)

            # skip the questions which do not belong to the current committee
            if (
                question.committee_question
                and committee not in question.committees.all()
            ):
                continue

            if (
                question_type == ApplicationQuestion.FREE_RESPONSE
                or question_type == ApplicationQuestion.SHORT_ANSWER
            ):
                text = question_data.get("text", None)
                if text is not None and text != "":
                    obj = ApplicationQuestionResponse.objects.create(
                        text=text, question=question, submission=submission,
                    ).save()
                    response = Response(ApplicationQuestionResponseSerializer(obj).data)
            elif question_type == ApplicationQuestion.MULTIPLE_CHOICE:
                multiple_choice_value = question_data.get("multipleChoice", None)
                if multiple_choice_value is not None and multiple_choice_value != "":
                    multiple_choice_obj = ApplicationMultipleChoice.objects.filter(
                        question=question, value=multiple_choice_value
                    ).first()
                    obj = ApplicationQuestionResponse.objects.create(
                        multiple_choice=multiple_choice_obj,
                        question=question,
                        submission=submission,
                    ).save()
                    response = Response(ApplicationQuestionResponseSerializer(obj).data)
        submission.save()
        return response

    @action(detail=False, methods=["get"])
    def questions(self, *args, **kwargs):
        """
        Given a prompt lists the given users responses to this particular question.
        This allows us to populate the application form with the users'
        previous submissions.
        ---
        requestBody:
            content:
                application/json:
                    schema:
                        type: object
                        properties:
                            prompt:
                                type: string
        responses:
            "200":
                content:
                    application/json:
                        schema:
                            type: array
                            items:
                                type: object
                                properties:
                                    text:
                                        type: string
                                    multiple_choice:
                                        type: string
                                    question_type:
                                        type: integer
                                    question:
                                        type: object
                                        properties:
                                            id:
                                                type: integer
                                            question_type:
                                                type: integer
                                            prompt:
                                                type: string
                                            word_limit:
                                                type: integer
                                            multiple_choice:
                                                type: array
                                                items:
                                                    type: string
                                            committees:
                                                type: array
                                                items:
                                                    type: string
                                            committee_question:
                                                type: boolean
                                            precedence:
                                                type: integer
        ---
        """
        prompt = self.request.GET.get("prompt")
        response = (
            ApplicationQuestionResponse.objects.filter(
                submission__user=self.request.user
            )
            .filter(question__prompt=prompt)
            .order_by("-updated_at")
            .first()
        )
        if prompt == "" or response is None:
            return Response([])
        else:
            return Response(ApplicationQuestionResponseSerializer(response).data)

    def get_serializer_class(self):
        if self.action in {"list"}:
            return MinimalUserProfileSerializer
        return UserProfileSerializer


class ClubApplicationViewSet(viewsets.ModelViewSet):
    """
    create: Create an application for the club.

    list: Retrieve a list of applications of the club.
    ---
    responses:
        "200":
            content:
                application/json:
                    schema:
                        type: object
                        additionalProperties:
                            type: string
    ---
    """

    permission_classes = [ClubItemPermission | IsSuperuser]
    serializer_class = ClubApplicationSerializer
    http_method_names = ["get", "post", "put", "patch", "delete"]

    def get_serializer_class(self):
        if self.action in {"create", "update", "partial_update"}:
            return WritableClubApplicationSerializer
        return ClubApplicationSerializer

    def get_queryset(self):
        return ClubApplication.objects.filter(club__code=self.kwargs["club_code"])


class ApplicationSubmissionViewSet(viewsets.ModelViewSet):
    """
    list: List submissions for a given club application.
    """

    permission_classes = [ClubItemPermission | IsSuperuser]
    serializer_class = ApplicationSubmissionSerializer
    http_method_names = ["get"]

    def get_queryset(self):
        distinct_submissions = {}
        submissions = ApplicationSubmission.objects.filter(
            application__pk=self.kwargs["application_pk"]
        ).all()

        # only want to return the most recent (user, committee) unique submission pair
        for submission in submissions:
            key = (submission.user.__str__(), submission.committee.__str__())
            if key in distinct_submissions:
                if distinct_submissions[key].created_at < submission.created_at:
                    distinct_submissions[key] = submission
            else:
                distinct_submissions[key] = submission

        queryset = ApplicationSubmission.objects.none()
        for submission in distinct_submissions.values():
            queryset |= ApplicationSubmission.objects.filter(pk=submission.pk)

        return queryset


class ApplicationQuestionViewSet(viewsets.ModelViewSet):
    """
    create: Create a questions for a club application.

    list: List questions in a given club application.
    """

    permission_classes = [ClubItemPermission | IsSuperuser]
    serializer_class = ApplicationQuestionSerializer
    http_method_names = ["get", "post", "put", "patch", "delete"]

    def get_queryset(self):
        return ApplicationQuestion.objects.filter(
            application__pk=self.kwargs["application_pk"]
        ).order_by("precedence")

    @action(detail=False, methods=["post"])
    def precedence(self, *args, **kwargs):
        """
        Updates the precedence of questions so they are ordered the same way as
        arranged by the officer creating the application after they drag and drop
        the different questions to re-order them
        ---
        requestBody:
            content:
                application/json:
                    schema:
                        type: array
                        items:
                            type: integer
        responses:
            "200":
                content: {}
        ---
        """
        precedence = self.request.data.get("precedence", [])
        for index, question_pk in enumerate(precedence):
            question = ApplicationQuestion.objects.filter(pk=question_pk).first()
            if question is not None:
                question.precedence = index
                question.save()
        return Response([])


class BadgeClubViewSet(viewsets.ModelViewSet):
    """
    create: Add this badge to a club.

    list: List the clubs with this badge.

    destroy: Remove this badge from a club.
    """

    permission_classes = [ClubBadgePermission | IsSuperuser]
    serializer_class = ClubMinimalSerializer
    http_method_names = ["get", "post", "delete"]
    lookup_field = "code"

    def create(self, request, *args, **kwargs):
        badge = get_object_or_404(Badge, pk=self.kwargs["badge_pk"])
        club = get_object_or_404(Club, code=request.data["club"])
        club.badges.add(badge)
        return Response({"success": True})

    def destroy(self, request, *args, **kwargs):
        club = self.get_object()
        badge = get_object_or_404(Badge, pk=self.kwargs["badge_pk"])
        club.badges.remove(badge)
        return Response({"success": True})

    def get_queryset(self):
        return Club.objects.filter(badges__id=self.kwargs["badge_pk"]).order_by("name")


class MassInviteAPIView(APIView):
    """
    Send out invites and add invite objects
    given a list of comma or newline separated emails.
    """

    permission_classes = [IsAuthenticated]

    def post(self, request, *args, **kwargs):
        club = get_object_or_404(Club, code=kwargs["club_code"])

        mem = Membership.objects.filter(club=club, person=request.user).first()

        if not request.user.has_perm("clubs.manage_club") and (
            not mem or not mem.role <= Membership.ROLE_OFFICER
        ):
            return Response(
                {
                    "detail": "You do not have permission to invite new members!",
                    "success": False,
                },
                status=status.HTTP_403_FORBIDDEN,
            )

        role = request.data.get("role", Membership.ROLE_MEMBER)
        title = request.data.get("title")

        if not title:
            return Response(
                {
                    "detail": "You must enter a title for the members "
                    "that you are inviting.",
                    "success": False,
                },
                status=status.HTTP_400_BAD_REQUEST,
            )

        if mem and mem.role > role and not request.user.is_superuser:
            return Response(
                {
                    "detail": "You cannot send invites "
                    "for a role higher than your own!",
                    "success": False,
                },
                status=status.HTTP_403_FORBIDDEN,
            )

        emails = [x.strip() for x in re.split(r"\n|,", request.data.get("emails", ""))]
        emails = [x for x in emails if x]

        original_count = len(emails)

        # remove users that are already in the club
        exist = Membership.objects.filter(
            club=club, person__email__in=emails
        ).values_list("person__email", flat=True)
        emails = list(set(emails) - set(exist))

        # remove users that have already been invited
        exist = MembershipInvite.objects.filter(
            club=club, email__in=emails, active=True
        ).values_list("email", flat=True)
        emails = list(set(emails) - set(exist))

        # ensure all emails are valid
        try:
            for email in emails:
                validate_email(email)
        except ValidationError:
            return Response(
                {
                    "detail": "The email address '{}' is not valid!".format(email),
                    "success": False,
                }
            )

        # send invites to all emails
        for email in emails:
            invite = MembershipInvite.objects.create(
                email=email, club=club, creator=request.user, role=role, title=title
            )
            if role <= Membership.ROLE_OWNER and not mem:
                invite.send_owner_invite(request)
            else:
                invite.send_mail(request)

        sent_emails = len(emails)
        skipped_emails = original_count - len(emails)

        return Response(
            {
                "detail": "Sent invite{} to {} email{}! {} email{} skipped.".format(
                    "" if sent_emails == 1 else "s",
                    sent_emails,
                    "" if sent_emails == 1 else "s",
                    skipped_emails,
                    "" if skipped_emails == 1 else "s",
                ),
                "sent": sent_emails,
                "skipped": skipped_emails,
                "success": True,
            }
        )


class EmailInvitesAPIView(generics.ListAPIView):
    """
    get: Return the club code, invite id and token of
    the email invitations for the current user.
    """

    permission_classes = [IsAuthenticated]
    serializer_class = UserMembershipInviteSerializer

    def get_operation_id(self, **kwargs):
        return "List Email Invitations for Self"

    def get_queryset(self):
        return MembershipInvite.objects.filter(
            email=self.request.user.email, active=True, club__archived=False
        ).order_by("-created_at")


class OptionListView(APIView):
    def get(self, request):
        """
        Return a list of options, with some options dynamically generated.
        This response is intended for site-wide global variables.
        ---
        responses:
            "200":
                content:
                    application/json:
                        schema:
                            type: object
                            additionalProperties:
                                type: string
        ---
        """
        # compute base django options
        options = {
            k: v
            for k, v in Option.objects.filter(public=True).values_list("key", "value")
        }

        # add in activities fair information
        now = timezone.now()

        fairs = ClubFair.objects.filter(
            Q(start_time__lte=now + datetime.timedelta(weeks=1))
            | Q(registration_start_time__lte=now),
            end_time__gte=now - datetime.timedelta(minutes=15),
        ).order_by("start_time")

        fair = fairs.first()
        if fair:
            happening = fair.start_time <= now - datetime.timedelta(minutes=3)
            close = fair.start_time >= now - datetime.timedelta(weeks=1)
            options["FAIR_NAME"] = fair.name
            options["FAIR_ID"] = fair.id
            options["FAIR_OPEN"] = happening
            options["PRE_FAIR"] = not happening and close
        else:
            options["FAIR_OPEN"] = False
            options["PRE_FAIR"] = False

        return Response(options)


class LoggingArgumentParser(argparse.ArgumentParser):
    """
    An argument parser that logs added arguments.
    """

    def __init__(self, *args, **kwargs):
        self._arguments = {}
        self._pos_count = 0
        super().__init__(*args, **kwargs)

    def add_argument(self, *args, **kwargs):
        super().add_argument(*args, **kwargs)

        if kwargs.get("default") == "==SUPPRESS==":
            return

        name = kwargs.get("dest", args[0].strip(" -").replace("-", "_"))
        default = kwargs.get("default")
        typ = kwargs.get(
            "type",
            bool
            if kwargs.get("action") == "store_true"
            else type(default)
            if default is not None
            else str,
        )
        pos = -1
        if not args[0].startswith("-"):
            pos = self._pos_count
            self._pos_count += 1
        self._arguments[name] = {
            "position": pos,
            "type": typ.__name__ if typ is not None else typ,
            "help": re.sub(r"\s+", " ", kwargs.get("help", "")) or None,
            "default": default,
            "choices": kwargs.get("choices"),
        }

    def set_defaults(self, *args, **kwargs):
        super().set_defaults(*args, **kwargs)
        for arg, value in kwargs.items():
            if arg in self._arguments:
                self._arguments[arg]["default"] = value

    def get_arguments(self):
        return self._arguments


@functools.lru_cache(maxsize=None)
def get_scripts():
    """
    Return a list of Django management commands and some associated metadata.
    """
    commands = get_commands()
    scripts = []
    for name, path in commands.items():
        cls = load_command_class(path, name)
        parser = LoggingArgumentParser()
        cls.add_arguments(parser)
        scripts.append(
            {
                "name": name,
                "path": path,
                "description": re.sub(r"\s+", " ", cls.help),
                "execute": hasattr(cls, "web_execute") and cls.web_execute,
                "arguments": parser.get_arguments(),
            }
        )
    scripts.sort(key=lambda s: (not s["execute"], s["name"]))
    return scripts


def parse_script_parameters(script, parameters):
    """
    Turn a list of user specified parameters into a set of args and kwargs that can
    be passed to call_command(), given the corresponding script.

    Use the script that is returned from get_scripts().
    """
    args = []
    kwargs = {}
    for arg, details in script["arguments"].items():
        if parameters.get(arg) is not None:
            value = {"str": str, "bool": bool, "int": int}.get(details["type"], str)(
                parameters[arg]
            )
            if details["position"] == -1:
                kwargs[arg] = value
            else:
                args.append((details["position"], value))
    args = [arg[1] for arg in sorted(args)]
    return args, kwargs


class ScriptExecutionView(APIView):
    """
    View and execute Django management scripts using these endpoints.
    """

    permission_classes = [DjangoPermission("clubs.manage_club") | IsSuperuser]

    def get(self, request):
        """
        Return a list of valid management scripts to execute.
        ---
        responses:
            "200":
                content:
                    application/json:
                        schema:
                            type: array
                            items:
                                type: object
                                properties:
                                    name:
                                        type: string
                                    path:
                                        type: string
                                    description:
                                        type: string
                                    execute:
                                        type: boolean
                                    arguments:
                                        type: object
                                        additionalProperties:
                                            type: object
                                            properties:
                                                type:
                                                    type: string
                                                help:
                                                    type: string
                                                position:
                                                    type: integer
                                                default:
                                                    type: string
                                                choices:
                                                    type: array
                                                    items:
                                                        type: string
                                                    nullable: true
        ---
        """
        scripts = get_scripts()
        return Response(scripts)

    def post(self, request):
        """
        Execute a management script.
        ---
        responses:
            "200":
                content:
                    application/json:
                        schema:
                            type: object
                            properties:
                                output:
                                    type: string
        ---
        """
        action = request.data.get("action")
        parameters = request.data.get("parameters", {})
        scripts = get_scripts()
        script = next((s for s in scripts if s["name"] == action), None)

        # check for validity and permission
        if script is None:
            return Response({"output": f"'{action}' is not a valid script to execute."})
        if not script["execute"]:
            return Response(
                {
                    "output": "You are not allowed to "
                    f"execute '{action}' from the web interface."
                }
            )

        args, kwargs = parse_script_parameters(script, parameters)

        # execute command and return output
        with io.StringIO() as output:
            call_command(action, *args, **kwargs, stdout=output, stderr=output)
            return Response({"output": output.getvalue()})


def get_initial_context_from_types(types):
    """
    Generate a sample context given the specified types.
    """
    # handle edge case where user explicitly says there are no types
    if isinstance(types, str) and types == "None":
        return {}

    # this allows for tuples to work properly
    context = collections.OrderedDict()

    for name, value in types.items():
        is_array = value["type"] == "array"
        if is_array:
            value = value["items"]

        if value["type"] == "string":
            context[name] = value.get("default", f"[{name}]")
        elif value["type"] == "number":
            context[name] = int(value.get("default", 0))
        elif value["type"] == "boolean":
            context[name] = bool(value.get("default", False))
        elif value["type"] == "object":
            context[name] = get_initial_context_from_types(value["properties"])
        elif value["type"] == "tuple":
            context[name] = tuple(
                get_initial_context_from_types(value["properties"]).values()
            )
        else:
            raise ValueError(f"Unknown email variable type '{value['type']}'!")

        # if is array, duplicate value three times as a sample
        if is_array:
            context[name] = [context[name]] * 3

    return context


def email_preview(request):
    """
    Debug endpoint used for previewing how email templates will look.
    """
    prefix = "fyh_emails" if settings.BRANDING == "fyh" else "emails"
    email_templates = os.listdir(os.path.join(settings.BASE_DIR, "templates", prefix))
    email_templates = [
        e.rsplit(".", 1)[0] for e in email_templates if e.endswith(".html")
    ]

    email = None
    text_email = None
    initial_context = {}

    if "email" in request.GET:
        email_path = os.path.basename(request.GET.get("email"))

        # initial values
        types = get_mail_type_annotation(email_path)
        if types is not None:
            initial_context = get_initial_context_from_types(types)

        # set specified values
        variables = request.GET.get("variables")
        if variables is not None:
            initial_context.update(json.loads(variables))

        email = render_to_string(f"{prefix}/{email_path}.html", initial_context)
        text_email = html_to_text(email)

    return render(
        request,
        "preview.html",
        {
            "templates": email_templates,
            "email": email,
            "text_email": text_email,
            "variables": json.dumps(initial_context, indent=4),
        },
    )<|MERGE_RESOLUTION|>--- conflicted
+++ resolved
@@ -3055,7 +3055,6 @@
         )
 
 
-<<<<<<< HEAD
 class LiveBoothsAPIView(generics.ListAPIView):
     """
     Return a list of the club fair booths happening on a particular day
@@ -3128,8 +3127,6 @@
         booth.save()
 
 
-=======
->>>>>>> cbad39a0
 class FavoriteCalendarAPIView(APIView):
     def get(self, request, *args, **kwargs):
         """
