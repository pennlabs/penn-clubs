import argparse
import base64
import collections
import datetime
import functools
import io
import json
import os
import re
import secrets
import string
from functools import wraps
from typing import Tuple
from urllib.parse import urlparse

import jwt
import pandas as pd
import pytz
import qrcode
import requests
from asgiref.sync import async_to_sync
from channels.layers import get_channel_layer
from CyberSource import (
    PaymentsApi,
    TransientTokenDataApi,
    UnifiedCheckoutCaptureContextApi,
)
from CyberSource.rest import ApiException
from dateutil.parser import parse
from django.conf import settings
from django.contrib.auth import get_user_model
from django.contrib.auth.models import Permission
from django.core import mail
from django.core.cache import cache
from django.core.exceptions import ValidationError
from django.core.files.uploadedfile import UploadedFile
from django.core.mail import EmailMultiAlternatives
from django.core.management import call_command, get_commands, load_command_class
from django.core.serializers.json import DjangoJSONEncoder
from django.core.validators import validate_email
from django.db import transaction
from django.db.models import (
    Case,
    CharField,
    Count,
    DurationField,
    ExpressionWrapper,
    F,
    Max,
    Prefetch,
    Q,
    TextField,
    Value,
    When,
)
from django.db.models.functions import SHA1, Concat, Lower, Trunc
from django.db.models.query import prefetch_related_objects
from django.http import HttpResponse
from django.shortcuts import get_object_or_404, render
from django.template.loader import render_to_string
from django.utils import timezone
from django.utils.decorators import method_decorator
from django.utils.text import slugify
from django.views.decorators.cache import cache_page
from django.views.decorators.vary import vary_on_cookie
from ics import Calendar as ICSCal
from ics import Event as ICSEvent
from ics.grammar import parse as ICSParse
from jinja2 import Template
from options.models import Option
from rest_framework import filters, generics, parsers, serializers, status, viewsets
from rest_framework.decorators import action
from rest_framework.exceptions import PermissionDenied
from rest_framework.exceptions import ValidationError as DRFValidationError
from rest_framework.permissions import AllowAny, IsAuthenticated
from rest_framework.response import Response
from rest_framework.utils.serializer_helpers import ReturnList
from rest_framework.views import APIView
from social_django.utils import load_strategy
from tatsu.exceptions import FailedParse

from clubs.filters import RandomOrderingFilter, RandomPageNumberPagination
from clubs.mixins import XLSXFormatterMixin
from clubs.models import (
    AdminNote,
    Advisor,
    ApplicationCycle,
    ApplicationExtension,
    ApplicationMultipleChoice,
    ApplicationQuestion,
    ApplicationQuestionResponse,
    ApplicationSubmission,
    Asset,
    Badge,
    Cart,
    Club,
    ClubApplication,
    ClubFair,
    ClubFairBooth,
    ClubFairRegistration,
    ClubVisit,
    Event,
    Favorite,
    Major,
    Membership,
    MembershipInvite,
    MembershipRequest,
    Note,
    QuestionAnswer,
    RecurringEvent,
    Report,
    School,
    SearchQuery,
    StudentType,
    Subscribe,
    Tag,
    Testimonial,
    Ticket,
    TicketTransactionRecord,
    Year,
    ZoomMeetingVisit,
    get_mail_type_annotation,
    send_mail_helper,
)
from clubs.permissions import (
    AssetPermission,
    ClubBadgePermission,
    ClubFairPermission,
    ClubItemPermission,
    ClubPermission,
    ClubSensitiveItemPermission,
    DjangoPermission,
    EventPermission,
    InvitePermission,
    IsSuperuser,
    MemberPermission,
    MembershipRequestPermission,
    NotePermission,
    ProfilePermission,
    QuestionAnswerPermission,
    ReadOnly,
    WhartonApplicationPermission,
    find_membership_helper,
)
from clubs.serializers import (
    AdminNoteSerializer,
    AdvisorSerializer,
    ApplicationCycleSerializer,
    ApplicationExtensionSerializer,
    ApplicationQuestionResponseSerializer,
    ApplicationQuestionSerializer,
    ApplicationSubmissionCSVSerializer,
    ApplicationSubmissionSerializer,
    ApplicationSubmissionUserSerializer,
    AssetSerializer,
    AuthenticatedClubSerializer,
    AuthenticatedMembershipSerializer,
    BadgeSerializer,
    ClubApplicationSerializer,
    ClubBoothSerializer,
    ClubConstitutionSerializer,
    ClubFairSerializer,
    ClubListSerializer,
    ClubMembershipSerializer,
    ClubMinimalSerializer,
    ClubSerializer,
    EventSerializer,
    EventWriteSerializer,
    ExternalMemberListSerializer,
    FavoriteSerializer,
    FavoriteWriteSerializer,
    FavouriteEventSerializer,
    MajorSerializer,
    ManagedClubApplicationSerializer,
    MembershipInviteSerializer,
    MembershipRequestSerializer,
    MembershipSerializer,
    MinimalUserProfileSerializer,
    NoteSerializer,
    QuestionAnswerSerializer,
    ReportClubSerializer,
    ReportSerializer,
    SchoolSerializer,
    SearchQuerySerializer,
    StudentTypeSerializer,
    SubscribeBookmarkSerializer,
    SubscribeSerializer,
    TagSerializer,
    TestimonialSerializer,
    TicketSerializer,
    UserClubVisitSerializer,
    UserClubVisitWriteSerializer,
    UserMembershipInviteSerializer,
    UserMembershipRequestSerializer,
    UserMembershipSerializer,
    UserProfileSerializer,
    UserSerializer,
    UserSubscribeSerializer,
    UserSubscribeWriteSerializer,
    UserUUIDSerializer,
    WhartonApplicationStatusSerializer,
    WritableClubApplicationSerializer,
    WritableClubFairSerializer,
    YearSerializer,
)
from clubs.utils import fuzzy_lookup_club, html_to_text


def update_holds(func):
    """
    Decorator to update ticket holds
    """

    @wraps(func)
    def wrap(self, request, *args, **kwargs):
        Ticket.objects.update_holds()
        return func(self, request, *args, **kwargs)

    return wrap


def file_upload_endpoint_helper(request, code):
    obj = get_object_or_404(Club, code=code)
    if "file" in request.data and isinstance(request.data["file"], UploadedFile):
        asset = Asset.objects.create(
            creator=request.user,
            club=obj,
            file=request.data["file"],
            name=request.data["file"].name,
        )
    else:
        return Response(
            {"detail": "No image file was uploaded!"},
            status=status.HTTP_400_BAD_REQUEST,
        )
    return Response({"detail": "Club file uploaded!", "id": asset.id})


def upload_endpoint_helper(request, cls, keyword, field, save=True, **kwargs):
    """
    Given a Model class with lookup arguments or a Model object, save the uploaded image
    to the image field specified in the argument.

    The save parameter can be used to control whether the Model is actually saved to
    the database. This parameter only applies if you pass in a Model object.

    Returns a response that can be given to the end user.
    """
    if isinstance(cls, type):
        obj = get_object_or_404(cls, **kwargs)
    else:
        obj = cls
    if keyword in request.data and isinstance(request.data[keyword], UploadedFile):
        getattr(obj, field).delete(save=False)
        setattr(obj, field, request.data[keyword])
        if save:
            obj._change_reason = f"Update '{field}' image field"
            obj.save()
    else:
        return Response(
            {"detail": "No image file was uploaded!"},
            status=status.HTTP_400_BAD_REQUEST,
        )
    return Response(
        {
            "detail": f"{obj.__class__.__name__} image uploaded!",
            "url": getattr(obj, field).url,
        }
    )


def find_relationship_helper(relationship, club_object, found):
    """
    Format and retrieve all parents or children of a club into tree.
    """
    children = getattr(club_object, relationship).all().prefetch_related(relationship)
    children_recurse = []
    for child in children:
        if child.code not in found:
            found.add(child.code)
            children_recurse.append(
                find_relationship_helper(relationship, child, found)
            )
            found.remove(child.code)
        else:
            children_recurse.append({"name": child.name, "code": child.code})

    return {
        "name": club_object.name,
        "code": club_object.code,
        "children": children_recurse,
    }


def filter_note_permission(queryset, club, user):
    """
    Filter the note queryset so that only notes the user has access
    to remain in the queryset
    """
    creating_club_membership = Membership.objects.filter(club=club, person=user).first()
    subject_club_membership = Membership.objects.filter(club=club, person=user).first()

    # Convert memberships into actual numerical representation
    if creating_club_membership is None:
        creating_club_membership = Note.PERMISSION_PUBLIC
    else:
        creating_club_membership = creating_club_membership.role

    if subject_club_membership is None:
        subject_club_membership = Note.PERMISSION_PUBLIC
    else:
        subject_club_membership = subject_club_membership.role

    queryset = queryset.filter(
        creating_club_permission__gte=creating_club_membership
    ) | queryset.filter(outside_club_permission__gte=subject_club_membership)

    return queryset


def hour_to_string_helper(hour):
    hour_string = ""
    if hour == 0:
        hour_string = "12am"
    elif hour < 12:
        hour_string = f"{hour}am"
    elif hour == 12:
        hour_string = "12pm"
    else:
        hour_string = f"{hour - 12}pm"

    return hour_string


def validate_transient_token(tt: str) -> Tuple[bool, str]:
    """Validate the integrity of the transient token using
    the public key (JWK) obtained from the public key endpoint"""

    cybersource_url = "https://" + settings.CYBERSOURCE_CONFIG["run_environment"]
    try:
        header, payload, signature = tt.split(".")
        decoded_header = json.loads(base64.b64decode(header + "=="))
        kid = decoded_header["kid"]
        resp = requests.get(f"{cybersource_url}/flex/v2/public-keys/{kid}")
        if resp.status_code >= 400:
            raise ApiException(reason=f"Public key retrieval failed {resp.json()}")
        jwk = resp.json()
        public_key = jwt.algorithms.RSAAlgorithm.from_jwk(json.dumps(jwk))
        # This will throw if the key is invalid
        jwt.decode(tt, key=public_key, algorithms=["RS256"])
        return (True, "Successfully decoded the JWT")

    except Exception as e:
        return (False, str(e))


class ReportViewSet(viewsets.ModelViewSet):
    """
    retrieve:
    Return a list of reports that can be generated.
    """

    permission_classes = [DjangoPermission("clubs.generate_reports") | IsSuperuser]
    serializer_class = ReportSerializer
    http_method_names = ["get", "post", "delete"]

    def get_queryset(self):
        return Report.objects.filter(Q(creator=self.request.user) | Q(public=True))


class ClubsSearchFilter(filters.BaseFilterBackend):
    """
    A DRF filter to implement custom filtering logic for the frontend.
    If model is not a Club, expects the model to have a club foreign key to Club.
    """

    def filter_queryset(self, request, queryset, view):
        params = request.GET.dict()

        def parse_year(field, value, operation, queryset):
            if value.isdigit():
                suffix = ""
                if operation in {"lt", "gt", "lte", "gte"}:
                    suffix = f"__{operation}"
                return {f"{field}__year{suffix}": int(value)}
            if value.lower() in {"none", "null"}:
                return {f"{field}__isnull": True}
            return {}

        def parse_int(field, value, operation, queryset):
            if operation == "in":
                values = value.strip().split(",")
                sizes = [int(size) for size in values if size]
                return {f"{field}__in": sizes}

            if "," in value:
                values = [int(x.strip()) for x in value.split(",") if x]
                if operation == "and":
                    for value in values:
                        queryset = queryset.filter(**{field: value})
                    return queryset
                return {f"{field}__in": values}

            if value.isdigit():
                suffix = ""
                if operation in {"lt", "gt", "lte", "gte"}:
                    suffix = f"__{operation}"
                return {f"{field}{suffix}": int(value)}
            if value.lower() in {"none", "null"}:
                return {f"{field}__isnull": True}
            return {}

        def parse_many_to_many(label, field, value, operation, queryset):
            tags = value.strip().split(",")
            if operation == "or":
                if tags[0].isdigit():
                    tags = [int(tag) for tag in tags if tag]
                    return {f"{field}__id__in": tags}
                else:
                    return {f"{field}__{label}__in": tags}

            if tags[0].isdigit() or operation == "id":
                tags = [int(tag) for tag in tags if tag]
                if settings.BRANDING == "fyh":
                    queryset = queryset.filter(**{f"{field}__id__in": tags})
                else:
                    for tag in tags:
                        queryset = queryset.filter(**{f"{field}__id": tag})
            else:
                for tag in tags:
                    queryset = queryset.filter(**{f"{field}__{label}": tag})
            return queryset

        def parse_badges(field, value, operation, queryset):
            return parse_many_to_many("label", field, value, operation, queryset)

        def parse_tags(field, value, operation, queryset):
            return parse_many_to_many("name", field, value, operation, queryset)

        def parse_boolean(field, value, operation, queryset):
            value = value.strip().lower()

            if operation == "in":
                if set(value.split(",")) == {"true", "false"}:
                    return

            if value in {"true", "yes"}:
                boolval = True
            elif value in {"false", "no"}:
                boolval = False
            elif value in {"null", "none"}:
                boolval = None
            else:
                return

            if boolval is None:
                return {f"{field}__isnull": True}

            return {f"{field}": boolval}

        def parse_string(field, value, operation, queryset):
            if operation == "in":
                values = [x.strip() for x in value.split(",")]
                values = [x for x in values if x]
                return {f"{field}__in": values}
            return {f"{field}": value}

        def parse_datetime(field, value, operation, queryset):
            try:
                value = parse(value.strip())
            except (ValueError, OverflowError):
                return

            if operation in {"gt", "lt", "gte", "lte"}:
                return {f"{field}__{operation}": value}
            return

        fields = {
            "accepting_members": parse_boolean,
            "active": parse_boolean,
            "application_required": parse_int,
            "appointment_needed": parse_boolean,
            "approved": parse_boolean,
            "available_virtually": parse_boolean,
            "badges": parse_badges,
            "code": parse_string,
            "enables_subscription": parse_boolean,
            "favorite_count": parse_int,
            "founded": parse_year,
            "recruiting_cycle": parse_int,
            "size": parse_int,
            "tags": parse_tags,
            "target_majors": parse_tags,
            "target_schools": parse_tags,
            "target_years": parse_tags,
            "target_students": parse_tags,
            "student_types": parse_tags,
        }

        def parse_fair(field, value, operation, queryset):
            try:
                value = int(value.strip())
            except ValueError:
                return

            fair = ClubFair.objects.filter(id=value).first()
            if fair:
                return {
                    "start_time__gte": fair.start_time,
                    "end_time__lte": fair.end_time,
                }

        if not queryset.model == Club:
            fields = {f"club__{k}": v for k, v in fields.items()}

        if queryset.model == Event:
            fields.update(
                {
                    "type": parse_int,
                    "start_time": parse_datetime,
                    "end_time": parse_datetime,
                    "fair": parse_fair,
                }
            )

        query = {}

        for param, value in params.items():
            field = param.split("__")
            if field[0] == "club":
                prefix = field.pop(0)
                field[0] = f"{prefix}__{field[0]}"

            if len(field) <= 1:
                field = field[0]
                type = "eq"
            else:
                type = field[1].lower()
                field = field[0]

            if field not in fields:
                continue

            condition = fields[field](field, value.strip(), type, queryset)
            if isinstance(condition, dict):
                query.update(condition)
            elif condition is not None:
                queryset = condition

        queryset = queryset.filter(**query)

        return queryset


class ClubsOrderingFilter(RandomOrderingFilter):
    """
    Custom ordering filter for club objects.
    If used by a non club model, the object must have a foreign key to Club named club.
    """

    def get_valid_fields(self, queryset, view, context={}):
        # report generators can order by any field
        request = context.get("request")
        if (
            request is not None
            and request.user.is_authenticated
            and request.user.has_perm("clubs.generate_reports")
        ):
            valid_fields = [
                (field.name, field.verbose_name)
                for field in queryset.model._meta.fields
            ]
            valid_fields += [
                (key, key.title().split("__")) for key in queryset.query.annotations
            ]
            valid_fields += [
                (f"club__{field.name}", f"Club - {field.verbose_name}")
                for field in Club._meta.fields
            ]
            return valid_fields

        # other people can order by allowlist
        return super().get_valid_fields(queryset, view, context)

    def filter_queryset(self, request, queryset, view):
        ordering = [
            arg for arg in request.GET.get("ordering", "").strip().split(",") if arg
        ]
        if not ordering and hasattr(view, "ordering"):
            ordering = [view.ordering]

        if "featured" in ordering:
            if queryset.model == Club:
                return queryset.order_by("-rank", "-favorite_count", "-id")
            return queryset.order_by(
                "-club__rank", "-club__favorite_count", "-club__id"
            )
        else:
            # prevent invalid SQL lookups from custom ordering properties
            if hasattr(view, "ordering") and view.ordering in {
                "featured",
                "alphabetical",
                "random",
            }:
                old_ordering = view.ordering
                view.ordering = "-id"
            else:
                old_ordering = None

            new_queryset = super().filter_queryset(request, queryset, view)

            # restore ordering property
            if old_ordering is not None:
                view.ordering = old_ordering

        if "alphabetical" in ordering:
            new_queryset = new_queryset.order_by(Lower("name"))

        return new_queryset


class ClubFairViewSet(viewsets.ModelViewSet):
    """
    list:
    Return a list of ongoing and upcoming club fairs.

    create:
    Schedule a new club fair.

    update:
    Update some attributes related to an existing club fair.
    All fields must be specified.

    partial_update:
    Update some attributes related to an existing club fair.
    Only specified fields are updated.

    destroy:
    Delete a club fair.
    """

    permission_classes = [ClubFairPermission | IsSuperuser]

    def get_serializer_class(self):
        if self.action in {"create", "update", "partial_update"}:
            return WritableClubFairSerializer
        return ClubFairSerializer

    @action(detail=False, methods=["get"])
    def current(self, request, *args, **kwargs):
        """
        Return only the current club fair instance in a list or an empty list
        if there is no fair going on.
        ---
        responses:
            "200":
                content:
                    application/json:
                        schema:
                            type: array
                            items:
                                $ref: "#/components/schemas/ClubFair"
        ---
        """
        now = timezone.now()
        fair = ClubFair.objects.filter(
            start_time__lte=now + datetime.timedelta(minutes=2),
            end_time__gte=now - datetime.timedelta(minutes=2),
        ).first()
        if fair is None:
            return Response([])
        else:
            return Response([ClubFairSerializer(instance=fair).data])

    @action(detail=True, methods=["get"])
    def live(self, *args, **kwargs):
        """
        Returns all events, grouped by id, with the number of participants currently
        in the meeting, the officers or owners in the meeting, and the number of
        participants who have already attended the meeting.
        ---
        responses:
            "200":
                content:
                    application/json:
                        schema:
                            type: object
                            additionalProperties:
                                type: object
                                properties:
                                    participant_count:
                                        type: integer
                                    already_attended:
                                        type: integer
                                    officers:
                                        type: array
                                        items:
                                            type: string
                                    median:
                                        type: number
        ---
        """
        fair = self.get_object()
        clubs = fair.participating_clubs.all()
        events = (
            Event.objects.filter(
                club__in=clubs,
                type=Event.FAIR,
                start_time__gte=fair.start_time,
                end_time__lte=fair.end_time,
            )
            .annotate(
                participant_count=Count(
                    "visits__person",
                    distinct=True,
                    filter=Q(visits__leave_time__isnull=True),
                )
            )
            .annotate(
                already_attended=Count(
                    "visits__person",
                    distinct=True,
                    filter=Q(visits__leave_time__isnull=False),
                )
            )
            .filter(visits__leave_time__isnull=False)
            .annotate(
                durations=ExpressionWrapper(
                    F("visits__leave_time") - F("visits__join_time"),
                    output_field=DurationField(),
                )
            )
        )

        median_list = collections.defaultdict(list)
        for event_id, duration in events.values_list("id", "durations").order_by(
            "durations"
        ):
            median_list[event_id].append(duration.total_seconds())
        median_list = {k: v[len(v) // 2] if v else 0 for k, v in median_list.items()}

        event_list = events.values_list("id", "participant_count", "already_attended")
        officer_mapping = collections.defaultdict(list)
        for k, v in events.filter(
            club__in=clubs,
            club__membership__role__lte=10,
            visits__leave_time__isnull=True,
        ).values_list("id", "club__membership__person__username"):
            officer_mapping[k].append(v)

        formatted = {}
        for event_id, particpant_count, already_attended in event_list:
            formatted[event_id] = {
                "participant_count": particpant_count,
                "already_attended": already_attended,
                "officers": officer_mapping.get(event_id, []),
                "median": median_list.get(event_id, 0),
            }
        return Response(formatted)

    @action(detail=True, methods=["post"])
    def create_events(self, request, *args, **kwargs):
        """
        Create events for each club registered for this activities fair.
        This endpoint will create one event per club spanning the
        entire listed duration.
        ---
        requestBody:
            content:
                application/json:
                    schema:
                        type: object
                        properties:
                            start_time:
                                type: string
                            end_time:
                                type: string
                            suffix:
                                type: string
                            clubs:
                                type: string
        responses:
            "200":
                content:
                    application/json:
                        schema:
                            type: object
                            properties:
                                events:
                                    type: number
        ---
        """
        start_time = None
        end_time = None
        query = None
        suffix = request.data.get("suffix") or "default"
        clubs = [c.strip() for c in re.split(r"[,\t\n]", request.data.get("clubs", ""))]
        clubs = [c for c in clubs]

        if clubs:
            query = Q(code__in=clubs)

        if "start_time" in request.data:
            start_time = parse(request.data["start_time"])
        if "end_time" in request.data:
            end_time = parse(request.data["end_time"])

        fair = self.get_object()
        events = fair.create_events(
            start_time=start_time, end_time=end_time, suffix=suffix, filter=query
        )
        return Response({"events": len(events)})

    @action(detail=True, methods=["get"])
    def events(self, request, *args, **kwargs):
        """
        Return all of the events related to this club fair
        and whether they are properly configured.
        ---
        responses:
            "200":
                content:
                    application/json:
                        schema:
                            type: array
                            items:
                                type: object
                                properties:
                                    code:
                                        type: string
                                        description: >
                                            The club code for the club.
                                    name:
                                        type: string
                                        description: >
                                            The name of the club.
                                    approved:
                                        type: boolean
                                        description: >
                                            Whether this club has been approved by the
                                            approval authority or not.
                                    badges:
                                        type: array
                                        description: >
                                            A list of badges associated with this
                                            club and fair.
                                        items:
                                            type: string
                                    meetings:
                                        type: array
                                        description: >
                                            The meeting links for the fair events.
                                        items:
                                            type: string
        ---
        """
        fair = self.get_object()
        clubs = fair.participating_clubs.all()

        # collect events
        events = collections.defaultdict(list)
        for k, v in Event.objects.filter(
            club__in=clubs,
            type=Event.FAIR,
            start_time__gte=fair.start_time,
            end_time__lte=fair.end_time,
        ).values_list("club__code", "url"):
            events[k].append(v)

        # collect badges
        badges = collections.defaultdict(list)
        for code, lbl in Badge.objects.filter(purpose="fair", fair=fair).values_list(
            "club__code", "label"
        ):
            badges[code].append(lbl)

        return Response(
            [
                {
                    "code": code,
                    "name": name,
                    "approved": approved or ghost,
                    "meetings": events.get(code, []),
                    "badges": badges.get(code, []),
                }
                for code, name, approved, ghost in clubs.order_by("name").values_list(
                    "code", "name", "approved", "ghost"
                )
            ]
        )

    @action(detail=True, methods=["post"])
    def register(self, request, *args, **kwargs):
        """
        Register a club for this club fair.
        Pass in a "club" string parameter with the club code
        and a "status" parameter that is true to register the club,
        or false to unregister.
        ---
        requestBody:
            content:
                application/json:
                    schema:
                        type: object
                        properties:
                            status:
                                type: boolean
                                description: >
                                    Whether to register or unregister this club for
                                    the fair. By default, the endpoint will attempt
                                    to register the club.
                            club:
                                type: string
                                description: >
                                    The code of the club that you are trying
                                    to register.
                            answers:
                                type: array
                                description: >
                                    The answers to the required fair questions.
                                    Each element in the array is an answer to a fair
                                    question, in the same order of the related
                                    fair questions.
                        required:
                            - club
        responses:
            "200":
                content:
                    application/json:
                        schema:
                            type: object
                            properties:
                                success:
                                    type: boolean
                                    description: >
                                        Whether or not this club has been registered.
                                message:
                                    type: string
                                    description: A success or error message.
        ---
        """
        fair = self.get_object()

        if not request.user.is_authenticated:
            raise PermissionDenied

        club = get_object_or_404(Club, code=request.data.get("club"))

        # get register/unregister action status
        status = request.data.get("status")
        if isinstance(status, str):
            status = status.strip().lower() == "true"
        elif not isinstance(status, bool):
            status = True

        # get answers to questions
        num_questions = len(json.loads(fair.questions)) if fair.questions else 0
        answer_objects = request.data.get("answers", [])
        answers = json.dumps(answer_objects)

        # make sure questions are answered
        if (
            status
            and num_questions > 0
            and (
                not all(ans is not None for ans in answer_objects)
                or len(answer_objects) < num_questions
            )
        ):
            return Response(
                {
                    "success": False,
                    "message": "Please fill out all of the questions in the form.",
                }
            )

        # make sure club constitution is uploaded for SAC clubs
        if (
            status
            and fair.organization == "Student Activities Council"
            and club.badges.filter(label="SAC").exists()
        ):
            if club.asset_set.count() <= 0 or not any(
                asset.name.lower().endswith((".pdf", ".doc", ".docx"))
                for asset in club.asset_set.all()
            ):
                if not request.user.is_superuser:
                    return Response(
                        {
                            "success": False,
                            "message": "As a SAC affiliated club, "
                            "you must upload a club constitution "
                            "before registering for this fair.",
                        }
                    )

        # check if registration has started
        now = timezone.now()
        if (
            fair.registration_start_time is not None
            and fair.registration_start_time > now
        ):
            return Response(
                {
                    "success": False,
                    "message": "Registration for this activities fair "
                    "has not opened yet.",
                }
            )

        # check if deadline has passed
        if fair.registration_end_time < now:
            return Response(
                {
                    "success": False,
                    "message": "The deadline has passed to register "
                    "for this activities fair. "
                    f"Please email {fair.contact} for assistance.",
                }
            )

        # check if user can actually register club
        mship = find_membership_helper(request.user, club)
        if (
            mship is not None
            and mship.role <= Membership.ROLE_OFFICER
            or request.user.is_superuser
        ):
            # register or unregister club
            if status:
                ClubFairRegistration.objects.update_or_create(
                    club=club,
                    fair=fair,
                    defaults={"answers": answers, "registrant": request.user},
                )
            else:
                fair.participating_clubs.remove(club)
            return Response({"success": True})
        else:
            raise PermissionDenied

    def get_queryset(self):
        now = timezone.now()
        return ClubFair.objects.filter(end_time__gte=now).order_by("start_time")


class ClubViewSet(XLSXFormatterMixin, viewsets.ModelViewSet):
    """
    retrieve:
    Return a single club with all information fields present.

    list:
    Return a list of clubs with partial information for each club.

    create:
    Add a new club record.
    After creation, the club will need to go through the approval process.

    update:
    Update all fields in the club.
    You must specify all of the fields or use a patch request.

    partial_update:
    Update certain fields in the club.
    Only specify the fields that you want to change.

    destroy:
    Delete a club. Consider marking the club as inactive instead of deleting the club.
    """

    queryset = (
        Club.objects.all().prefetch_related("tags").order_by("-favorite_count", "name")
    )
    permission_classes = [ClubPermission | IsSuperuser]
    filter_backends = [filters.SearchFilter, ClubsSearchFilter, ClubsOrderingFilter]
    search_fields = ["name", "subtitle", "code", "terms"]
    ordering_fields = ["favorite_count", "name"]
    ordering = "featured"

    lookup_field = "code"
    http_method_names = ["get", "post", "put", "patch", "delete"]
    pagination_class = RandomPageNumberPagination

    def get_queryset(self):
        queryset = super().get_queryset()

        # additional prefetch optimizations
        person = self.request.user
        if not person.is_authenticated:
            person = None

        if self.action in {"list", "retrieve"}:
            queryset = queryset.prefetch_related(
                Prefetch(
                    "favorite_set",
                    queryset=Favorite.objects.filter(person=person),
                    to_attr="user_favorite_set",
                ),
                Prefetch(
                    "subscribe_set",
                    queryset=Subscribe.objects.filter(person=person),
                    to_attr="user_subscribe_set",
                ),
                Prefetch(
                    "membership_set",
                    queryset=Membership.objects.filter(person=person),
                    to_attr="user_membership_set",
                ),
            )

            if self.action in {"retrieve"}:
                queryset = queryset.prefetch_related(
                    "asset_set",
                    Prefetch("badges", queryset=Badge.objects.filter(visible=True)),
                    "student_types",
                    "target_majors",
                    "target_schools",
                    "target_years",
                    "testimonials",
                    Prefetch(
                        "membership_set",
                        queryset=Membership.objects.filter(active=True)
                        .order_by("role", "person__first_name", "person__last_name")
                        .prefetch_related("person__profile"),
                    ),
                )

        # if there is a search query made by a signed-in user, save it to the database
        if self.request.query_params.get("search") and isinstance(
            self.request.user, get_user_model()
        ):
            SearchQuery(
                person=self.request.user,
                query=self.request.query_params.get("search"),
            ).save()

        # select subset of clubs if requested
        subset = self.request.query_params.get("in", None)

        if subset:
            subset = [x.strip() for x in subset.strip().split(",")]
            queryset = queryset.filter(code__in=subset)

        # filter out archived clubs
        queryset = queryset.filter(archived=False)

        # filter by approved clubs
        if (
            self.request.user.has_perm("clubs.see_pending_clubs")
            or self.request.query_params.get("bypass", "").lower() == "true"
            or self.action not in {"list"}
        ):
            return queryset
        else:
            return queryset.filter(Q(approved=True) | Q(ghost=True))

    @action(detail=True, methods=["post"])
    def upload(self, request, *args, **kwargs):
        """
        Upload the club logo.
        Marks the club as pending approval since the logo has changed.
        Also create a thumbnail version of the club logo.
        ---
        requestBody:
            content:
                multipart/form-data:
                    schema:
                        type: object
                        properties:
                            file:
                                type: object
                                format: binary
        responses:
            "200":
                description: Returned if the file was successfully uploaded.
                content: &upload_resp
                    application/json:
                        schema:
                            type: object
                            properties:
                                detail:
                                    type: string
                                    description: The status of the file upload.
                                url:
                                    type: string
                                    nullable: true
                                    description: >
                                        The URL of the newly uploaded file.
                                        Only exists if the file was
                                        successfully uploaded.
            "400":
                description: Returned if there was an error while uploading the file.
                content: *upload_resp
        ---
        """
        # ensure user is allowed to upload image
        club = self.get_object()
        key = f"clubs:{club.id}"
        cache.delete(key)

        # reset approval status after upload
        resp = upload_endpoint_helper(request, club, "file", "image", save=False)
        if status.is_success(resp.status_code):
            club.approved = None
            club.approved_by = None
            club.approved_on = None
            if club.history.filter(approved=True).exists():
                club.ghost = True

            club._change_reason = "Mark pending approval due to image change"
            club.save(
                update_fields=[
                    "image",
                    "approved",
                    "approved_by",
                    "approved_on",
                    "ghost",
                ]
            )

            # create thumbnail
            club.create_thumbnail(request)

        return resp

    @action(detail=True, methods=["post"])
    def upload_file(self, request, *args, **kwargs):
        """
        Upload a file for the club.
        ---
        requestBody:
            content:
                multipart/form-data:
                    schema:
                        type: object
                        properties:
                            file:
                                type: object
                                format: binary
        responses:
            "200":
                description: Returned if the file was successfully uploaded.
                content: &upload_resp
                    application/json:
                        schema:
                            type: object
                            properties:
                                detail:
                                    type: string
                                    description: The status of the file upload.
                                url:
                                    type: string
                                    nullable: true
                                    description: >
                                        The URL of the newly uploaded file.
                                        Only exists if the file was successfully
                                        uploaded.
            "400":
                description: Returned if there was an error while uploading the file.
                content: *upload_resp
        ---
        """
        # ensure user is allowed to upload file
        club = self.get_object()

        return file_upload_endpoint_helper(request, code=club.code)

    @action(detail=True, methods=["get"])
    def owned_badges(self, request, *args, **kwargs):
        """
        Return a list of badges that this club is an owner of.
        The club will be able to assign these badges to other clubs.
        ---
        responses:
            "200":
                content:
                    application/json:
                        schema:
                            allOf:
                                - $ref: "#/components/schemas/Badge"
        ---
        """
        club = self.get_object()
        badges = Badge.objects.filter(org=club)
        return Response(BadgeSerializer(badges, many=True).data)

    @action(detail=True, methods=["get"])
    def children(self, request, *args, **kwargs):
        """
        Return a recursive list of all children that this club is a parent of.
        ---
        responses:
            "200":
                content:
                    application/json:
                        schema:
                            type: object
                            properties:
                                name:
                                    type: string
                                code:
                                    type: string
                                children:
                                    type: array
                                    description: >
                                        An array of clubs containing
                                        the fields in this object.
        ---
        """
        club = self.get_object()
        child_tree = find_relationship_helper("children_orgs", club, {club.code})
        return Response(child_tree)

    @action(detail=True, methods=["get"])
    def parents(self, request, *args, **kwargs):
        """
        Return a recursive list of all parents that this club is a child to.
        ---
        responses:
            "200":
                content:
                    application/json:
                        schema:
                            type: object
                            properties:
                                name:
                                    type: string
                                code:
                                    type: string
                                children:
                                    type: array
                                    description: >
                                        An array of clubs containing
                                        the fields in this object.
        ---
        """
        club = self.get_object()
        parent_tree = find_relationship_helper("parent_orgs", club, {club.code})
        return Response(parent_tree)

    @action(detail=True, methods=["get"])
    def alumni(self, request, *args, **kwargs):
        """
        Return the members of this club who are no longer active.
        ---
        responses:
            "200":
                content:
                    application/json:
                        schema:
                            type: object
                            additionalProperties:
                                type: array
                                items:
                                    type: object
                                    properties:
                                        name:
                                            type: string
                                        username:
                                            type: string
        ---
        """
        club = self.get_object()
        results = collections.defaultdict(list)
        for first, last, year, show, username in club.membership_set.filter(
            active=False, public=True
        ).values_list(
            "person__first_name",
            "person__last_name",
            "person__profile__graduation_year",
            "person__profile__show_profile",
            "person__username",
        ):
            results[year].append(
                {
                    "name": f"{first} {last}".strip(),
                    "username": username if show else None,
                }
            )
        return Response(results)

    @action(detail=True, methods=["get"], url_path="notes-about")
    def notes_about(self, request, *args, **kwargs):
        """
        Return a list of notes about this club, used by members of parent organizations.
        """
        club = self.get_object()
        queryset = Note.objects.filter(subject_club__code=club.code)
        queryset = filter_note_permission(queryset, club, self.request.user)
        serializer = NoteSerializer(queryset, many=True)
        return Response(serializer.data)

    @action(detail=True, methods=["get"])
    def qr(self, request, *args, **kwargs):
        """
        Return a QR code png image representing a link to the club on Penn Clubs.
        ---
        operationId: Generate QR Code for Club
        responses:
            "200":
                description: Return a png image representing a QR code to the fair page.
                content:
                    image/png:
                        schema:
                            type: binary
        ---
        """
        club = self.get_object()

        url = f"https://{settings.DEFAULT_DOMAIN}/club/{club.code}/fair"
        response = HttpResponse(content_type="image/png")
        qr_image = qrcode.make(url, box_size=20, border=0)
        qr_image.save(response, "PNG")
        return response

    @action(detail=True, methods=["get"])
    def subscription(self, request, *args, **kwargs):
        """
        Return a list of all students that have subscribed to the club,
        including their names and emails.

        If a student has indicated that they want to share their bookmarks as well,
        include this information in the results.
        """
        club = self.get_object()
        subscribes = (
            Subscribe.objects.filter(club=club)
            .select_related("person", "person__profile", "club")
            .prefetch_related("person__profile__school", "person__profile__major")
        )
        shared_bookmarks = (
            Favorite.objects.exclude(
                person__pk__in=subscribes.values_list("person__pk", flat=True)
            )
            .filter(club=club, person__profile__share_bookmarks=True)
            .select_related("person", "person__profile", "club")
            .prefetch_related("person__profile__school", "person__profile__major")
        )
        bookmark_serializer = SubscribeBookmarkSerializer(shared_bookmarks, many=True)
        serializer = SubscribeSerializer(subscribes, many=True)
        output = serializer.data + bookmark_serializer.data
        return Response(ReturnList(output, serializer=serializer))

    @action(detail=True, methods=["get"])
    def analytics_pie_charts(self, request, *args, **kwargs):
        """
        Returns demographic information about bookmarks
        and subscriptions in pie chart format.
        ---
        parameters:
            - name: category
              in: query
              type: string
            - name: metric
              in: query
              type: string
        responses:
            "200":
                content:
                    application/json:
                        schema:
                            type: object
                            properties:
                                content:
                                    type: array
        ---
        """
        club = self.get_object()
        lower_bound = timezone.now() - datetime.timedelta(days=30 * 6)
        category = self.request.query_params.get("category")
        metric = self.request.query_params.get("metric")

        def get_breakdown(category, metric):
            if category == "graduation_year":
                category_join = "person__profile__graduation_year"
            else:
                category_join = "person__profile__school__name"

            if metric == "favorite":
                queryset = Favorite.objects.filter(
                    club=club, created_at__gte=lower_bound
                )
            elif metric == "subscribe":
                queryset = Subscribe.objects.filter(
                    club=club, created_at__gte=lower_bound
                )
            else:
                queryset = ClubVisit.objects.filter(
                    club=club, created_at__gte=lower_bound, visit_type=1
                )

            return {
                "content": list(
                    queryset.values(category_join).annotate(count=Count("id"))
                ),
            }

        return Response(get_breakdown(category, metric))

    @action(detail=True, methods=["get"])
    def analytics(self, request, *args, **kwargs):
        """
        Returns a list of all analytics (club visits, favorites,
        subscriptions) for a club.
        ---
        responses:
            "200":
                content:
                    application/json:
                        schema:
                            type: object
                            properties:
                                max:
                                    type: integer
                                    description: >
                                        The maximum value among all categories.
                                        Useful when deciding how tall a
                                        line chart should be.
                                visits:
                                    type: array
                                favorites:
                                    type: array
                                subscriptions:
                                    type: array
        ---
        """
        club = self.get_object()
        group = self.request.query_params.get("group", "hour")
        if "date" in request.query_params:
            date = datetime.datetime.strptime(request.query_params["date"], "%Y-%m-%d")
        else:
            date = datetime.datetime.combine(
                datetime.date.today(), datetime.datetime.min.time()
            )

        # parse date range
        if "start" in request.query_params:
            start = parse(request.query_params["start"])
        else:
            start = date

        if "end" in request.query_params:
            end = parse(request.query_params["end"])
        else:
            end = start + datetime.timedelta(days=1)

        # retrieve data
        def get_count(queryset):
            """
            Return a json serializable aggregation of
            analytics data for a specific model.
            """
            objs = (
                queryset.annotate(group=Trunc("created_at", group))
                .values("group")
                .annotate(count=Count("id"))
            )
            for item in objs:
                item["group"] = item["group"].isoformat()
            return list(objs)

        visits_data = get_count(
            ClubVisit.objects.filter(
                club=club,
                created_at__gte=start,
                created_at__lte=end,
                visit_type=ClubVisit.CLUB_PAGE,
            )
        )
        favorites_data = get_count(
            Favorite.objects.filter(
                club=club, created_at__gte=start, created_at__lte=end
            )
        )
        subscriptions_data = get_count(
            Subscribe.objects.filter(
                club=club, created_at__gte=start, created_at__lte=end
            )
        )

        max_value = max(
            max([v["count"] for v in visits_data], default=0),
            max([v["count"] for v in favorites_data], default=0),
            max([v["count"] for v in subscriptions_data], default=0),
        )

        analytics_dict = {
            "visits": visits_data,
            "favorites": favorites_data,
            "subscriptions": subscriptions_data,
            "max": max_value,
        }

        return Response(analytics_dict)

    @action(detail=True, methods=["get"])
    def booths(self, request, *args, **kwargs):
        """
        Getting all booths associated with a club
        ---
        responses:
            "200":
                content:
                    application/json:
                        schema:
                            type: array
                            items:
                                type: object
                                properties:
                                    name:
                                        type: string
                                    subtitle:
                                        type: string
                                    club:
                                        type: string
                                    image_url:
                                        type: string
                                    lat:
                                        type: number
                                    long:
                                        type: number
                                    start_time:
                                        type: string
                                    end_time:
                                        type: string
        ---
        """
        club = self.get_object()
        res = ClubFairBooth.objects.filter(club=club).select_related("club").all()
        return Response(ClubBoothSerializer(res, many=True).data)

    def get_operation_id(self, **kwargs):
        if kwargs["action"] == "fetch" and kwargs["method"] == "DELETE":
            return "deleteIcsEvents"

    @action(detail=True, methods=["post", "delete"])
    def fetch(self, request, *args, **kwargs):
        """
        Fetch the ICS calendar events from the club's ICS calendar URL.
        ---
        requestBody: {}
        responses:
            "200":
                content:
                    application/json:
                        schema:
                            type: object
                            properties:
                                success:
                                    type: boolean
                                    description: Whether or not events were fetched.
                                message:
                                    type: string
                                    description: A success or error message.
        ---
        """
        club = self.get_object()

        if request.method == "DELETE":
            now = timezone.now()
            num = club.events.filter(is_ics_event=True, start_time__gte=now).delete()[0]
            return Response(
                {
                    "success": True,
                    "message": f"Deleted all {num} imported ICS calendar events!",
                }
            )

        if not club.ics_import_url:
            return Response(
                {
                    "success": False,
                    "message": "No ICS calendar URL set, so no events were imported.",
                }
            )

        try:
            num_events = club.add_ics_events()
        except requests.exceptions.RequestException:
            return Response(
                {
                    "success": False,
                    "message": "Failed to fetch events from server, "
                    "are you sure your URL is correct?",
                }
            )
        except FailedParse:
            return Response(
                {
                    "success": False,
                    "message": "Failed to parse ICS events, "
                    "are you sure this is an ICS file?",
                }
            )

        return Response({"success": True, "message": f"Fetched {num_events} events!"})

    @action(detail=False, methods=["get"])
    def directory(self, request, *args, **kwargs):
        """
        Custom return endpoint for the directory page, allows the page to load faster.
        ---
        operationId: Club Directory List
        ---
        """
        serializer = ClubMinimalSerializer(
            Club.objects.all()
            .exclude(Q(approved=False) | Q(archived=True))
            .order_by(Lower("name")),
            many=True,
        )
        return Response(serializer.data)

    @action(detail=False, methods=["get"])
    def constitutions(self, request, *args, **kwargs):
        """
        A special endpoint for SAC affiliated clubs to check if
        they have uploaded a club constitution.
        ---
        operationId: List Club Constitutions
        ---
        """
        badge = Badge.objects.filter(label="SAC").first()
        if badge:
            query = (
                Club.objects.filter(badges=badge, archived=False)
                .order_by(Lower("name"))
                .prefetch_related(
                    Prefetch("asset_set", to_attr="prefetch_asset_set"),
                )
            )
            if request.user.is_authenticated:
                query = query.prefetch_related(
                    Prefetch(
                        "membership_set",
                        queryset=Membership.objects.filter(person=request.user),
                        to_attr="user_membership_set",
                    )
                )
            serializer = ClubConstitutionSerializer(
                query, many=True, context={"request": request}
            )
            return Response(serializer.data)
        else:
            return Response({"error": "The SAC badge does not exist in the database."})

    @action(detail=False, methods=["post"])
    def lookup(self, request, *args, **kwargs):
        """
        An endpoint to look up club codes from club names.
        ---
        requestBody:
            content:
                application/json:
                    schema:
                        properties:
                            clubs:
                                type: string
        responses:
            "200":
                content:
                    application/json:
                        schema:
                            type: object
                            properties:
                                output:
                                    type: string
        ---
        """
        clubs = [c.strip() for c in re.split(r"[\t\n]", request.data.get("clubs", ""))]
        clubs = [c for c in clubs if c]
        simple = {
            name: code
            for name, code in Club.objects.filter(name__in=clubs).values_list(
                "name", "code"
            )
        }
        output = []
        for name in clubs:
            if name in simple:
                output.append(simple[name])
            elif name:
                fuzzy = fuzzy_lookup_club(name)
                if fuzzy is None:
                    fuzzy = "None"
                else:
                    fuzzy = fuzzy.code
                output.append(fuzzy)
            else:
                output.append(name)
        return Response({"output": "\n".join(output).strip()})

    @action(detail=False, methods=["post"])
    def bulk(self, request, *args, **kwargs):
        """
        An endpoint to perform certain club edit operations in bulk.
        ---
        requestBody:
            content:
                application/json:
                    schema:
                        properties:
                            action:
                                type: string
                                description: The bulk action to perform.
                            clubs:
                                type: string
                                description: >
                                    A list of club codes, separated by
                                    comma, newline, space, or tab.
                            tags:
                                type: array
                                items:
                                    type: object
                                    parameters:
                                        id:
                                            type: number
                            badges:
                                type: array
                                items:
                                    type: object
                                    parameters:
                                        id:
                                            type: number
                            fairs:
                                type: array
                                items:
                                    type: object
                                    parameters:
                                        id:
                                            type: number
                        required:
                            - action
                            - clubs
        responses:
            "200":
                content:
                    application/json:
                        schema:
                            type: object
                            properties:
                                success:
                                    type: boolean
                                    description: >
                                        Whether or not this club has been registered.
                                message:
                                    type: string
                                    description: >
                                        A success message. Only set if operation passes.
                                error:
                                    type: string
                                    description: >
                                        An error message. Only set if an error occurs.
        ---
        """
        if not request.user.is_authenticated or not request.user.has_perm(
            "clubs.manage_club"
        ):
            return Response(
                {"error": "You do not have permission to perform this action."}
            )

        action = request.data.get("action")
        if action is None:
            return Response({"error": "You must specify the action to perform!"})

        # lookup clubs by code
        clubs = [
            code.strip()
            for code in re.split(r"[,\t\n]", request.data.get("clubs", "").strip())
        ]
        clubs = [code for code in clubs if code]
        if not clubs:
            return Response(
                {
                    "error": "You must specify the list of codes "
                    "you want to apply this action to."
                }
            )
        club_objs = Club.objects.filter(code__in=clubs)
        missing_clubs = set(clubs) - set(club_objs.values_list("code", flat=True))

        # abort if none exist
        if not club_objs.exists():
            clubs_str = ", ".join(clubs)
            return Response(
                {
                    "error": "No objects were found matching those codes. "
                    f"Codes tried: {clubs_str}"
                }
            )

        tags = request.data.get("tags", [])
        badges = request.data.get("badges", [])
        fairs = request.data.get("fairs", [])

        if not tags and not badges and not fairs:
            return Response(
                {"error": "You must specify some related objects to manipulate!"}
            )

        tags = Tag.objects.filter(id__in=[tag["id"] for tag in tags])
        badges = Badge.objects.filter(id__in=[badge["id"] for badge in badges])
        fairs = ClubFair.objects.filter(id__in=[fair["id"] for fair in fairs])

        count = 0
        if tags or badges:
            for club in club_objs:
                if action == "add":
                    club.tags.add(*tags)
                    club.badges.add(*badges)
                    count += 1
                elif action == "remove":
                    club.tags.remove(*tags)
                    club.badges.remove(*badges)
                    count += 1

        if fairs:
            for fair in fairs:
                if action == "add":
                    registered_clubs = set(
                        ClubFairRegistration.objects.filter(fair=fair).values_list(
                            "club__code", flat=True
                        )
                    )
                    unregistered_clubs = [
                        club for club in club_objs if club.code not in registered_clubs
                    ]
                    ClubFairRegistration.objects.bulk_create(
                        [
                            ClubFairRegistration(
                                club=club, fair=fair, registrant=request.user
                            )
                            for club in unregistered_clubs
                        ]
                    )
                    count += len(unregistered_clubs)
                elif action == "remove":
                    count += ClubFairRegistration.objects.filter(
                        club__in=club_objs, fair=fair
                    ).delete()[0]

        msg = f"{count} object(s) have been updated!"
        if missing_clubs:
            msg += (
                f" Could not find {len(missing_clubs)} club(s) by code: "
                f"{', '.join(missing_clubs)}"
            )

        return Response({"success": True, "message": msg})

    def get_filename(self):
        """
        For excel spreadsheets, return the user-specified filename if it exists
        or the default filename otherwise.
        """
        name = self.request.query_params.get("xlsx_name")
        if name:
            return "{}.xlsx".format(slugify(name))
        return super().get_filename()

    def check_approval_permission(self, request):
        """
        Only users with specific permissions can modify the approval field.
        """
        if (
            request.data.get("approved", None) is not None
            or request.data.get("approved_comment", None) is not None
        ):
            # users without approve permission cannot approve
            if not request.user.has_perm("clubs.approve_club"):
                raise PermissionDenied

            # an approval request must not modify any other fields
            if set(request.data.keys()) - {"approved", "approved_comment"}:
                raise DRFValidationError(
                    "You can only pass the approved and approved_comment fields "
                    "when performing club approval."
                )

        if request.data.get("fair", None) is not None:
            if set(request.data.keys()) - {"fair"}:
                raise DRFValidationError(
                    "You can only pass the fair field when registering "
                    "or deregistering for the SAC fair."
                )

    def list(self, *args, **kwargs):
        """
        Return a list of all clubs. Responses cached for 1 hour

        Responses are only cached for people with specific permissions
        """
        key = self.request.build_absolute_uri()
        cached_object = cache.get(key)
        if (
            cached_object
            and not self.request.user.groups.filter(name="Approvers").exists()
        ):
            return Response(cached_object)

        resp = super().list(*args, **kwargs)
        cache.set(key, resp.data, 60 * 60)
        return resp

    def retrieve(self, *args, **kwargs):
        """
        Retrieve data about a specific club. Responses cached for 1 hour
        """
        key = f"clubs:{self.get_object().id}"
        cached = cache.get(key)
        if cached:
            return Response(cached)

        resp = super().retrieve(*args, **kwargs)
        cache.set(key, resp.data, 60 * 60)
        return resp

    def update(self, request, *args, **kwargs):
        """
        Invalidate caches
        """
        self.check_approval_permission(request)
        key = f"clubs:{self.get_object().id}"
        cache.delete(key)
        return super().update(request, *args, **kwargs)

    def partial_update(self, request, *args, **kwargs):
        """
        Invalidate caches
        """
        self.check_approval_permission(request)
        key = f"clubs:{self.get_object().id}"
        cache.delete(key)
        return super().partial_update(request, *args, **kwargs)

    def perform_destroy(self, instance):
        """
        Set archived boolean to be True so that the club appears to have been deleted
        """
        club = self.get_object()

        instance.archived = True
        instance.archived_by = self.request.user
        instance.archived_on = timezone.now()
        instance.save()

        # Send notice to club officers and executor
        context = {
            "name": club.name,
            "branding_site_name": settings.BRANDING_SITE_NAME,
            "branding_site_email": settings.BRANDING_SITE_EMAIL,
        }
        emails = club.get_officer_emails() + [self.request.user.email]
        send_mail_helper(
            name="club_deletion",
            subject="Removal of {} from {}".format(
                club.name, settings.BRANDING_SITE_NAME
            ),
            emails=emails,
            context=context,
        )

    @action(detail=False, methods=["GET"])
    def fields(self, request, *args, **kwargs):
        """
        Return the list of fields that can be exported in the Excel file.
        The list of fields is taken from the associated serializer, with model names
        overriding the serializer names if they exist. Custom fields are also available
        with certain permission levels.
        ---
        responses:
            "200":
                content:
                    application/json:
                        schema:
                            type: object
                            additionalProperties:
                                type: object
                                additionalProperties:
                                    type: string
        ---
        """
        # use the title given in the models.py if it exists,
        # fallback to the field name otherwise
        name_to_title = {}
        name_to_relation = {}
        for f in Club._meta._get_fields(reverse=False):
            name_to_title[f.name] = f.verbose_name.title()
            name_to_relation[f.name] = f.is_relation

        # return a list of additional dynamically generated fields
        serializer_class = self.get_serializer_class()
        if hasattr(serializer_class, "get_additional_fields"):
            fields = serializer_class.get_additional_fields()
        else:
            fields = {}

        # compute list of fields on Club
        club_fields = serializer_class().get_fields()
        for field, obj in club_fields.items():
            if isinstance(
                obj, (serializers.ModelSerializer, serializers.ListSerializer)
            ):
                name_to_relation[field] = True

        fields.update(
            {
                "basic": {
                    name_to_title.get(f, f.replace("_", " ").title()): f
                    for f in serializer_class.Meta.fields
                    if not name_to_relation.get(f, False)
                },
                "related": {
                    name_to_title.get(f, f.replace("_", " ").title()): f
                    for f in serializer_class.Meta.fields
                    if name_to_relation.get(f, False)
                },
            }
        )

        return Response(fields)

    def get_serializer_class(self):
        """
        Return a serializer class that is appropriate for the action being performed.
        Some serializer classes return less information, either for permission reasons
        or to improve performance.
        """
        if self.action == "upload":
            return AssetSerializer
        if self.action == "subscription":
            return SubscribeSerializer
        if self.action == "directory":
            return ClubMinimalSerializer
        if self.action == "constitutions":
            return ClubConstitutionSerializer
        if self.action == "notes_about":
            return NoteSerializer
        if self.action in {"list", "fields"}:
            if self.request is not None and (
                self.request.accepted_renderer.format == "xlsx"
                or self.action == "fields"
            ):
                if (
                    self.request.user.has_perm("clubs.generate_reports")
                    or self.request.user.is_superuser
                ):
                    return ReportClubSerializer
                else:
                    return ClubSerializer
            return ClubListSerializer
        if self.request is not None and self.request.user.is_authenticated:
            see_pending = self.request.user.has_perm("clubs.see_pending_clubs")
            manage_club = self.request.user.has_perm("clubs.manage_club")
            is_member = (
                "code" in self.kwargs
                and Membership.objects.filter(
                    person=self.request.user, club__code=self.kwargs["code"]
                ).exists()
            )
            if see_pending or manage_club or is_member:
                return AuthenticatedClubSerializer
        return ClubSerializer


class SchoolViewSet(viewsets.ModelViewSet):
    """
    list:
    Retrieve a list of all of the schools (ex: Wharton, Engineering).

    retrieve:
    Retrieve a single school by ID.

    create:
    Add a new school to the list of schools.

    destroy:
    Delete a school from the list of schools.
    """

    serializer_class = SchoolSerializer
    permission_classes = [ReadOnly | IsSuperuser]
    queryset = School.objects.all().order_by("is_graduate", "name")


class MajorViewSet(viewsets.ModelViewSet):
    """
    list:
    Retrieve a list of all the majors (ex: Computer Science, BAS).

    retrieve:
    Retrieve a single major by ID.

    create:
    Add a new major to the list of majors.

    destroy:
    Remove a major from the list of majors.
    """

    serializer_class = MajorSerializer
    permission_classes = [ReadOnly | IsSuperuser]
    queryset = Major.objects.all()


class StudentTypeViewSet(viewsets.ModelViewSet):
    """
    list:
    Retrieve a list of all the student types
    (ex: Online Student, Transfer Student, etc).

    retrieve:
    Retrieve a single student type by ID.

    create:
    Add a new student type to the list of student types.

    destroy:
    Remove a student type from the list of student types.
    """

    serializer_class = StudentTypeSerializer
    permission_classes = [ReadOnly | IsSuperuser]
    queryset = StudentType.objects.all().order_by("name")


class YearViewSet(viewsets.ModelViewSet):
    """
    list:
    Retrieve a list of all of the graduation years
    (ex: Freshman, Sophomore, Junior, Senior).

    retrieve:
    Retrieve a single graduation year by ID.

    create:
    Add a new graduation year to the list of graduation years.

    destroy:
    Remove a graduation year from the list of graduation years.
    """

    serializer_class = YearSerializer
    permission_classes = [ReadOnly | IsSuperuser]
    queryset = Year.objects.all()

    def list(self, request, *args, **kwargs):
        """
        Sort items by reverse year. Since this calculation is done in Python, we need
        to apply it after the SQL query has been processed.
        """
        queryset = self.get_queryset()
        serializer = self.get_serializer_class()(queryset, many=True)
        return Response(sorted(serializer.data, key=lambda k: k["year"], reverse=True))


class AdvisorSearchFilter(filters.BaseFilterBackend):
    """
    A DRF filter to implement custom filtering logic for advisor objects.
    """

    def filter_queryset(self, request, queryset, view):
        public = request.GET.get("public")

        if public is not None:
            public = public.strip().lower()
            if public in {"true", "false"}:
                queryset = queryset.filter(public=public == "true")

        return queryset


class AdvisorViewSet(viewsets.ModelViewSet):
    """
    list:
    Return a list of advisors for this club.

    create:
    Add an advisor to this club.

    put:
    Update an advisor for this club. All fields are required.

    patch:
    Update an advisor for this club. Only specified fields are updated.

    retrieve:
    Return a single advisor.

    destroy:
    Delete an advisor.
    """

    serializer_class = AdvisorSerializer
    permission_classes = [ClubItemPermission | IsSuperuser]
    filter_backends = [AdvisorSearchFilter]
    lookup_field = "id"
    http_method_names = ["get", "post", "put", "patch", "delete"]

    def get_queryset(self):
        return Advisor.objects.filter(club__code=self.kwargs.get("club_code")).order_by(
            "name"
        )


class ClubEventViewSet(viewsets.ModelViewSet):
    """
    list:
    Return a list of events for this club.

    retrieve:
    Return a single event.

    destroy:
    Delete an event.

    tickets:
    Get or create tickets for particular event

    buyers:
    Get information about the buyers of an event's ticket

    remove_from_cart:
    Remove a ticket for this event from cart

    add_to_cart:
    Add a ticket for this event to cart

    """

    permission_classes = [EventPermission | IsSuperuser]
    filter_backends = [filters.SearchFilter, ClubsSearchFilter, ClubsOrderingFilter]
    search_fields = [
        "name",
        "club__name",
        "club__subtitle",
        "description",
        "club__code",
    ]
    lookup_field = "id"
    http_method_names = ["get", "post", "put", "patch", "delete"]
    pagination_class = RandomPageNumberPagination

    def get_serializer_class(self):
        if self.action in {"create", "update", "partial_update"}:
            return EventWriteSerializer
        return EventSerializer

    @action(detail=True, methods=["post"])
    @transaction.atomic
    @update_holds
    def add_to_cart(self, request, *args, **kwargs):
        """
        Add a certain number of tickets to the cart
        ---
        requestBody:
            content:
                application/json:
                    schema:
                        type: object
                        properties:
                            quantities:
                                type: array
                                items:
                                    type: object
                                    properties:
                                        type:
                                            type: string
                                        count:
                                            type: integer
        responses:
            "200":
                content:
                    application/json:
                        schema:
                           type: object
                           properties:
                                detail:
                                    type: string
                                success:
                                    type: boolean
            "403":
                content:
                    application/json:
                        schema:
                           type: object
                           properties:
                                detail:
                                    type: string
                                success:
                                    type: boolean
        ---
        """
        event = self.get_object()
        cart, _ = Cart.objects.get_or_create(owner=self.request.user)

        quantities = request.data.get("quantities")

        num_requested = sum(item["count"] for item in quantities)
        num_carted = cart.tickets.filter(event=event).count()

        if num_requested + num_carted > event.ticket_order_limit:
            return Response(
                {
                    "detail": f"Order exceeds the maximum ticket limit of "
                    f"{event.ticket_order_limit}."
                },
                status=status.HTTP_403_FORBIDDEN,
            )

        for item in quantities:
            type = item["type"]
            count = item["count"]

            # Count unowned/unheld tickets of requested type
            # We don't need a lock since we aren't changing the holder or owner
            tickets = (
                Ticket.objects.filter(
                    event=event, type=type, owner__isnull=True, holder__isnull=True
                )
                .prefetch_related("carts")
                .exclude(carts__owner=self.request.user)
            )

            if tickets.count() < count:
                return Response(
                    {"detail": f"Not enough tickets of type {type} left!"},
                    status=status.HTTP_403_FORBIDDEN,
                )
            cart.tickets.add(*tickets[:count])

        cart.save()
        return Response({"detail": "Successfully added to cart"})

    @action(detail=True, methods=["post"])
    @transaction.atomic
    @update_holds
    def remove_from_cart(self, request, *args, **kwargs):
        """
        Remove a certain type/number of tickets from the cart
        ---
        requestBody:
            content:
                application/json:
                    schema:
                        type: object
                        properties:
                            quantities:
                                type: array
                                items:
                                    type: object
                                    properties:
                                        type:
                                            type: string
                                        count:
                                            type: integer
        responses:
            "200":
                content:
                    application/json:
                        schema:
                           type: object
                           properties:
                                detail:
                                    type: string
        ---
        """
        event = self.get_object()
        quantities = request.data.get("quantities")
        cart = get_object_or_404(Cart, owner=self.request.user)

        for item in quantities:
            type = item["type"]
            count = item["count"]
            tickets_to_remove = cart.tickets.filter(type=type, event=event)

            # Ensure we don't try to remove more tickets than we can
            count = min(count, tickets_to_remove.count())
            cart.tickets.remove(*tickets_to_remove[:count])

        cart.save()
        return Response({"detail": "Successfully removed from cart"})

    @action(detail=True, methods=["get"])
    def buyers(self, request, *args, **kwargs):
        """
        Get information about ticket buyers
        ---
        requestBody: {}
        responses:
            "200":
                content:
                    application/json:
                        schema:
                            type: object
                            properties:
                                buyers:
                                    type: array
                                    items:
                                        type: object
                                        properties:
                                            fullname:
                                                type: string
                                            id:
                                                type: string
                                            owner_id:
                                                type: integer
                                            type:
                                                type: string
        ---
        """
        tickets = Ticket.objects.filter(event=self.get_object()).annotate(
            fullname=Concat("owner__first_name", Value(" "), "owner__last_name")
        )

        buyers = tickets.filter(owner__isnull=False).values(
            "fullname", "id", "owner_id", "type"
        )

        return Response({"buyers": buyers})

    @action(detail=True, methods=["get"])
    def tickets(self, request, *args, **kwargs):
        """
        Get information about tickets for particular event
        ---
        requestBody: {}
        responses:
            "200":
                content:
                    application/json:
                        schema:
                            type: object
                            properties:
                                totals:
                                    type: array
                                    items:
                                        type: object
                                        properties:
                                            type:
                                                type: string
                                            count:
                                                type: integer
                                            price:
                                                type: number
                                available:
                                    type: array
                                    items:
                                        type: object
                                        properties:
                                            type:
                                                type: string
                                            count:
                                                type: integer
                                            price:
                                                type: number
        ---
        """
        event = self.get_object()
        tickets = Ticket.objects.filter(event=event)

        # Take price of first ticket of given type for now
        totals = (
            tickets.values("type")
            .annotate(price=Max("price"))
            .annotate(count=Count("type"))
            .order_by("type")
        )
        available = (
            tickets.filter(owner__isnull=True, holder__isnull=True)
            .values("type")
            .annotate(price=Max("price"))
            .annotate(count=Count("type"))
            .order_by("type")
        )
        return Response({"totals": list(totals), "available": list(available)})

    @tickets.mapping.put
    @transaction.atomic
    def create_tickets(self, request, *args, **kwargs):
        """
        Create ticket offerings for event
        ---
        requestBody:
            content:
                application/json:
                    schema:
                        type: object
                        properties:
                            quantities:
                                type: array
                                items:
                                    type: object
                                    properties:
                                        type:
                                            type: string
                                        count:
                                            type: integer
                                        price:
                                            type: number
                                        group_size:
                                            type: number
                                            required: false
                                        group_discount:
                                            type: number
                                            required: false
                            order_limit:
                                type: int
                                required: false
        responses:
            "200":
                content:
                    application/json:
                        schema:
                            type: object
                            properties:
                                detail:
                                    type: string
            "400":
                content:
                    application/json:
                        schema:
                            type: object
                            properties:
                                detail:
                                    type: string
        ---
        """
        event = self.get_object()

        quantities = request.data.get("quantities")

        for item in quantities:
            # Ticket prices must be non-negative
            if item.get("price", 0) < 0:
                return Response(
                    {"detail": "Ticket price cannot be negative"},
                    status=status.HTTP_400_BAD_REQUEST,
                )

            # Group discounts must be between 0 and 1
            if item.get("group_discount", 0) < 0 or item.get("group_discount", 0) > 1:
                return Response(
                    {"detail": "Group discount must be between 0 and 1"},
                    status=status.HTTP_400_BAD_REQUEST,
                )

            # Min group sizes must be greater than 1
            if item.get("group_size", 2) <= 1:
                return Response(
                    {"detail": "Min group size must be greater than 1"},
                    status=status.HTTP_400_BAD_REQUEST,
                )

            # Tickets must specify both group_discount and group_size or neither
            if ("group_discount" in item) != ("group_size" in item):
                return Response(
                    {
                        "detail": (
                            "Ticket must specify either both group_discount "
                            "and group_size or neither"
                        )
                    },
                    status=status.HTTP_400_BAD_REQUEST,
                )

        # Atomicity ensures idempotency
        Ticket.objects.filter(event=event).delete()  # Idempotency
        tickets = [
            Ticket(
                event=event,
                type=item["type"],
                price=item["price"],
                group_discount=item.get("group_discount", None),
                group_size=item.get("group_size", None),
            )
            for item in quantities
            for _ in range(item["count"])
        ]

        Ticket.objects.bulk_create(tickets)

        order_limit = request.data.get("order_limit", None)
        if order_limit is not None:
            event.ticket_order_limit = order_limit
            event.save()

        return Response({"detail": "success"})

    @action(detail=True, methods=["post"])
    def upload(self, request, *args, **kwargs):
        """
        Upload a picture for the event.
        ---
        requestBody:
            content:
                multipart/form-data:
                    schema:
                        type: object
                        properties:
                            file:
                                type: object
                                format: binary
        responses:
            "200":
                description: Returned if the file was successfully uploaded.
                content: &upload_resp
                    application/json:
                        schema:
                            type: object
                            properties:
                                detail:
                                    type: string
                                    description: The status of the file upload.
                                url:
                                    type: string
                                    description: >
                                        The URL of the newly uploaded file.
                                        Only exists if the file was successfully
                                        uploaded.
            "400":
                description: Returned if there was an error while uploading the file.
                content: *upload_resp
        ---
        """
        event = Event.objects.get(id=kwargs["id"])
        self.check_object_permissions(request, event)

        resp = upload_endpoint_helper(request, Event, "image", "image", pk=event.pk)

        # if image uploaded, create thumbnail
        if status.is_success(resp.status_code):
            event.create_thumbnail(request)

        return resp

    def create(self, request, *args, **kwargs):
        """
        Has the option to create a recurring event by specifying an offset and an
        end date. Additionaly, do not let non-superusers create events with the
        `FAIR` type through the API.
        ---
        requestBody:
            content:
                application/json:
                    schema:
                        allOf:
                            - $ref: "#/components/schemas/EventWrite"
                            - type: object
                              properties:
                                is_recurring:
                                    type: boolean
                                    description: >
                                        If this value is set, then make
                                        recurring events instead of a single event.
                                offset:
                                    type: number
                                    description: >
                                        The offset between recurring events, in days.
                                        Only specify this if the event is recurring.
                                end_date:
                                    type: string
                                    format: date-time
                                    description: >
                                        The date when all items in the recurring event
                                        series should end. Only specify this if the
                                        event is recurring.

        ---
        """
        # get event type
        type = request.data.get("type", 0)
        if type == Event.FAIR and not self.request.user.is_superuser:
            raise DRFValidationError(
                detail="Approved activities fair events have already been created. "
                "See above for events to edit, and "
                f"please email {settings.FROM_EMAIL} if this is en error."
            )

        # handle recurring events
        if request.data.get("is_recurring", None) is not None:
            parent_recurring_event = RecurringEvent.objects.create()
            event_data = request.data.copy()
            start_time = parse(event_data.pop("start_time"))
            end_time = parse(event_data.pop("end_time"))
            offset = event_data.pop("offset")
            end_date = parse(event_data.pop("end_date"))
            event_data.pop("is_recurring")

            result_data = []
            while start_time < end_date:
                event_data["start_time"] = start_time
                event_data["end_time"] = end_time
                event_serializer = EventWriteSerializer(
                    data=event_data, context={"request": request, "view": self}
                )
                if event_serializer.is_valid():
                    ev = event_serializer.save()
                    ev.parent_recurring_event = parent_recurring_event
                    result_data.append(ev)
                else:
                    return Response(
                        event_serializer.errors, status=status.HTTP_400_BAD_REQUEST
                    )

                start_time = start_time + datetime.timedelta(days=offset)
                end_time = end_time + datetime.timedelta(days=offset)

            Event.objects.filter(pk__in=[e.pk for e in result_data]).update(
                parent_recurring_event=parent_recurring_event
            )

            return Response(EventSerializer(result_data, many=True).data)

        return super().create(request, *args, **kwargs)

    def destroy(self, request, *args, **kwargs):
        """
        Do not let non-superusers delete events with the FAIR type through the API.
        """
        event = self.get_object()

        if event.type == Event.FAIR and not self.request.user.is_superuser:
            raise DRFValidationError(
                detail="You cannot delete activities fair events. "
                f"If you would like to do this, email {settings.FROM_EMAIL}."
            )

        return super().destroy(request, *args, **kwargs)

    def get_queryset(self):
        qs = Event.objects.all()
        is_club_specific = self.kwargs.get("club_code") is not None
        if is_club_specific:
            qs = qs.filter(club__code=self.kwargs["club_code"])
            qs = qs.filter(
                Q(club__approved=True) | Q(type=Event.FAIR) | Q(club__ghost=True),
                club__archived=False,
            )
        else:
            qs = qs.filter(
                Q(club__approved=True)
                | Q(type=Event.FAIR)
                | Q(club__ghost=True)
                | Q(club__isnull=True),
                Q(club__isnull=True) | Q(club__archived=False),
            )

        return (
            qs.select_related("club", "creator")
            .prefetch_related(
                Prefetch(
                    "club__badges",
                    queryset=(
                        Badge.objects.filter(
                            fair__id=self.request.query_params.get("fair")
                        )
                        if "fair" in self.request.query_params
                        else Badge.objects.filter(visible=True)
                    ),
                )
            )
            .order_by("start_time")
        )


class EventViewSet(ClubEventViewSet):
    """
    list:
    Return a list of events for the entire site.

    retrieve:
    Return a single event.

    destroy:
    Delete an event.

    fair:
    Get information about a fair listing

    owned:
    Return all events that the user has officer permissions over.
    """

    def get_operation_id(self, **kwargs):
        return f"{kwargs['operId']} (Global)"

    @action(detail=False, methods=["get"])
    def fair(self, request, *args, **kwargs):
        """
        Get the minimal information required for a fair directory listing.
        Groups by the start date of the event, and then the event category.
        Each event's club must have an associated fair badge in order to be displayed.
        ---
        parameters:
            - name: date
              in: query
              required: false
              description: >
                A date in YYYY-MM-DD format.
                If specified, will preview how this endpoint looked on the specified
                date.
              type: string
            - name: fair
              in: query
              required: false
              description: >
                A fair id. If specified, will preview how this endpoint will look for
                that fair. Overrides the date field if both are specified.
              type: number
        responses:
            "200":
                content:
                    application/json:
                        schema:
                            type: object
                            properties:
                                fair:
                                    type: object
                                    $ref: "#/components/schemas/ClubFair"
                                events:
                                    type: array
                                    items:
                                        type: object
                                        properties:
                                            start_time:
                                                type: string
                                                format: date-time
                                            end_time:
                                                type: string
                                                format: date-time
                                            events:
                                                type: array
                                                items:
                                                    type: object
                                                    properties:
                                                        category:
                                                            type: string
                                                        events:
                                                            type: array
                                                            items:
                                                                type: object
                                                                properties:
                                                                    name:
                                                                        type: string
                                                                    code:
                                                                        type: string
        ---
        """
        # accept custom date for preview rendering
        date = request.query_params.get("date")
        if date in {"null", "undefined"}:
            date = None
        if date:
            date = parse(date)

        # accept custom fair for preview rendering
        fair = request.query_params.get("fair")
        if fair in {"null", "undefined"}:
            fair = None
        if fair:
            fair = int(re.sub(r"\D", "", fair))

        # cache the response for this endpoint with short timeout
        if date is None:
            key = f"events:fair:directory:{request.user.is_authenticated}:{fair}"
            cached = cache.get(key)
            if cached:
                return Response(cached)
        else:
            key = None

        # lookup fair from id
        if fair:
            fair = get_object_or_404(ClubFair, id=fair)
        else:
            fair = (
                ClubFair.objects.filter(
                    end_time__gte=timezone.now() - datetime.timedelta(minutes=30)
                )
                .order_by("start_time")
                .first()
            )
        if not date and fair is not None:
            date = fair.start_time.date()

        now = date or timezone.now()
        events = Event.objects.filter(
            type=Event.FAIR, club__badges__purpose="fair", club__badges__fair=fair
        )

        # filter event range based on the fair times or provide a reasonable fallback
        if fair is None:
            events = events.filter(
                start_time__lte=now + datetime.timedelta(days=7),
                end_time__gte=now - datetime.timedelta(days=1),
            )
        else:
            events = events.filter(
                start_time__lte=fair.end_time, end_time__gte=fair.start_time
            )

        events = events.values_list(
            "start_time", "end_time", "club__name", "club__code", "club__badges__label"
        ).distinct()
        output = {}
        for event in events:
            # group by start date
            ts = int(event[0].replace(second=0, microsecond=0).timestamp())
            if ts not in output:
                output[ts] = {
                    "start_time": event[0],
                    "end_time": event[1],
                    "events": {},
                }

            # group by category
            category = event[4]
            if category not in output[ts]["events"]:
                output[ts]["events"][category] = {
                    "category": category,
                    "events": [],
                }

            output[ts]["events"][category]["events"].append(
                {"name": event[2], "code": event[3]}
            )
        for item in output.values():
            item["events"] = list(
                sorted(item["events"].values(), key=lambda cat: cat["category"])
            )
            for category in item["events"]:
                category["events"] = list(
                    sorted(category["events"], key=lambda e: e["name"].casefold())
                )

        output = list(sorted(output.values(), key=lambda cat: cat["start_time"]))
        final_output = {
            "events": output,
            "fair": ClubFairSerializer(instance=fair).data,
        }
        if key:
            cache.set(key, final_output, 60 * 5)

        return Response(final_output)

    @action(detail=False, methods=["get"])
    def owned(self, request, *args, **kwargs):
        """
        Return all events that the user has officer permissions over.
        """
        if not request.user.is_authenticated:
            return Response([])

        now = timezone.now()

        events = self.filter_queryset(self.get_queryset()).filter(
            club__membership__person=request.user,
            club__membership__role__lte=Membership.ROLE_OFFICER,
            start_time__gte=now,
        )

        return Response(EventSerializer(events, many=True).data)

    def destroy(self, request, *args, **kwargs):
        """
        Checks if there are tickets linked to this event before deletion.
        """
        event = self.get_object()
        now = timezone.now()

        if (
            now <= event.end_time
            and Ticket.objects.filter(event=event, owner__isnull=False).exists()
        ):
            return Response(
                {
                    "detail": "Cannot delete event with active tickets \
                          associated with it."
                },
                status=status.HTTP_400_BAD_REQUEST,
            )

        # Proceed with deletion if no active tickets are linked
        return super().destroy(request, *args, **kwargs)


class TestimonialViewSet(viewsets.ModelViewSet):
    """
    list:
    Return a list of testimonials for this club.

    create:
    Create a new testimonial for this club.

    update:
    Update a testimonial for this club.
    All fields must be specified.

    partial_update:
    Update a testimonial for this club.
    Specify only the fields you want to update.

    retrieve:
    Retrieve a single testimonial.

    destroy:
    Delete a testimonial.
    """

    serializer_class = TestimonialSerializer
    permission_classes = [ClubItemPermission | IsSuperuser]

    def get_queryset(self):
        return Testimonial.objects.filter(club__code=self.kwargs["club_code"])


class QuestionAnswerViewSet(viewsets.ModelViewSet):
    """
    list:
    Return a list of questions and answers for this club.

    create:
    Create a new question for this club.

    update:
    Change the question or the answer for this club.

    retrieve:
    Return a single testimonial.

    destroy:
    Delete a testimonial.
    """

    serializer_class = QuestionAnswerSerializer
    permission_classes = [QuestionAnswerPermission | IsSuperuser]

    def get_queryset(self):
        club_code = self.kwargs["club_code"]
        questions = QuestionAnswer.objects.filter(
            club__code=club_code, club__archived=False
        )

        if not self.request.user.is_authenticated:
            return questions.filter(approved=True)

        membership = Membership.objects.filter(
            club__code=club_code, person=self.request.user
        ).first()

        if self.request.user.is_superuser or (
            membership is not None and membership.role <= Membership.ROLE_OFFICER
        ):
            return questions

        return questions.filter(Q(approved=True) | Q(author=self.request.user))

    @action(detail=True, methods=["post"])
    def like(self, request, *args, **kwargs):
        """
        Endpoint used to like a question answer.
        ---
        requestBody: {}
        responses:
            "200":
                content: {}
        ---
        """

        question = QuestionAnswer.objects.get(
            club__code=self.kwargs["club_code"],
            id=self.get_object().id,
            club__archived=False,
        )
        question.users_liked.add(self.request.user)
        question.save()
        return Response({})

    @action(detail=True, methods=["post"])
    def unlike(self, request, *args, **kwargs):
        """
        Endpoint used to unlike a question answer.
        ---
        requestBody: {}
        responses:
            "200":
                content: {}
        ---
        """
        question = QuestionAnswer.objects.get(
            club__code=self.kwargs["club_code"],
            id=self.get_object().id,
            club__archived=False,
        )
        question.users_liked.remove(self.request.user)
        question.save()
        return Response({})


class MembershipViewSet(viewsets.ModelViewSet):
    """
    list: Return a list of clubs that the logged in user is a member of.
    """

    serializer_class = UserMembershipSerializer
    permission_classes = [IsAuthenticated]
    http_method_names = ["get"]

    def get_queryset(self):
        queryset = Membership.objects.filter(
            person=self.request.user, club__archived=False
        ).prefetch_related("club__tags")
        person = self.request.user
        queryset = queryset.prefetch_related(
            Prefetch(
                "club__favorite_set",
                queryset=Favorite.objects.filter(person=person),
                to_attr="user_favorite_set",
            ),
            Prefetch(
                "club__subscribe_set",
                queryset=Subscribe.objects.filter(person=person),
                to_attr="user_subscribe_set",
            ),
            Prefetch(
                "club__membership_set",
                queryset=Membership.objects.filter(person=person),
                to_attr="user_membership_set",
            ),
        )
        return queryset

    @action(detail=False, methods=["get"])
    def admin(self, request, *args, **kwargs):
        """
        Endpoint used to retrieve the clubs that the logged-in user is an admin of
        ---
        requestBody: {}
        responses:
            "200":
                content:
                    application/json:
                        schema:
                            type: object
                            properties:
                                role:
                                    type: integer
                                    description: The enum value of the role of the user
                                club_code:
                                    type: string
                                    description: The club code of the membership
                                username:
                                    type: string
                                    description: The username of the logged in user
        ---
        """
        return Response(
            ClubMembershipSerializer(
                Membership.objects.filter(
                    person=self.request.user,
                    club__archived=False,
                    role__lte=Membership.ROLE_OFFICER,
                ),
                many=True,
            ).data
        )


class FavoriteViewSet(viewsets.ModelViewSet):
    """
    list: Return a list of clubs that the logged in user has favorited.

    create: Favorite a club.

    destroy: Unfavorite a club.
    """

    permission_classes = [IsAuthenticated]
    lookup_field = "club__code"
    http_method_names = ["get", "post", "delete"]

    def get_queryset(self):
        queryset = Favorite.objects.filter(
            person=self.request.user, club__archived=False
        ).prefetch_related("club__tags")

        person = self.request.user
        queryset = queryset.prefetch_related(
            Prefetch(
                "club__favorite_set",
                queryset=Favorite.objects.filter(person=person),
                to_attr="user_favorite_set",
            ),
            Prefetch(
                "club__subscribe_set",
                queryset=Subscribe.objects.filter(person=person),
                to_attr="user_subscribe_set",
            ),
            Prefetch(
                "club__membership_set",
                queryset=Membership.objects.filter(person=person),
                to_attr="user_membership_set",
            ),
        )

        return queryset

    def get_serializer_class(self):
        if self.action == "create":
            return FavoriteWriteSerializer
        return FavoriteSerializer


class UserUUIDAPIView(generics.RetrieveAPIView):
    """
    get: Retrieve the calendar URL with the appropriate uuid for the given user.
    """

    queryset = get_user_model().objects.all()
    serializer_class = UserUUIDSerializer
    permission_classes = [IsAuthenticated]
    http_method_names = ["get"]

    def get_operation_id(self, **kwargs):
        return "Retrieve Calendar Url"

    def get_object(self):
        user = self.request.user
        return user


class SubscribeViewSet(viewsets.ModelViewSet):
    """
    list: Return a list of clubs that the logged in user has subscribed to.

    create: Subscribe to a club.

    destroy: Unsubscribe from a club.
    """

    permission_classes = [IsAuthenticated]
    lookup_field = "club__code"
    http_method_names = ["get", "post", "delete"]

    def get_queryset(self):
        queryset = Subscribe.objects.filter(
            person=self.request.user, club__archived=False
        ).prefetch_related("club__tags")

        person = self.request.user
        queryset = queryset.prefetch_related(
            Prefetch(
                "club__favorite_set",
                queryset=Favorite.objects.filter(person=person),
                to_attr="user_favorite_set",
            ),
            Prefetch(
                "club__subscribe_set",
                queryset=Subscribe.objects.filter(person=person),
                to_attr="user_subscribe_set",
            ),
            Prefetch(
                "club__membership_set",
                queryset=Membership.objects.filter(person=person),
                to_attr="user_membership_set",
            ),
        )

        return queryset

    def get_serializer_class(self):
        if self.action == "create":
            return UserSubscribeWriteSerializer
        return UserSubscribeSerializer


class ClubVisitViewSet(viewsets.ModelViewSet):
    """
    list: Return a list of clubs that the logged in user has visited.

    create: Visit a club.
    """

    permission_classes = [IsAuthenticated]
    lookup_field = "club__code"
    http_method_names = ["get", "post"]

    def get_queryset(self):
        return ClubVisit.objects.filter(person=self.request.user, club__archived=False)

    def get_serializer_class(self):
        if self.action == "create":
            return UserClubVisitWriteSerializer
        return UserClubVisitSerializer


class SearchQueryViewSet(viewsets.ModelViewSet):
    """
    create: Add a new search query

    list: Superuser sees all queries, any other user sees only their own
    """

    serializer_class = SearchQuerySerializer
    permission_classes = [IsAuthenticated]
    http_method_names = ["get"]

    def get_queryset(self):
        if self.request.user.is_superuser:
            return SearchQuery.objects.all()
        else:
            return SearchQuery.objects.filter(person=self.request.user)


class MembershipRequestViewSet(viewsets.ModelViewSet):
    """
    list: Return a list of clubs that the logged in user has sent membership request to.

    create: Sent membership request to a club.

    destroy: Deleted a membership request from a club.
    """

    serializer_class = UserMembershipRequestSerializer
    permission_classes = [IsAuthenticated]
    lookup_field = "club__code"
    http_method_names = ["get", "post", "delete"]

    def create(self, request, *args, **kwargs):
        """
        If a membership request object already exists, reuse it.
        """
        club = request.data.get("club", None)
        obj = MembershipRequest.objects.filter(
            club__code=club, person=request.user
        ).first()
        if obj is not None:
            obj.withdrew = False
            obj.save(update_fields=["withdrew"])
            return Response(UserMembershipRequestSerializer(obj).data)

        return super().create(request, *args, **kwargs)

    def destroy(self, request, *args, **kwargs):
        """
        Don't actually delete the membership request when it is withdrawn.

        This is to keep track of repeat membership requests and avoid spamming the club
        owners with requests.
        """
        obj = self.get_object()
        obj.withdrew = True
        obj.save(update_fields=["withdrew"])

        return Response({"success": True})

    def get_queryset(self):
        return MembershipRequest.objects.filter(
            person=self.request.user,
            withdrew=False,
            club__archived=False,
        )


class MembershipRequestOwnerViewSet(XLSXFormatterMixin, viewsets.ModelViewSet):
    """
    list:
    Return a list of users who have sent membership request to the club.

    destroy:
    Delete a membership request for a specific user.
    """

    serializer_class = MembershipRequestSerializer
    permission_classes = [MembershipRequestPermission | IsSuperuser]
    http_method_names = ["get", "post", "delete"]
    lookup_field = "person__username"

    def get_queryset(self):
        return MembershipRequest.objects.filter(
            club__code=self.kwargs["club_code"], withdrew=False
        )

    @action(detail=True, methods=["post"])
    def accept(self, request, *ages, **kwargs):
        """
        Accept a membership request as a club officer.
        ---
        requestBody: {}
        responses:
            "200":
                content:
                    application/json:
                        schema:
                            type: object
                            properties:
                                success:
                                    type: boolean
                                    description: >
                                        True if this request was properly processed.
        ---
        """
        request_object = self.get_object()
        Membership.objects.get_or_create(
            person=request_object.person, club=request_object.club
        )
        request_object.delete()
        return Response({"success": True})


class MemberViewSet(XLSXFormatterMixin, viewsets.ModelViewSet):
    """
    list:
    Return a list of members that are in the club.
    Returns more information about each member if the logged in user
    is a superuser or in the club.

    update:
    Update the role/title/status for a membership.
    You must specify all fields or use a patch request.

    partial_update:
    Update the role/title/status for a membership.
    Specify only the fields you want to change.

    retrieve:
    Return information about a specific membership between a student and the club.

    create:
    Add a member to a club.

    destroy:
    Kick out a member from a club.
    """

    serializer_class = MembershipSerializer
    permission_classes = [MemberPermission | IsSuperuser]
    http_method_names = ["get", "post", "put", "patch", "delete"]
    lookup_field = "person__username"

    def get_queryset(self):
        return (
            Membership.objects.filter(club__code=self.kwargs["club_code"])
            .order_by("-active", "role", "person__last_name", "person__first_name")
            .select_related("person", "person__profile")
        )

    def get_serializer_class(self):
        if self.request is not None and self.request.user.is_authenticated:
            if self.request.user.has_perm("clubs.manage_club") or (
                "club_code" in self.kwargs
                and Membership.objects.filter(
                    person=self.request.user, club__code=self.kwargs["club_code"]
                ).exists()
            ):
                return AuthenticatedMembershipSerializer
        return MembershipSerializer


class AssetViewSet(viewsets.ModelViewSet):
    """
    list:
    Return a list of files that belong to this club.

    retrieve:
    Retrieve the contents of the specific file that belongs to this club.

    create:
    Upload a new file to the club file repository.

    destroy:
    Delete a file from the club file repository.
    """

    serializer_class = AssetSerializer
    permission_classes = [AssetPermission | IsSuperuser]
    parser_classes = [parsers.MultiPartParser]
    http_method_names = ["get", "post", "delete"]

    def retrieve(self, request, *args, **kwargs):
        obj = self.get_object()
        resp = HttpResponse(obj.file, content_type="application/octet-stream")
        resp["Content-Disposition"] = "attachment; filename={}".format(obj.name)
        return resp

    def get_queryset(self):
        return Asset.objects.filter(club__code=self.kwargs["club_code"])


class NoteViewSet(viewsets.ModelViewSet):
    """
    list:
    Return a list of notes that this club has created for other clubs.

    retrieve:
    Return a specific note that this club has created for another club.

    create:
    Create a new note on another club.

    destroy:
    Destroy an existing note on another club.
    """

    serializer_class = NoteSerializer
    permission_classes = [NotePermission | IsSuperuser]
    http_method_names = ["get", "post", "delete"]

    def get_queryset(self):
        club = get_object_or_404(Club, code=self.kwargs["club_code"])

        queryset = Note.objects.filter(creating_club__code=self.kwargs["club_code"])
        queryset = filter_note_permission(queryset, club, self.request.user)

        return queryset


class TagViewSet(viewsets.ModelViewSet):
    """
    list:
    Return a list of tags.

    get:
    Return details for a specific tag by name.
    """

    queryset = (
        Tag.objects.all().annotate(clubs=Count("club", distinct=True)).order_by("name")
    )
    serializer_class = TagSerializer
    permission_classes = [ReadOnly | IsSuperuser]
    http_method_names = ["get"]
    lookup_field = "name"


class BadgeViewSet(viewsets.ModelViewSet):
    """
    list:
    Return a list of badges.

    get:
    Return details for a specific badge by name.
    """

    serializer_class = BadgeSerializer
    permission_classes = [ReadOnly | IsSuperuser]
    http_method_names = ["get"]

    def get_queryset(self):
        show_all = self.request.query_params.get("all", "false") == "true"
        fair = self.request.query_params.get("fair", None)

        if show_all:
            return Badge.objects.all()
        elif fair and fair not in {"null", "undefined"}:
            return Badge.objects.filter(fair__id=fair)

        return Badge.objects.filter(visible=True)


def parse_boolean(inpt):
    if not isinstance(inpt, str):
        return inpt
    inpt = inpt.strip().lower()
    if inpt in {"true", "yes", "y"}:
        return True
    elif inpt in {"false", "no", "n"}:
        return False
    return None


class FavoriteEventsAPIView(generics.ListAPIView):
    """
    Return a list of events, ordered in increasing order of start time (from time
    of API call) corresponding to clubs that a user has favourited
    """

    serializer_class = FavouriteEventSerializer
    permission_classes = [IsAuthenticated & ReadOnly]

    def get_queryset(self):
        date = datetime.date.today()
        return (
            Event.objects.filter(
                club__favorite__person=self.request.user.id,
                start_time__gte=datetime.datetime(date.year, date.month, date.day),
            )
            .select_related("club")
            .prefetch_related("club__badges")
            .order_by("start_time")
        )


class ClubBoothsViewSet(viewsets.ModelViewSet):
    """
    get: Get club booths corresponding to club code

    post: Create or update a club booth
    """

    lookup_field = "club__code"
    serializer_class = ClubBoothSerializer
    http_methods_names = ["get", "post"]

    def get_queryset(self):
        return ClubFairBooth.objects.all()

    @action(detail=False, methods=["get"])
    def live(self, *args, **kwargs):
        """
        Show live booths at the club fair
        ---
        responses:
            "200":
                content:
                    application/json:
                        schema:
                            type: array
                            items:
                                type: object
                                properties:
                                    name:
                                        type: string
                                    subtitle:
                                        type: string
                                    club:
                                        type: string
                                    image_url:
                                        type: string
                                    lat:
                                        type: number
                                    long:
                                        type: number
                                    start_time:
                                        type: string
                                    end_time:
                                        type: string
        ---
        """
        today = datetime.date.today()
        today = datetime.datetime(today.year, today.month, today.day)

        booths = (
            ClubFairBooth.objects.filter(
                start_time__gte=today, end_time__gte=timezone.now()
            )
            .select_related("club")
            .prefetch_related("club__badges")
            .order_by("start_time")
            .all()
        )

        return Response(ClubBoothSerializer(booths, many=True).data)


class FavoriteCalendarAPIView(APIView):
    def get(self, request, *args, **kwargs):
        """
        Return a .ics file of the user's favorite club events.
        ---
        parameters:
            - name: global
              in: query
              required: false
              description: >
                If specified, either only show global events
                if true or exclude global events if false.
            - name: all
              in: query
              required: false
              description: >
                If set to true, show all events instead of only subscribed events.
        responses:
            "200":
                description: Return a calendar file in ICS format.
                content:
                    text/calendar:
                        schema:
                            type: string
        ---
        """
        is_global = parse_boolean(request.query_params.get("global"))
        is_all = parse_boolean(request.query_params.get("all"))

        calendar = ICSCal(
            creator=f"{settings.BRANDING_SITE_NAME} ({settings.DOMAINS[0]})"
        )
        calendar.extra.append(
            ICSParse.ContentLine(
                name="X-WR-CALNAME", value=f"{settings.BRANDING_SITE_NAME} Events"
            )
        )

        # only fetch events newer than the past month
        one_month_ago = timezone.now() - datetime.timedelta(days=30)
        all_events = Event.objects.filter(start_time__gte=one_month_ago)

        # filter based on user supplied flags
        q = Q(club__favorite__person__profile__uuid_secret=kwargs["user_secretuuid"])
        if is_global is None:
            q |= Q(club__isnull=True)

        if is_global:
            all_events = all_events.filter(club__isnull=True)
        elif not is_all:
            all_events = all_events.filter(q)

        all_events = all_events.distinct().select_related("club")

        for event in all_events:
            e = ICSEvent()
            e.name = "{} - {}".format(event.club.name, event.name)
            e.begin = event.start_time

            # ensure event is at least 15 minutes for display purposes
            e.end = (
                (event.start_time + datetime.timedelta(minutes=15))
                if event.start_time >= event.end_time
                else event.end_time
            )

            # put url in location if location does not exist, otherwise put url in body
            if event.location:
                e.location = event.location
            else:
                e.location = event.url
            e.url = event.url
            e.description = "{}\n\n{}".format(
                event.url or "" if not event.location else "",
                html_to_text(event.description),
            ).strip()
            e.uid = f"{event.ics_uuid}@{settings.DOMAINS[0]}"
            e.created = event.created_at
            e.last_modified = event.updated_at
            e.categories = [event.club.name]

            calendar.events.add(e)

        response = HttpResponse(calendar, content_type="text/calendar")
        response["Content-Disposition"] = "attachment; filename=favorite_events.ics"
        return response


class FakeView(object):
    """
    Dummy view used for permissions checking by the UserPermissionAPIView.
    """

    def __init__(self, action):
        self.action = action


class UserGroupAPIView(APIView):
    """
    get: Return the major permission groups and their members on the site.
    """

    permission_classes = [DjangoPermission("clubs.manage_club")]

    def get(self, request):
        """
        ---
        responses:
            "200":
                content:
                    application/json:
                        schema:
                            type: array
                            items:
                                type: object
                                properties:
                                    code:
                                        type: string
                                    members:
                                        type: object
                                        properties:
                                            username:
                                                type: string
                                            name:
                                                type: string
        ---
        """
        perms = [
            "approve_club",
            "generate_reports",
            "manage_club",
            "see_fair_status",
            "see_pending_clubs",
        ]
        output = {}
        for name in perms:
            perm = Permission.objects.get(codename=name)
            output[name] = (
                get_user_model()
                .objects.filter(Q(groups__permissions=perm) | Q(user_permissions=perm))
                .distinct()
                .values_list("username", "first_name", "last_name")
            )
        output["superuser"] = (
            get_user_model()
            .objects.filter(is_superuser=True)
            .values_list("username", "first_name", "last_name")
        )
        output = [
            {
                "code": k,
                "members": [
                    {"username": x[0], "name": f"{x[1]} {x[2]}".strip()} for x in v
                ],
            }
            for k, v in output.items()
        ]
        return Response(output)


class UserPermissionAPIView(APIView):
    """
    get: Check if a user has a specific permission or list of permissions separated by
    commas, or return a list of all user permissions.

    This endpoint can accept general Django permissions or per object Django
    permissions, with the permission name and lookup key for the object separated by a
    colon. A general Django permission will grant access to the per object version
    if the user has the general permission.
    """

    permission_classes = [AllowAny]

    def get(self, request):
        """
        ---
        responses:
            "200":
                content:
                    application/json:
                        schema:
                            type: object
                            properties:
                                permissions:
                                    type: object
                                    additionalProperties:
                                        type: boolean
        ---
        """
        raw_perms = [
            perm.strip()
            for perm in request.GET.get("perm", "").strip().split(",")
            if perm
        ]

        if not request.user.is_authenticated:
            return Response({"permissions": {k: False for k in raw_perms}})

        general_perms = [p for p in raw_perms if ":" not in p]
        object_perms = [p for p in raw_perms if ":" in p]

        # process general permissions
        ret = {}
        all_perms = request.user.get_all_permissions()
        if raw_perms:
            for perm in general_perms:
                ret[perm] = request.user.is_superuser or perm in all_perms
        else:
            for perm in all_perms:
                ret[perm] = True

        # process object specific permissions
        lookups = {}

        for perm in object_perms:
            key, value = perm.split(":", 1)

            # if user has the global permission for all objects
            if request.user.is_superuser or key in all_perms:
                ret[perm] = True
                continue

            # otherwise, add permission to individual lookup queue
            if key not in lookups:
                lookups[key] = []
            ret[perm] = None
            lookups[key].append(value)

        # lookup individual permissions grouped by permission
        for key, values in lookups.items():
            if key in {"clubs.manage_club", "clubs.delete_club"}:
                perm_checker = ClubPermission()
                view = FakeView("destroy" if key == "clubs.delete_club" else "update")
                objs = Club.objects.filter(code__in=values)
                global_perm = perm_checker.has_permission(request, view)
                for obj in objs:
                    perm = f"{key}:{obj.code}"
                    ret[perm] = global_perm and perm_checker.has_object_permission(
                        request, view, obj
                    )

        return Response({"permissions": ret})


def zoom_api_call(user, verb, url, *args, **kwargs):
    """
    Perform an API call to Zoom with various checks.

    If the call returns a token expired event,
    refresh the token and try the call one more time.
    """
    if not settings.SOCIAL_AUTH_ZOOM_OAUTH2_KEY:
        raise DRFValidationError(
            "Server is not configured with Zoom OAuth2 credentials."
        )

    if not user.is_authenticated:
        raise DRFValidationError("You are not authenticated.")

    social = user.social_auth.filter(provider="zoom-oauth2").first()
    if social is None:
        raise DRFValidationError("You have not linked your Zoom account yet.")

    is_retry = "retry" in kwargs
    if is_retry:
        del kwargs["retry"]

    out = requests.request(
        verb,
        url.format(uid=social.uid),
        *args,
        headers={"Authorization": f"Bearer {social.get_access_token(load_strategy())}"},
        **kwargs,
    )

    if out.status_code == 204:
        return out

    # check for token expired event
    data = out.json()
    if data.get("code") == 124 and not is_retry:
        social.refresh_token(load_strategy())
        kwargs["retry"] = True
        return zoom_api_call(user, verb, url, *args, **kwargs)

    return out


def generate_zoom_password():
    """
    Create a secure Zoom password for the meeting.
    """
    alphabet = string.ascii_letters + string.digits
    return "".join(secrets.choice(alphabet) for i in range(10))


class MeetingZoomWebhookAPIView(APIView):
    """
    get: Given an event id, return the number of people on the Zoom call.

    post: Trigger this webhook. Should be triggered when a Zoom event occurs.
    Not available to the public, requires Zoom verification token.
    """

    def get(self, request):
        """
        ---
        parameters:
            - name: event
              in: query
              type: integer
        responses:
            "200":
                content:
                    application/json:
                        schema:
                            type: object
                            properties:
                                attending:
                                    type: integer
                                    description: >
                                        Number of users currently attending the meeting.
                                        Includes the club officers.
                                officers:
                                    type: integer
                                    description: >
                                        Number of officers attending the meeting.
                                attended:
                                    type: integer
                                    description: >
                                        Number of users that attended the meeting
                                        before. Does not include currently attending
                                        users.
                                time:
                                    type: number
                                    description: >
                                        Number of seconds that the median user attended
                                        the meeting.
        ---
        """
        event_id = request.query_params.get("event")

        time_query = (
            ZoomMeetingVisit.objects.filter(
                event__id=event_id, leave_time__isnull=False
            )
            .annotate(
                time=ExpressionWrapper(
                    F("leave_time") - F("join_time"), DurationField()
                )
            )
            .order_by("time")
        )
        time_index = time_query.count()
        if time_index > 0:
            time_index //= 2
            median_time = time_query[time_index].time
        else:
            median_time = 0

        return Response(
            {
                "attending": ZoomMeetingVisit.objects.filter(
                    event__id=event_id, leave_time__isnull=True
                ).count(),
                "attended": ZoomMeetingVisit.objects.filter(
                    event__id=event_id, leave_time__isnull=False
                )
                .values("person")
                .distinct()
                .count(),
                "officers": ZoomMeetingVisit.objects.filter(
                    event__id=event_id,
                    leave_time__isnull=True,
                    person=F("event__club__membership__person"),
                )
                .values("person")
                .distinct()
                .count(),
                "time": median_time,
            }
        )

    def post(self, request):
        # security check to make sure request contains zoom provided token
        if settings.ZOOM_VERIFICATION_TOKEN:
            authorization = request.META.get("HTTP_AUTHORIZATION")
            if authorization != settings.ZOOM_VERIFICATION_TOKEN:
                return Response(
                    {
                        "detail": "Your authorization token is invalid!",
                        "success": False,
                    },
                    status=status.HTTP_403_FORBIDDEN,
                )

        action = request.data.get("event")
        event_id = None
        if action == "meeting.participant_joined":
            email = (
                request.data.get("payload", {})
                .get("object", {})
                .get("participant", {})
                .get("email", None)
            )

            if email:
                username = email.split("@")[0]
                person = get_user_model().objects.filter(username=username).first()
            else:
                person = None

            meeting_id = (
                request.data.get("payload", {}).get("object", {}).get("id", None)
            )
            regex = rf"""https?:\/\/([A-z]*\.)?zoom\.us/[^\/]*\/
                        {meeting_id}(\?pwd=[A-z,0-9]*)?"""
            event = Event.objects.filter(url__regex=regex).first()

            participant_id = (
                request.data.get("payload", {})
                .get("object", {})
                .get("participant", {})
                .get("user_id", None)
            )
            join_time = (
                request.data.get("payload", {})
                .get("object", {})
                .get("participant", {})
                .get("join_time", None)
            )

            if event:
                ZoomMeetingVisit.objects.create(
                    person=person,
                    event=event,
                    meeting_id=meeting_id,
                    participant_id=participant_id,
                    join_time=join_time,
                )
                event_id = event.id
        elif action == "meeting.participant_left":
            meeting_id = (
                request.data.get("payload", {}).get("object", {}).get("id", None)
            )
            participant_id = (
                request.data.get("payload", {})
                .get("object", {})
                .get("participant", {})
                .get("user_id", None)
            )
            leave_time = (
                request.data.get("payload", {})
                .get("object", {})
                .get("participant", {})
                .get("leave_time", None)
            )

            meeting = (
                ZoomMeetingVisit.objects.filter(
                    meeting_id=meeting_id,
                    participant_id=participant_id,
                    leave_time__isnull=True,
                )
                .order_by("-created_at")
                .first()
            )
            if meeting is not None:
                meeting.leave_time = leave_time
                meeting.save()
                event_id = meeting.event.id

        if event_id is not None:
            channel_layer = get_channel_layer()
            if channel_layer is not None:
                async_to_sync(channel_layer.group_send)(
                    f"events-live-{event_id}", {"type": "join_leave", "event": action}
                )

        return Response({"success": True})


class MeetingZoomAPIView(APIView):
    """
    get: Return a list of upcoming Zoom meetings for a user.
    """

    permission_classes = [IsAuthenticated]

    def get(self, request):
        """
        ---
        responses:
            "200":
                content:
                    application/json:
                        schema:
                            type: object
                            properties:
                                success:
                                    type: boolean
                                meetings:
                                    type: object
                                    additionalProperties:
                                        type: string
                                extra_details:
                                    type: object
                                    additionalProperties:
                                        type: string
        ---
        """
        refresh = request.query_params.get("refresh", "false").lower() == "true"

        if request.user.is_authenticated:
            key = f"zoom:meetings:{request.user.username}"
            if not refresh:
                res = cache.get(key)
                if res is not None:
                    return Response(res)

        try:
            data = zoom_api_call(
                request.user, "GET", "https://api.zoom.us/v2/users/{uid}/meetings"
            )
        except requests.exceptions.HTTPError as e:
            raise DRFValidationError(
                "An error occured while fetching meetings for current user."
            ) from e

        # get meeting ids
        body = data.json()
        meetings = [meeting["id"] for meeting in body.get("meetings", [])]

        # get user events
        if request.user.is_authenticated:
            events = Event.objects.filter(
                club__membership__role__lte=Membership.ROLE_OFFICER,
                club__membership__person=request.user,
            )
        else:
            events = []

        extra_details = {}
        for event in events:
            if event.url is not None and "zoom.us" in event.url:
                match = re.search(r"(\d+)", urlparse(event.url).path)
                if match is not None:
                    zoom_id = int(match[1])
                    if zoom_id in meetings:
                        try:
                            individual_data = zoom_api_call(
                                request.user,
                                "GET",
                                f"https://api.zoom.us/v2/meetings/{zoom_id}",
                            ).json()
                            extra_details[individual_data["id"]] = individual_data
                        except requests.exceptions.HTTPError:
                            pass

        response = {
            "success": data.ok,
            "meetings": body,
            "extra_details": extra_details,
        }
        if response["success"]:
            cache.set(key, response, 120)
        return Response(response)

    def delete(self, request):
        """
        Delete the Zoom meeting for this event.
        """
        event = get_object_or_404(Event, id=request.query_params.get("event"))

        if (
            not request.user.has_perm("clubs.manage_club")
            and not event.club.membership_set.filter(
                person=request.user, role__lte=Membership.ROLE_OFFICER
            ).exists()
        ):
            return Response(
                {
                    "success": False,
                    "detail": "You do not have permission to perform this action.",
                },
                status=status.HTTP_403_FORBIDDEN,
            )

        if event.url:
            match = re.search(r"(\d+)", urlparse(event.url).path)
            if "zoom.us" in event.url and match is not None:
                zoom_id = int(match[1])
                zoom_api_call(
                    request.user, "DELETE", f"https://api.zoom.us/v2/meetings/{zoom_id}"
                )

            event.url = None
            event.save()
            return Response(
                {
                    "success": True,
                    "detail": "The Zoom meeting has been unlinked and deleted.",
                }
            )
        else:
            return Response(
                {
                    "success": True,
                    "detail": "There is no Zoom meeting configured for this event.",
                }
            )

    def post(self, request):
        """
        Create a new Zoom meeting for this event
        or try to fix the existing zoom meeting.
        ---
        responses:
            "200":
                content:
                    application/json:
                        schema:
                            type: object
                            properties:
                                success:
                                    type: boolean
                                detail:
                                    type: string
        ---
        """
        try:
            event = Event.objects.get(id=request.query_params.get("event"))
        except Event.DoesNotExist as e:
            raise DRFValidationError(
                "The event you are trying to modify does not exist."
            ) from e

        eastern = pytz.timezone("America/New_York")

        # ensure user can do this
        if not request.user.has_perm(
            "clubs.manage_club"
        ) and not event.club.membership_set.filter(
            role__lte=Membership.ROLE_OFFICER, person=request.user
        ):
            return Response(
                {
                    "success": False,
                    "detail": "You are not allowed to perform this action!",
                },
                status=status.HTTP_403_FORBIDDEN,
            )

        # add all other officers as alternative hosts
        alt_hosts = []
        for mship in event.club.membership_set.filter(
            role__lte=Membership.ROLE_OFFICER
        ):
            social = mship.person.social_auth.filter(provider="zoom-oauth2").first()
            if social is not None:
                alt_hosts.append(social.extra_data["email"])

        # recommended zoom meeting settings
        recommended_settings = {
            "audio": "both",
            "join_before_host": True,
            "mute_upon_entry": True,
            "waiting_room": False,
            "meeting_authentication": True,
            "authentication_domains": "upenn.edu,*.upenn.edu",
        }

        if alt_hosts:
            recommended_settings["alternative_hosts"] = ",".join(alt_hosts)

        if not event.url:
            password = generate_zoom_password()
            body = {
                "topic": f"Virtual Activities Fair - {event.club.name}",
                "type": 2,
                "start_time": event.start_time.astimezone(eastern)
                .replace(tzinfo=None, microsecond=0, second=0)
                .isoformat(),
                "duration": (event.end_time - event.start_time)
                / datetime.timedelta(minutes=1),
                "timezone": "America/New_York",
                "agenda": f"Virtual Activities Fair Booth for {event.club.name}",
                "password": password,
                "settings": recommended_settings,
            }
            data = zoom_api_call(
                request.user,
                "POST",
                "https://api.zoom.us/v2/users/{uid}/meetings",
                json=body,
            )
            out = data.json()
            event.url = out.get("join_url", "")
            event.save(update_fields=["url"])
            return Response(
                {
                    "success": True,
                    "detail": "Your Zoom meeting has been created! "
                    "The following Zoom accounts have been made hosts:"
                    f" {', '.join(alt_hosts)}",
                }
            )
        else:
            parsed_url = urlparse(event.url)

            if "zoom.us" not in parsed_url.netloc:
                return Response(
                    {
                        "success": False,
                        "detail": "The current meeting link is not a Zoom link. "
                        "If you would like to have your Zoom link automatically "
                        "generated, please clear the URL field and try again.",
                    }
                )

            if "upenn.zoom.us" not in parsed_url.netloc:
                return Response(
                    {
                        "success": False,
                        "detail": "The current meeting link is not a Penn Zoom link. "
                        "If you would like to have your Penn Zoom link automatically "
                        "generated, login with your Penn Zoom account, clear the URL "
                        "from your event, and try this process again.",
                    }
                )

            match = re.search(r"(\d+)", parsed_url.path)
            if match is None:
                return Response(
                    {
                        "success": False,
                        "detail": "Failed to parse your URL, "
                        "are you sure this is a valid Zoom link?",
                    }
                )

            zoom_id = int(match[1])

            data = zoom_api_call(
                request.user, "GET", f"https://api.zoom.us/v2/meetings/{zoom_id}"
            )
            out = data.json()
            event.url = out.get("join_url", event.url)
            event.save(update_fields=["url"])

            start_time = (
                event.start_time.astimezone(eastern)
                .replace(tzinfo=None, microsecond=0, second=0)
                .isoformat()
            )

            body = {
                "start_time": start_time,
                "duration": (event.end_time - event.start_time)
                / datetime.timedelta(minutes=1),
                "timezone": "America/New_York",
                "settings": recommended_settings,
            }

            out = zoom_api_call(
                request.user,
                "PATCH",
                f"https://api.zoom.us/v2/meetings/{zoom_id}",
                json=body,
            )

            return Response(
                {
                    "success": out.ok,
                    "detail": (
                        "Your Zoom meeting has been updated. "
                        "The following accounts have been made hosts:"
                        f" {', '.join(alt_hosts)}"
                        if out.ok
                        else "Your Zoom meeting has not been updated. "
                        "Are you the owner of the meeting?"
                    ),
                }
            )


class UserZoomAPIView(APIView):
    """
    get: Return information about the Zoom account associated with the logged in user.

    post: Update the Zoom account settings to be the recommended Penn Clubs settings.
    """

    def get(self, request):
        """
        ---
        responses:
            "200":
                content:
                    application/json:
                        schema:
                            type: object
                            properties:
                                success:
                                    type: boolean
                                settings:
                                    type: object
                                    additionalProperties:
                                        type: string
                                email:
                                    type: string
        ---
        """
        refresh = request.query_params.get("refresh", "false").lower() == "true"
        no_cache = request.query_params.get("noCache", "false").lower() == "true"

        if request.user.is_authenticated:
            key = f"zoom:user:{request.user.username}"
            res = cache.get(key)
            if res is not None:
                if not refresh:
                    if res.get("success") is True:
                        return Response(res)
                    else:
                        cache.delete(key)
                if no_cache:
                    cache.delete(key)

        try:
            response = zoom_api_call(
                request.user,
                "GET",
                "https://api.zoom.us/v2/users/{uid}/settings",
            )
        except requests.exceptions.HTTPError as e:
            raise DRFValidationError(
                "An error occured while fetching user information. "
                "Your authentication with the Zoom API might have expired. "
                "Try reconnecting your account."
            ) from e

        social = request.user.social_auth.filter(provider="zoom-oauth2").first()
        if social is None:
            email = None
        else:
            email = social.extra_data.get("email")

        settings = response.json()
        res = {
            "success": settings.get("code") is None,
            "settings": settings,
            "email": email,
        }

        if res["success"]:
            cache.set(key, res, 900)
        return Response(res)

    def post(self, request):
        """
        ---
        responses:
            "200":
                content:
                    application/json:
                        schema:
                            type: object
                            properties:
                                success:
                                    type: boolean
                                detail:
                                    type: string
        ---
        """
        if request.user.is_authenticated:
            key = f"zoom:user:{request.user.username}"
            cache.delete(key)

        response = zoom_api_call(
            request.user,
            "PATCH",
            "https://api.zoom.us/v2/users/{uid}/settings",
            json={
                "in_meeting": {
                    "breakout_room": True,
                    "waiting_room": False,
                    "co_host": True,
                    "screen_sharing": True,
                }
            },
        )

        return Response(
            {
                "success": response.ok,
                "detail": (
                    "Your user settings have been updated on Zoom."
                    if response.ok
                    else "Failed to update Zoom user settings."
                ),
            }
        )


class UserUpdateAPIView(generics.RetrieveUpdateAPIView):
    """
    get: Return information about the logged in user, including bookmarks,
    subscriptions, memberships, and school/major/graduation year information.

    put: Update information about the logged in user.
    All fields are required.

    patch: Update information about the logged in user.
    Only updates fields that are passed to the server.
    """

    permission_classes = [IsAuthenticated]
    serializer_class = UserSerializer

    def get(self, request, *args, **kwargs):
        """
        Cache the settings endpoint for 5 minutes or until user data is updated.
        """
        key = f"user:settings:{request.user.username}"
        val = cache.get(key)
        if val:
            return Response(val)
        resp = super().get(request, *args, **kwargs)
        cache.set(key, resp.data, 5 * 60)
        return resp

    def put(self, request, *args, **kwargs):
        """
        Clear the cache when putting user settings.
        """
        key = f"user:settings:{request.user.username}"
        cache.delete(key)
        return super().put(request, *args, **kwargs)

    def patch(self, request, *args, **kwargs):
        """
        Clear the cache when patching user settings.
        """
        key = f"user:settings:{request.user.username}"
        cache.delete(key)
        return super().patch(request, *args, **kwargs)

    def get_operation_id(self, **kwargs):
        if kwargs["action"] == "get":
            return "Retrieve Self User"
        return None

    def get_object(self):
        user = self.request.user
        prefetch_related_objects(
            [user],
            "profile__school",
            "profile__major",
        )
        return user


class TicketViewSet(viewsets.ModelViewSet):
    """
    get:
    List all tickets owned by user

    cart:
    List all unowned/unheld tickets currently in user's cart

    initiate_checkout:
    Initiate a hold on the tickets in a user's cart and create a capture context

    complete_checkout:
    Complete the checkout process after we have obtained an auth on the user's card

    buy:
    Buy the tickets in a user's cart

    qr:
    Get a ticket's QR code
    """

    permission_classes = [IsAuthenticated]
    serializer_class = TicketSerializer
    http_method_names = ["get", "post"]
    lookup_field = "id"

    @transaction.atomic
    @update_holds
    @action(detail=False, methods=["get"])
    def cart(self, request, *args, **kwargs):
        """
        Validate tickets in a cart and return them
        ---
        requestBody:
            content: {}
        responses:
            "200":
                content:
                    application/json:
                        schema:
                            type: object
                            properties:
                                tickets:
                                    allOf:
                                        - $ref: "#/components/schemas/Ticket"
                                sold_out:
                                    type: integer
        ---
        """

        cart, _ = Cart.objects.get_or_create(owner=self.request.user)

        # Replace in-cart tickets that have been bought/held by someone else
        tickets_to_replace = cart.tickets.filter(
            Q(owner__isnull=False) | Q(holder__isnull=False)
        ).exclude(holder=self.request.user)

        # In most cases, we won't need to replace, so exit early
        if not tickets_to_replace:
            return Response(
                {
                    "tickets": TicketSerializer(cart.tickets.all(), many=True).data,
                    "sold_out": 0,
                },
            )

        sold_out_count = 0

        replacement_tickets = []
        for gone_ticket in tickets_to_replace:
            # We don't need to lock since we aren't updating holder/owner
            ticket = Ticket.objects.filter(
                event=gone_ticket.event,
                type=gone_ticket.type,
                owner__isnull=True,
                holder__isnull=True,
            ).first()

            if ticket is not None:
                replacement_tickets.append(ticket)
            else:
                sold_out_count += 1

        cart.tickets.remove(*tickets_to_replace)
        if replacement_tickets:
            cart.tickets.add(*replacement_tickets)
        cart.save()

        return Response(
            {
                "tickets": TicketSerializer(cart.tickets.all(), many=True).data,
                "sold_out": sold_out_count,
            },
        )

    @action(detail=False, methods=["post"])
    @update_holds
    @transaction.atomic
    def initiate_checkout(self, request, *args, **kwargs):
        """
        Checkout all tickets in cart and create a Cybersource capture context

        NOTE: this does NOT buy tickets, it simply initiates a checkout process
        which includes a 10-minute ticket hold

        Once the user has entered their payment details and submitted the form
        the request will be routed to complete_checkout
        ---
        requestBody: {}
        responses:
            "200":
                content:
                    application/json:
                        schema:
                           type: object
                           properties:
                                detail:
                                    type: string
                                success:
                                    type: boolean
                                sold_free_tickets:
                                    type: boolean
            "403":
                content:
                    application/json:
                        schema:
                           type: object
                           properties:
                                detail:
                                    type: string
                                success:
                                    type: boolean
                                sold_free_tickets:
                                    type: boolean
        ---
        """
        cart = get_object_or_404(Cart, owner=self.request.user)

        # Cart must have at least one ticket
        if not cart.tickets.exists():
            return Response(
                {
                    "success": False,
                    "detail": "No tickets selected for checkout.",
                    "sold_free_tickets": False,
                },
                status=status.HTTP_400_BAD_REQUEST,
            )

        # skip_locked is important here because if any of the tickets in cart
        # are locked, we shouldn't block.
        tickets = cart.tickets.select_for_update(skip_locked=True).filter(
            Q(holder__isnull=True) | Q(holder=self.request.user), owner__isnull=True
        )

        # Assert that the filter succeeded in freezing all the tickets for checkout
        if tickets.count() != cart.tickets.all().count() or tickets.count() == 0:
            return Response(
                {
                    "success": False,
                    "detail": (
                        "Cart is stale or empty, invoke /api/tickets/cart to refresh"
                    ),
                    "sold_free_tickets": False,
                },
                status=status.HTTP_400_BAD_REQUEST,
            )

        # Place hold on tickets for 10 mins
        holding_expiration = timezone.now() + datetime.timedelta(minutes=10)
        tickets.update(holder=self.request.user, holding_expiration=holding_expiration)

<<<<<<< HEAD
        # If all tickets are free, we can skip the payment process
        if (cart_total := tickets.aggregate(total=Sum("price"))["total"]) == 0:
            order_info = {
                "amountDetails": {"totalAmount": "0.00"},
                "billTo": {
                    "reconciliationId": None,
                    "firstName": self.request.user.first_name,
                    "lastName": self.request.user.last_name,
                    "phoneNumber": None,
                    "email": self.request.user.email,
                },
            }

            self.give_tickets(order_info, cart, None)
=======
        # Calculate cart total, applying group discounts where appropriate
        ticket_type_counts = {
            item["type"]: item["count"]
            for item in tickets.values("type").annotate(count=Count("type"))
        }

        cart_total = sum(
            ticket.price * (1 - ticket.group_discount)
            if ticket.group_size
            and ticket_type_counts[ticket.type] >= ticket.group_size
            else ticket.price
            for ticket in tickets
        )

        if not cart_total:
>>>>>>> 27ac7c6d
            return Response(
                {
                    "success": True,
                    "detail": "Free tickets sold.",
                    "sold_free_tickets": True,
                },
                status=status.HTTP_200_OK,
            )

        capture_context_request = {
            "_target_origins": [settings.CYBERSOURCE_TARGET_ORIGIN],
            "_client_version": settings.CYBERSOURCE_CLIENT_VERSION,
            "_allowed_card_networks": [
                "VISA",
                "MASTERCARD",
                "AMEX",
                "DISCOVER",
            ],
            "_allowed_payment_types": ["PANENTRY", "SRC"],
            "_country": "US",
            "_locale": "en_US",
            "_capture_mandate": {
                "_billing_type": "FULL",
                "_request_email": True,
                "_request_phone": True,
                "_request_shipping": True,
                "_show_accepted_network_icons": True,
            },
            "_order_information": {
                "_amount_details": {
                    "_total_amount": f"{cart_total:.2f}",
                    "_currency": "USD",
                }
            },
        }

        try:
            context, http_status, _ = UnifiedCheckoutCaptureContextApi(
                settings.CYBERSOURCE_CONFIG
            ).generate_unified_checkout_capture_context_with_http_info(
                json.dumps(capture_context_request)
            )
            if not context or http_status >= 400:
                raise ApiException(
                    reason=f"Received {context} with HTTP status {status}",
                )

            return Response(
                {
                    "success": True,
                    "detail": context,
                    "sold_free_tickets": False,
                }
            )

        except ApiException as e:
            return Response(
                {
                    "success": False,
                    "detail": f"Unable to generate capture context: {e}",
                    "sold_free_tickets": False,
                },
                status=status.HTTP_400_BAD_REQUEST,
            )

    @action(detail=False, methods=["post"])
    @update_holds
    @transaction.atomic
    def complete_checkout(self, request, *args, **kwargs):
        """
        Complete the checkout after the user has entered their payment details
        and obtained a transient token on the frontend.
        ---
        requestBody:
            content:
                application/json:
                    schema:
                        type: object
                        properties:
                            transient_token:
                                type: string
        responses:
            "200":
                content:
                    application/json:
                        schema:
                           type: object
                           properties:
                                detail:
                                    type: string
                                success:
                                    type: boolean
        ---
        """
        tt = request.data.get("transient_token")
        ok, message = validate_transient_token(tt)
        if not ok:
            return Response(
                {"success": False, "detail": message},
                status=status.HTTP_500_INTERNAL_SERVER_ERROR,
            )

        cart = get_object_or_404(
            Cart.objects.prefetch_related("tickets"), owner=self.request.user
        )

        # Guard against holds expiring before the capture context
        tickets = cart.tickets.filter(holder=self.request.user, owner__isnull=True)
        if tickets.count() != cart.tickets.count():
            return Response(
                {
                    "success": False,
                    "detail": "Cart is stale, invoke /api/tickets/cart to refresh",
                },
                status=status.HTTP_400_BAD_REQUEST,
            )

        try:
            _, http_status, transaction_data = TransientTokenDataApi(
                settings.CYBERSOURCE_CONFIG
            ).get_transaction_for_transient_token(tt)

            if not transaction_data or http_status >= 400:
                raise ApiException(
                    reason=f"Received {transaction_data} with HTTP status {status}"
                )
            transaction_data = json.loads(transaction_data)
        except ApiException as e:
            # Cleanup state since the purchase failed
            cart.tickets.update(holder=None, owner=None)

            return Response(
                {
                    "success": False,
                    "detail": f"Transaction failed: {e}",
                },
                status=status.HTTP_500_INTERNAL_SERVER_ERROR,
            )

        create_payment_request = {"tokenInformation": {"transientTokenJwt": tt}}

        try:
            payment_response, http_status, _ = PaymentsApi(
                settings.CYBERSOURCE_CONFIG
            ).create_payment(json.dumps(create_payment_request))

            if payment_response.status != "AUTHORIZED":
                raise ApiException(reason="Payment response status is not authorized")
            reconciliation_id = payment_response.reconciliation_id

            if not payment_response or http_status >= 400:
                raise ApiException(
                    reason=f"Received {payment_response} with HTTP status {status}"
                )
        except ApiException as e:
            # Cleanup state since the purchase failed
            cart.tickets.update(holder=None, owner=None)

            return Response(
                {
                    "success": False,
                    "detail": f"Transaction failed: {e}",
                },
                status=status.HTTP_500_INTERNAL_SERVER_ERROR,
            )
        order_info = transaction_data["orderInformation"]
        self.give_tickets(order_info, cart, reconciliation_id)

        return Response(
            {
                "success": True,
                "detail": "Payment successful.",
            }
        )

    @action(detail=True, methods=["get"])
    def qr(self, request, *args, **kwargs):
        """
        Return a QR code png image representing a link to the ticket.
        ---
        operationId: Generate QR Code for ticket
        responses:
            "200":
                description: Return a png image representing a QR code to the ticket.
                content:
                    image/png:
                        schema:
                            type: binary
        ---
        """
        ticket = self.get_object()
        qr_image = ticket.get_qr()
        response = HttpResponse(content_type="image/png")
        qr_image.save(response, "PNG")
        return response

    def get_queryset(self):
        return Ticket.objects.filter(owner=self.request.user.id)

    def give_tickets(self, order_info, cart, reconciliation_id):
        """
        Helper function that give the tickets to the user/buyer
        and archive the transaction data
        """

        # Archive transaction data for historical purposes.
        # We're explicitly using the response data over what's in self.request.user
        transaction_record = TicketTransactionRecord.objects.create(
            reconciliation_id=reconciliation_id,
            total_amount=float(order_info["amountDetails"]["totalAmount"]),
            buyer_first_name=order_info["billTo"]["firstName"],
            buyer_last_name=order_info["billTo"]["lastName"],
            buyer_phone=order_info["billTo"]["phoneNumber"],
            buyer_email=order_info["billTo"]["email"],
        )

        # At this point, we have validated that the payment was authorized
        # Give the tickets to the user
        tickets = (
            cart.tickets.select_for_update()
            .filter(holder=self.request.user)
            .prefetch_related("carts")
        )
        tickets.update(
            owner=self.request.user, holder=None, transaction_record=transaction_record
        )
        cart.tickets.clear()
        cart.save()
        for ticket in tickets:
            ticket.send_confirmation_email()

        Ticket.objects.update_holds()


class MemberInviteViewSet(viewsets.ModelViewSet):
    """
    update:
    Accept a membership invite.

    partial_update:
    Accept a membership invite.

    destroy:
    Rescind a membership invite.
    """

    permission_classes = [InvitePermission | IsSuperuser]
    serializer_class = MembershipInviteSerializer
    http_method_names = ["get", "put", "patch", "delete"]

    def get_operation_id(self, **kwargs):
        if kwargs["action"] == "resend":
            return f"{kwargs['operId']} ({kwargs['method']})"
        return None

    @action(detail=True, methods=["put", "patch"])
    def resend(self, request, *args, **kwargs):
        """
        Resend an email invitation that has already been issued.
        ---
        requestBody: {}
        responses:
            "200":
                content:
                    application/json:
                        schema:
                            type: object
                            properties:
                                detail:
                                    type: string
                                    description: A success or error message.
        ---
        """
        invite = self.get_object()
        invite.send_mail(request)
        invite.updated_at = timezone.now()
        invite.save(update_fields=["updated_at"])

        return Response(
            {"detail": "Resent email invitation to {}!".format(invite.email)}
        )

    def destroy(self, request, *args, **kwargs):
        invite = self.get_object()

        if request.user.is_authenticated:
            membership = find_membership_helper(request.user, invite.club)
            is_officer = (
                membership is not None and membership.role <= Membership.ROLE_OFFICER
            )
        else:
            is_officer = False

        # if we're not an officer and haven't specified the token
        # don't let us delete this invite
        if (
            not request.data.get("token") == invite.token
            and not is_officer
            and not request.user.has_perm("clubs.manage_club")
        ):
            return Response(
                {"detail": "Invalid or missing token in request."},
                status=status.HTTP_403_FORBIDDEN,
            )

        return super().destroy(request, *args, **kwargs)

    def get_queryset(self):
        return MembershipInvite.objects.filter(
            club__code=self.kwargs["club_code"], active=True
        )


class ExternalMemberListViewSet(viewsets.ModelViewSet):
    """
    get: Retrieve members' nonsensitive information per club
    """

    http_method_names = ["get"]
    serializer_class = ExternalMemberListSerializer

    def get_queryset(self):
        return (
            Membership.objects.all()
            .select_related("person", "club")
            .filter(club__code=self.kwargs["code"])
        )


class UserViewSet(viewsets.ModelViewSet):
    """
    list: Retrieve a list of users.

    get: Retrieve the profile information for given user.
    """

    queryset = get_user_model().objects.all().select_related("profile")
    permission_classes = [ProfilePermission | IsSuperuser]
    filter_backends = [filters.SearchFilter]
    http_method_names = ["get", "post"]

    search_fields = [
        "email",
        "first_name",
        "last_name",
        "username",
    ]
    lookup_field = "username"

    @action(detail=False, methods=["post"])
    def question_response(self, *args, **kwargs):
        """
        Accepts a response to a question, this happens when the user submits the
        application form
        ---
        requestBody:
            content:
                application/json:
                    schema:
                        type: object
                        properties:
                            prompt:
                                type: string
                            questionIds:
                                type: array
                                items:
                                    type: integer
                            committee:
                                type: string
                            text:
                                type: string
                            multipleChoice:
                                type: array
                                items:
                                    type: integer
        responses:
            "200":
                content:
                    application/json:
                        schema:
                            type: array
                            items:
                                type: object
                                properties:
                                    text:
                                        type: string
                                    multiple_choice:
                                        type: string
                                    question_type:
                                        type: integer
                                    question:
                                        type: object
                                        properties:
                                            id:
                                                type: integer
                                            question_type:
                                                type: integer
                                            prompt:
                                                type: string
                                            word_limit:
                                                type: integer
                                            multiple_choice:
                                                type: array
                                                items:
                                                    type: string
                                            committees:
                                                type: array
                                                items:
                                                    type: string
                                            committee_question:
                                                type: boolean
                                            precedence:
                                                type: integer
        ---
        """
        questions = self.request.data.get("questionIds", [])
        committee_name = self.request.data.get("committee", None)
        response = Response([])
        if len(questions) == 0:
            return response
        application = (
            ApplicationQuestion.objects.filter(pk=questions[0]).first().application
        )
        committee = application.committees.filter(name=committee_name).first()

        committees_applied = (
            ApplicationSubmission.objects.filter(
                user=self.request.user,
                committee__isnull=False,
                application=application,
            )
            .values_list("committee__name", flat=True)
            .distinct()
        )

        # prevent submissions outside of the open duration
        now = timezone.now()
        extension = application.extensions.filter(user=self.request.user).first()
        end_time = (
            max(extension.end_time, application.application_end_time)
            if extension
            else application.application_end_time
        )
        if now > end_time or now < application.application_start_time:
            return Response(
                {"success": False, "detail": "This application is not currently open!"}
            )

        # limit applicants to 2 committees
        if (
            committee
            and committees_applied.count() >= 2
            and committee_name not in committees_applied
        ):
            return Response(
                {
                    "success": False,
                    "detail": """You cannot submit to more than two committees for any
                    particular club application. In case you'd like to change the
                    committees you applied to, you can delete submissions on the
                    submissions page""",
                }
            )
        submission, _ = ApplicationSubmission.objects.get_or_create(
            user=self.request.user,
            application=application,
            committee=committee,
        )

        key = f"applicationsubmissions:{application.id}"
        cache.delete(key)

        for question_pk in questions:
            question = ApplicationQuestion.objects.filter(pk=question_pk).first()
            question_type = question.question_type
            question_data = self.request.data.get(question_pk, None)

            # skip the questions which do not belong to the current committee
            if (
                question.committee_question
                and committee not in question.committees.all()
            ):
                continue

            if (
                question_type == ApplicationQuestion.FREE_RESPONSE
                or question_type == ApplicationQuestion.SHORT_ANSWER
            ):
                text = question_data.get("text", None)
                if text is not None and text != "":
                    obj, _ = ApplicationQuestionResponse.objects.update_or_create(
                        question=question,
                        submission=submission,
                        defaults={"text": text},
                    )
                    response = Response(ApplicationQuestionResponseSerializer(obj).data)
            elif question_type == ApplicationQuestion.MULTIPLE_CHOICE:
                multiple_choice_value = question_data.get("multipleChoice", None)
                if multiple_choice_value is not None and multiple_choice_value != "":
                    multiple_choice_obj = ApplicationMultipleChoice.objects.filter(
                        question=question, value=multiple_choice_value
                    ).first()
                    obj, _ = ApplicationQuestionResponse.objects.update_or_create(
                        question=question,
                        submission=submission,
                        defaults={"multiple_choice": multiple_choice_obj},
                    )
                    response = Response(ApplicationQuestionResponseSerializer(obj).data)
        return response

    @action(detail=False, methods=["get"])
    def questions(self, *args, **kwargs):
        """
        Given a prompt lists the given users responses to this particular question.
        This allows us to populate the application form with the users'
        previous submissions.
        ---
        requestBody:
            content:
                application/json:
                    schema:
                        type: object
                        properties:
                            prompt:
                                type: string
        responses:
            "200":
                content:
                    application/json:
                        schema:
                            type: array
                            items:
                                type: object
                                properties:
                                    text:
                                        type: string
                                    multiple_choice:
                                        type: string
                                    question_type:
                                        type: integer
                                    question:
                                        type: object
                                        properties:
                                            id:
                                                type: integer
                                            question_type:
                                                type: integer
                                            prompt:
                                                type: string
                                            word_limit:
                                                type: integer
                                            multiple_choice:
                                                type: array
                                                items:
                                                    type: string
                                            committees:
                                                type: array
                                                items:
                                                    type: string
                                            committee_question:
                                                type: boolean
                                            precedence:
                                                type: integer
        ---
        """
        question_id_param = self.request.GET.get("question_id")
        if question_id_param is None or not question_id_param.isnumeric():
            return Response([])
        question_id = int(question_id_param)
        question = ApplicationQuestion.objects.filter(pk=question_id).first()
        if question is None:
            return Response([])

        response = (
            ApplicationQuestionResponse.objects.filter(
                question=question,
                submission__user=self.request.user,
            )
            .select_related("submission", "multiple_choice", "question")
            .prefetch_related("question__committees", "question__multiple_choice")
            .first()
        )

        if response is None:
            return Response([])
        else:
            return Response(ApplicationQuestionResponseSerializer(response).data)

    def get_serializer_class(self):
        if self.action in {"list"}:
            return MinimalUserProfileSerializer
        return UserProfileSerializer


class ClubApplicationViewSet(viewsets.ModelViewSet):
    """
    create: Create an application for the club.

    list: Retrieve a list of applications of the club.

    retrieve: Retrieve information about a single application

    current: Retrieve a list of active applications of the club.

    send_emails: Send out acceptance/rejection emails
    """

    permission_classes = [ClubItemPermission | IsSuperuser]
    serializer_class = ClubApplicationSerializer
    http_method_names = ["get", "post", "put", "patch", "delete"]

    def destroy(self, *args, **kwargs):
        """
        Invalidate cache before deleting
        """
        app = self.get_object()
        key = f"clubapplication:{app.id}"
        cache.delete(key)
        return super().destroy(*args, **kwargs)

    def update(self, *args, **kwargs):
        """
        Invalidate cache before updating
        """
        app = self.get_object()
        key = f"clubapplication:{app.id}"
        cache.delete(key)
        return super().update(*args, **kwargs)

    def retrieve(self, *args, **kwargs):
        """
        Cache responses for one hour. This is what people
        see when viewing an individual club's application
        """

        pk = self.kwargs["pk"]
        key = f"clubapplication:{pk}"
        cached = cache.get(key)
        if cached:
            return Response(cached)
        app = self.get_object()
        data = ClubApplicationSerializer(app).data
        cache.set(key, data, 60 * 60)
        return Response(data)

    @action(detail=True, methods=["post"])
    def send_emails(self, *args, **kwargs):
        """
        Send out acceptance/rejection emails for a particular application

        Dry run will validate that all emails have nonempty variables

        Allow resend will renotify submissions that have already been emailed
        ---
        requestBody:
            content:
                application/json:
                    schema:
                        type: object
                        properties:
                            allow_resend:
                                type: boolean
                            dry_run:
                                type: boolean
                            email_type:
                                type: object
                                properties:
                                    id:
                                        type: string
                                    name:
                                        type: string
        responses:
            "200":
                content:
                    application/json:
                        schema:
                            type: object
                            properties:
                                detail:
                                    type: string

        ---

        """

        app = self.get_object()

        # Query for recent submissions with user and committee joined
        submissions = ApplicationSubmission.objects.filter(
            application=app
        ).select_related("user", "committee")

        dry_run = self.request.data.get("dry_run")

        if not dry_run:
            # Invalidate submission viewset cache
            key = f"applicationsubmissions:{app.id}"
            cache.delete(key)

        email_type = self.request.data.get("email_type")["id"]

        subject = f"Application Update for {app.name}"
        n, skip = 0, 0

        allow_resend = self.request.data.get("allow_resend")

        acceptance_template = Template(app.acceptance_email)
        rejection_template = Template(app.rejection_email)

        mass_emails = []
        invitee_emails = []
        for submission in submissions:
            if (
                (not allow_resend and submission.notified)
                or submission.status == ApplicationSubmission.PENDING
                or not (submission.reason and submission.user.email)
            ):
                skip += 1
                continue
            elif (
                submission.status == ApplicationSubmission.ACCEPTED
                and email_type == "acceptance"
            ):
                template = acceptance_template
                invitee_emails.append(submission.user.email)

            elif (
                email_type == "rejection"
                and submission.status != ApplicationSubmission.ACCEPTED
            ):
                template = rejection_template
            else:
                continue

            data = {
                "reason": submission.reason,
                "name": submission.user.first_name or "",
                "committee": submission.committee.name if submission.committee else "",
            }

            html_content = template.render(data)
            text_content = html_to_text(html_content)

            contact_email = app.club.email

            msg = EmailMultiAlternatives(
                subject,
                text_content,
                settings.FROM_EMAIL,
                [submission.user.email],
                reply_to=[contact_email],
            )
            msg.attach_alternative(html_content, "text/html")
            mass_emails.append(msg)

            if not dry_run:
                submission.notified = True
            n += 1

        if not dry_run:
            with mail.get_connection() as conn:
                conn.send_messages(mass_emails)
            ApplicationSubmission.objects.bulk_update(submissions, ["notified"])

            # Send out membership invites after sending acceptance emails
            expiry_time = timezone.now() + datetime.timedelta(days=5)
            invites = [
                MembershipInvite(
                    creator=self.request.user,
                    club=app.club,
                    email=email,
                    # programmatically generated invites should expire after some time
                    expires_at=expiry_time,
                )
                for email in invitee_emails
            ]

            # Create all the membership invitations in the database
            MembershipInvite.objects.bulk_create(invites)

            for invite in invites:
                invite.send_mail(self.request)

        dry_run_msg = "Would have sent" if dry_run else "Sent"
        return Response(
            {
                "detail": f"{dry_run_msg} emails to {n} people, "
                f"skipping {skip} due to one of (already notified, no reason, no email)"
            }
        )

    @action(detail=False, methods=["get"])
    def current(self, *args, **kwargs):
        """
        Return the ongoing application(s) for this club
        ---
        responses:
            "200":
                content:
                    application/json:
                        schema:
                            allOf:
                                - $ref: "#/components/schemas/ClubApplication"
        ---
        """
        qs = self.get_queryset().prefetch_related("extensions")
        now = timezone.now()
        user = self.request.user
        q = Q(application_end_time__gte=now)
        if user.is_authenticated:
            q |= Q(extensions__end_time__gte=now, extensions__user=user)

        return Response(ClubApplicationSerializer(qs.filter(q), many=True).data)

    @action(detail=True, methods=["post"])
    def duplicate(self, *args, **kwargs):
        """
        Duplicate an application, setting the start and end time arbitrarily.
        ---
        requestBody: {}
        responses:
            "200":
                content: {}
        ---
        """
        obj = self.get_object()

        clone = obj.make_clone()

        now = timezone.now()
        clone.application_start_time = now + datetime.timedelta(days=1)
        clone.application_end_time = now + datetime.timedelta(days=30)
        clone.result_release_time = now + datetime.timedelta(days=40)
        clone.external_url = (
            f"https://pennclubs.com/club/{clone.club.code}/" f"application/{clone.pk}"
        )
        clone.save()
        return Response([])

    def get_serializer_class(self):
        if self.action in {"create", "update", "partial_update"}:
            if "club_code" in self.kwargs:
                club = (
                    Club.objects.filter(code=self.kwargs["club_code"])
                    .prefetch_related("badges")
                    .first()
                )
                if club and club.is_wharton:
                    return ManagedClubApplicationSerializer
            return WritableClubApplicationSerializer
        return ClubApplicationSerializer

    def get_queryset(self):
        return (
            ClubApplication.objects.filter(
                club__code=self.kwargs["club_code"],
            )
            .select_related("application_cycle", "club")
            .prefetch_related(
                "questions__multiple_choice",
                "questions__committees",
                "committees",
            )
        )


class WhartonCyclesView(viewsets.ModelViewSet):
    """
    get: Return information about all Wharton Council application cycles
    patch: Update application cycle and WC applications with cycle
    clubs: list clubs with cycle
    add_clubs: add clubs to cycle
    applications: list application submissions for cycle
    remove_clubs_from_all: remove clubs from all cycles
    """

    permission_classes = [WhartonApplicationPermission | IsSuperuser]
    # Designed to support partial updates, but ModelForm sends all fields here
    http_method_names = ["get", "post", "patch", "delete"]
    serializer_class = ApplicationCycleSerializer

    def get_queryset(self):
        return ApplicationCycle.objects.all().order_by("end_date")

    def update(self, *args, **kwargs):
        """
        Updates times for all applications with cycle
        """
        applications = ClubApplication.objects.filter(
            application_cycle=self.get_object()
        )
        str_start_date = self.request.data.get("start_date").replace("T", " ")
        str_end_date = self.request.data.get("end_date").replace("T", " ")
        str_release_date = self.request.data.get("release_date").replace("T", " ")
        time_format = "%Y-%m-%d %H:%M:%S%z"
        start = (
            datetime.datetime.strptime(str_start_date, time_format)
            if str_start_date
            else self.get_object().start_date
        )
        end = (
            datetime.datetime.strptime(str_end_date, time_format)
            if str_end_date
            else self.get_object().end_date
        )
        release = (
            datetime.datetime.strptime(str_release_date, time_format)
            if str_release_date
            else self.get_object().release_date
        )
        for app in applications:
            app.application_start_time = start
            if app.application_end_time_exception:
                continue
            app.application_end_time = end
            app.result_release_time = release
        f = ["application_start_time", "application_end_time", "result_release_time"]
        ClubApplication.objects.bulk_update(applications, f)
        return super().update(*args, **kwargs)

    @action(detail=True, methods=["GET"])
    def get_clubs(self, *args, **kwargs):
        """
        Retrieve clubs associated with given cycle
        ---
        requestBody:
            content: {}
        responses:
            "200":
                content: {}
        ---
        """
        cycle = self.get_object()

        return Response(
            ClubApplication.objects.filter(application_cycle=cycle)
            .select_related("club")
            .values("club__name", "club__code")
        )

    @action(detail=True, methods=["PATCH"])
    def edit_clubs(self, *args, **kwargs):
        """
        Edit clubs associated with given cycle
        ---
        requestBody:
            content:
                application/json:
                    schema:
                        type: object
                        properties:
                            clubs:
                                type: array
                                items:
                                    type: string
        responses:
            "200":
                content: {}
        ---

        """
        cycle = self.get_object()
        club_codes = self.request.data.get("clubs")
        start = cycle.start_date
        end = cycle.end_date
        release = cycle.release_date

        # Some apps get deleted
        ClubApplication.objects.filter(application_cycle=cycle).exclude(
            club__code__in=club_codes
        ).delete()

        # Some apps need to be created - use the default Wharton Template
        prompt_one = (
            "Tell us about a time you took " "initiative or demonstrated leadership"
        )
        prompt_two = "Tell us about a time you faced a challenge and how you solved it"
        prompt_three = "Tell us about a time you collaborated well in a team"
        created_apps_clubs = (
            ClubApplication.objects.filter(
                application_cycle=cycle, club__code__in=club_codes
            )
            .select_related("club")
            .values_list("club__code", flat=True)
        )
        creation_pending_clubs = Club.objects.filter(
            code__in=set(club_codes) - set(created_apps_clubs)
        )

        for club in creation_pending_clubs:
            name = f"{club.name} Application"
            most_recent = (
                ClubApplication.objects.filter(club=club)
                .order_by("-created_at")
                .first()
            )

            if most_recent:
                # If an application for this club exists, clone it
                application = most_recent.make_clone()
                application.application_start_time = start
                application.application_end_time = end
                application.result_release_time = release
                application.application_cycle = cycle
                application.is_wharton_council = True
                application.external_url = (
                    f"https://pennclubs.com/club/{club.code}/"
                    f"application/{application.pk}"
                )
                application.save()
            else:
                # Otherwise, start afresh
                application = ClubApplication.objects.create(
                    name=name,
                    club=club,
                    application_start_time=start,
                    application_end_time=end,
                    result_release_time=release,
                    application_cycle=cycle,
                    is_wharton_council=True,
                )
                external_url = (
                    f"https://pennclubs.com/club/{club.code}/"
                    f"application/{application.pk}"
                )
                application.external_url = external_url
                application.save()
                prompt = (
                    "Choose one of the following prompts for your personal statement"
                )
                prompt_question = ApplicationQuestion.objects.create(
                    question_type=ApplicationQuestion.MULTIPLE_CHOICE,
                    application=application,
                    prompt=prompt,
                )
                ApplicationMultipleChoice.objects.create(
                    value=prompt_one, question=prompt_question
                )
                ApplicationMultipleChoice.objects.create(
                    value=prompt_two, question=prompt_question
                )
                ApplicationMultipleChoice.objects.create(
                    value=prompt_three, question=prompt_question
                )
                ApplicationQuestion.objects.create(
                    question_type=ApplicationQuestion.FREE_RESPONSE,
                    prompt="Answer the prompt you selected",
                    word_limit=150,
                    application=application,
                )

        return Response([])

    @action(detail=False, methods=["post"])
    def add_clubs_to_exception(self, *args, **kwargs):
        """
        Exempt selected clubs from application cycle deadline
        ---
        requestBody:
            content:
                application/json:
                    schema:
                        type: object
                        properties:
                            clubs:
                                type: array
                                items:
                                    type: object
                                    properties:
                                        id:
                                            type: integer
                                        application_end_time:
                                            type: string
        responses:
            "200":
                content: {}
        ---
        """
        clubs = self.request.data.get("clubs")
        apps = []
        for club in clubs:
            app = ClubApplication.objects.get(pk=club["id"])
            apps.append(app)
            app.application_end_time = club["end_date"]
            app.application_end_time_exception = True
        ClubApplication.objects.bulk_update(
            apps,
            ["application_end_time", "application_end_time_exception"],
        )
        return Response([])

    @action(detail=False, methods=["post"])
    def remove_clubs_from_exception(self, *args, **kwargs):
        """
        Remove selected clubs from application cycle deadline exemption
        ---
        requestBody:
            content:
                application/json:
                    schema:
                        type: object
                        properties:
                            clubs:
                                type: array
                                items:
                                    type: string
        responses:
            "200":
                content: {}
        ---
        """
        club_ids = self.request.data.get("clubs", [])
        apps = ClubApplication.objects.filter(pk__in=club_ids)
        for app in apps:
            app.application_end_time_exception = False
            app.application_end_time = app.application_cycle.end_date
        ClubApplication.objects.bulk_update(
            apps,
            ["application_end_time", "application_end_time_exception"],
        )
        return Response([])

    @action(detail=True, methods=["GET"])
    def applications(self, *args, **kwargs):
        """
        Retrieve applications for given cycle
        ---
        requestBody: {}
        responses:
            "200":
                content: {}
        ---
        """
        cycle = self.get_object()
        data = (
            ApplicationSubmission.objects.filter(
                Q(application__is_wharton_council=True)
                | Q(application__club__name__icontains="Wharton"),
                application__application_cycle=cycle,
            )
            .select_related(
                "user__profile", "application", "application__application_cycle"
            )
            .annotate(
                annotated_name=F("application__name"),
                annotated_committee=F("committee__name"),
                annotated_club=F("application__club__name"),
                annotated_grad_year=F("user__profile__graduation_year"),
                annotated_school=F("user__profile__school__name"),
                annotated_wc=F("application__is_wharton_council"),
                status_name=Case(
                    When(status=1, then=Value("Pending")),
                    When(status=2, then=Value("Rejected after written application")),
                    When(status=3, then=Value("Rejected after interview(s)")),
                    When(status=4, then=Value("Accepted")),
                    default=Value("Unknown"),
                    output_field=CharField(),
                ),
            )
            .values(
                "annotated_name",
                "application",
                "annotated_committee",
                "annotated_club",
                "annotated_grad_year",
                "annotated_school",
                "annotated_wc",
                "status_name",
                "user",
            )
        )
        df = pd.DataFrame(data)
        resp = HttpResponse(
            content_type="text/csv",
            headers={"Content-Disposition": "attachment;filename=submissions.csv"},
        )
        df.to_csv(index=True, path_or_buf=resp)
        return resp


class WhartonApplicationAPIView(viewsets.ModelViewSet):
    """
    list: Return information about all Wharton Council club applications which are
    currently on going
    """

    permission_classes = [IsAuthenticated]
    serializer_class = ClubApplicationSerializer

    def get_operation_id(self, **kwargs):
        return f"{kwargs['operId']} Wharton Application"

    def get_queryset(self):
        now = timezone.now()

        qs = (
            ClubApplication.objects.filter(
                is_wharton_council=True,
                application_start_time__lte=now,
                application_end_time__gte=now,
            )
            .select_related("club")
            .prefetch_related(
                "committees", "questions__multiple_choice", "questions__committees"
            )
        )

        # Order applications randomly for viewing (consistent and unique per user).
        key = str(self.request.user.id)
        qs = qs.annotate(
            random=SHA1(Concat("name", Value(key), output_field=TextField()))
        ).order_by("random")
        return qs

    @method_decorator(cache_page(60 * 20))
    @method_decorator(vary_on_cookie)
    def list(self, *args, **kwargs):
        """
        Cache responses for 20 minutes. Vary cache by user.
        """
        return super().list(*args, **kwargs)


class WhartonApplicationStatusAPIView(generics.ListAPIView):
    """
    get: Return aggregate status for Wharton application submissions
    """

    permission_class = [WhartonApplicationPermission | IsSuperuser]
    serializer_class = WhartonApplicationStatusSerializer

    def get_operation_id(self, **kwargs):
        return "List statuses for Wharton application submissions"

    def get_queryset(self):
        return (
            ApplicationSubmission.objects.filter(application__is_wharton_council=True)
            .annotate(
                annotated_name=F("application__name"),
                annotated_committee=F("committee__name"),
                annotated_club=F("application__club__name"),
            )
            .values(
                "annotated_name",
                "application",
                "annotated_committee",
                "annotated_club",
                "status",
            )
            .annotate(count=Count("status"))
        )


class ApplicationExtensionViewSet(viewsets.ModelViewSet):
    permission_classes = [ClubSensitiveItemPermission | IsSuperuser]
    serializer_class = ApplicationExtensionSerializer

    def get_queryset(self):
        return ApplicationExtension.objects.filter(
            application__pk=self.kwargs["application_pk"]
        )


class ApplicationSubmissionViewSet(viewsets.ModelViewSet):
    """
    list: List submissions for a given club application.

    status: Changes status of a submission

    export: export applications
    """

    permission_classes = [ClubSensitiveItemPermission | IsSuperuser]
    http_method_names = ["get", "post"]

    def get_queryset(self):
        app_id = self.kwargs["application_pk"]
        submissions = (
            ApplicationSubmission.objects.filter(application=app_id)
            .select_related("user__profile", "committee", "application__club")
            .prefetch_related(
                Prefetch(
                    "responses",
                    queryset=ApplicationQuestionResponse.objects.select_related(
                        "multiple_choice", "question"
                    ),
                ),
                "responses__question__committees",
                "responses__question__multiple_choice",
            )
        )
        return submissions

    def list(self, *args, **kwargs):
        """
        Manually cache responses (to support invalidation)
        Responses are invalidated on status / reason updates and email sending
        """

        app_id = self.kwargs["application_pk"]
        key = f"applicationsubmissions:{app_id}"

        cached = cache.get(key)
        if cached is not None:
            return Response(cached)
        else:
            serializer = self.get_serializer_class()
            qs = self.get_queryset()
            data = serializer(qs, many=True).data
            cache.set(key, data, 60 * 60)

        return Response(data)

    @method_decorator(cache_page(60 * 60 * 2))
    @action(detail=False, methods=["get"])
    def export(self, *args, **kwargs):
        """
        Given some application submissions, export them to CSV.

        Cached for 2 hours.
        ---
        requestBody:
            content:
                application/json:
                    schema:
                        type: object
                        properties:
                            submissions:
                                type: array
                                items:
                                    type: integer
                            status:
                                type: integer
        responses:
            "200":
                content:
                    text/csv:
                        schema:
                            type: string
        ---
        """
        app_id = int(self.kwargs["application_pk"])
        data = (
            ApplicationSubmission.objects.filter(application=app_id)
            .select_related("user__profile", "committee", "application__club")
            .prefetch_related(
                Prefetch(
                    "responses",
                    queryset=ApplicationQuestionResponse.objects.select_related(
                        "multiple_choice", "question"
                    ),
                ),
                "responses__question__committees",
                "responses__question__multiple_choice",
            )
        )
        df = pd.DataFrame(ApplicationSubmissionCSVSerializer(data, many=True).data)
        resp = HttpResponse(
            content_type="text/csv",
            headers={"Content-Disposition": "attachment;filename=submissions.csv"},
        )
        df.to_csv(index=True, path_or_buf=resp)
        return resp

    @action(detail=False, methods=["get"])
    def exportall(self, *args, **kwargs):
        """
        Export all application submissions for a particular cycle
        ---
        requestBody: {}
        responses:
            "200":
                content:
                    application/json:
                        schema:
                            type: object
                            properties:
                                output:
                                    type: string
        ---
        """

        app_id = int(self.kwargs["application_pk"])
        cycle = ClubApplication.objects.get(id=app_id).application_cycle
        data = (
            ApplicationSubmission.objects.filter(
                application__is_wharton_council=True,
                application__application_cycle=cycle,
            )
            .select_related("application", "application__application_cycle")
            .annotate(
                annotated_name=F("application__name"),
                annotated_committee=F("committee__name"),
                annotated_club=F("application__club__name"),
            )
            .values(
                "annotated_name",
                "application",
                "annotated_committee",
                "annotated_club",
                "status",
                "user",
            )
        )
        serialized_q = json.dumps(list(data.values()), cls=DjangoJSONEncoder)
        return Response(serialized_q)

    @action(detail=False, methods=["post"])
    def status(self, *args, **kwargs):
        """
        Given some application submissions, change their status to a new one
        ---
        requestBody:
            content:
                application/json:
                    schema:
                        type: object
                        properties:
                            submissions:
                                type: array
                                items:
                                    type: integer
                            status:
                                type: integer
        responses:
            "200":
                content:
                    application/json:
                        schema:
                            type: object
                            properties:
                                detail:
                                    type: string

        ---
        """
        submission_pks = self.request.data.get("submissions", [])
        status = self.request.data.get("status", None)
        if (
            status in map(lambda x: x[0], ApplicationSubmission.STATUS_TYPES)
            and len(submission_pks) > 0
        ):
            # Invalidate submission viewset cache
            submissions = ApplicationSubmission.objects.filter(pk__in=submission_pks)
            app_id = submissions.first().application.id if submissions.first() else None
            if not app_id:
                return Response({"detail": "No submissions found"})
            key = f"applicationsubmissions:{app_id}"
            cache.delete(key)

            submissions.update(status=status)

            return Response(
                {
                    "detail": f"Successfully updated submissions' {submission_pks}"
                    f"status {status}"
                }
            )
        else:
            return Response({"detail": "Invalid request"})

    @action(detail=False, methods=["post"])
    def reason(self, *args, **kwargs):
        """
        Given some application submissions, update their acceptance/rejection
        reasons
        ---
        requestBody:
            content:
                application/json:
                    schema:
                        type: object
                        properties:
                            submissions:
                                type: array
                                items:
                                    type: object
                                    properties:
                                        id:
                                            type: integer
                                        reason:
                                            type: string

        responses:
            "200":
                content:
                    application/json:
                        schema:
                            type: object
                            properties:
                                detail:
                                    type: string

        ---
        """
        submissions = self.request.data.get("submissions", [])
        pks = list(map(lambda x: x["id"], submissions))
        reasons = list(map(lambda x: x["reason"], submissions))

        submission_objs = ApplicationSubmission.objects.filter(pk__in=pks)

        # Invalidate submission viewset cache
        app_id = (
            submission_objs.first().application.id if submission_objs.first() else None
        )
        if not app_id:
            return Response({"detail": "No submissions found"})
        key = f"applicationsubmissions:{app_id}"
        cache.delete(key)

        for idx, pk in enumerate(pks):
            obj = submission_objs.filter(pk=pk).first()
            if obj:
                obj.reason = reasons[idx]
                obj.save()
            else:
                return Response({"detail": "Object not found"})

        return Response({"detail": "Successfully updated submissions' reasons"})

    def get_serializer_class(self):
        if self.request and self.request.query_params.get("format") == "xlsx":
            return ApplicationSubmissionCSVSerializer
        else:
            return ApplicationSubmissionSerializer


class ApplicationSubmissionUserViewSet(viewsets.ModelViewSet):
    """
    get: Return list of submitted applications

    delete: Remove a specific application
    """

    permission_classes = [IsAuthenticated]
    serializer_class = ApplicationSubmissionUserSerializer
    http_method_names = ["get", "delete"]

    def get_queryset(self):
        submissions = (
            ApplicationSubmission.objects.filter(user=self.request.user)
            .select_related("user__profile", "committee", "application__club")
            .prefetch_related(
                Prefetch(
                    "responses",
                    queryset=ApplicationQuestionResponse.objects.select_related(
                        "multiple_choice", "question"
                    ),
                ),
                "responses__question__committees",
                "responses__question__multiple_choice",
            )
        )
        return submissions


class ApplicationQuestionViewSet(viewsets.ModelViewSet):
    """
    create: Create a question for a club application.

    list: List questions in a given club application.
    """

    permission_classes = [ClubItemPermission | IsSuperuser]
    serializer_class = ApplicationQuestionSerializer
    http_method_names = ["get", "post", "put", "patch", "delete"]

    def get_queryset(self):
        return ApplicationQuestion.objects.filter(
            application__pk=self.kwargs["application_pk"]
        ).order_by("precedence")

    def destroy(self, *args, **kwargs):
        """
        Invalidate caches before destroying
        """
        app_id = self.kwargs["application_pk"]
        key1 = f"applicationquestion:{app_id}"
        key2 = f"clubapplication:{app_id}"
        cache.delete(key1)
        cache.delete(key2)
        return super().destroy(*args, **kwargs)

    def create(self, *args, **kwargs):
        """
        Invalidate caches before creating
        """
        app_id = self.kwargs["application_pk"]
        key1 = f"applicationquestion:{app_id}"
        key2 = f"clubapplication:{app_id}"
        cache.delete(key1)
        cache.delete(key2)
        return super().create(*args, **kwargs)

    def update(self, *args, **kwargs):
        """
        Invalidate caches before updating
        """
        app_id = self.kwargs["application_pk"]
        key1 = f"applicationquestion:{app_id}"
        key2 = f"clubapplication:{app_id}"
        cache.delete(key1)
        cache.delete(key2)
        return super().update(*args, **kwargs)

    def list(self, *args, **kwargs):
        """
        Manually cache responses for one hour
        """

        app_id = self.kwargs["application_pk"]
        key = f"applicationquestion:{app_id}"
        cached = cache.get(key)
        if cached:
            return Response(cached)

        data = ApplicationQuestionSerializer(self.get_queryset(), many=True).data
        cache.set(key, data, 60 * 60)
        return Response(data)

    @action(detail=False, methods=["post"])
    def precedence(self, *args, **kwargs):
        """
        Updates the precedence of questions so they are ordered the same way as
        arranged by the officer creating the application after they drag and drop
        the different questions to re-order them
        ---
        requestBody:
            content:
                application/json:
                    schema:
                        type: array
                        items:
                            type: integer
        responses:
            "200":
                content: {}
        ---
        """
        precedence = self.request.data.get("precedence", [])
        for index, question_pk in enumerate(precedence):
            question = ApplicationQuestion.objects.filter(pk=question_pk).first()
            if question is not None:
                question.precedence = index
                question.save()
        return Response([])


class BadgeClubViewSet(viewsets.ModelViewSet):
    """
    create: Add this badge to a club.

    list: List the clubs with this badge.

    destroy: Remove this badge from a club.
    """

    permission_classes = [ClubBadgePermission | IsSuperuser]
    serializer_class = ClubMinimalSerializer
    http_method_names = ["get", "post", "delete"]
    lookup_field = "code"

    def create(self, request, *args, **kwargs):
        badge = get_object_or_404(Badge, pk=self.kwargs["badge_pk"])
        club = get_object_or_404(Club, code=request.data["club"])
        club.badges.add(badge)
        return Response({"success": True})

    def destroy(self, request, *args, **kwargs):
        club = self.get_object()
        badge = get_object_or_404(Badge, pk=self.kwargs["badge_pk"])
        club.badges.remove(badge)
        return Response({"success": True})

    def get_queryset(self):
        return Club.objects.filter(badges__id=self.kwargs["badge_pk"]).order_by("name")


class MassInviteAPIView(APIView):
    """
    Send out invites and add invite objects
    given a list of comma or newline separated emails.
    """

    permission_classes = [IsAuthenticated]

    def post(self, request, *args, **kwargs):
        club = get_object_or_404(Club, code=kwargs["club_code"])

        mem = Membership.objects.filter(club=club, person=request.user).first()

        if not request.user.has_perm("clubs.manage_club") and (
            not mem or not mem.role <= Membership.ROLE_OFFICER
        ):
            return Response(
                {
                    "detail": "You do not have permission to invite new members!",
                    "success": False,
                },
                status=status.HTTP_403_FORBIDDEN,
            )

        role = request.data.get("role", Membership.ROLE_MEMBER)
        title = request.data.get("title")

        if not title:
            return Response(
                {
                    "detail": "You must enter a title for the members "
                    "that you are inviting.",
                    "success": False,
                },
                status=status.HTTP_400_BAD_REQUEST,
            )

        if mem and mem.role > role and not request.user.is_superuser:
            return Response(
                {
                    "detail": "You cannot send invites "
                    "for a role higher than your own!",
                    "success": False,
                },
                status=status.HTTP_403_FORBIDDEN,
            )

        emails = [x.strip() for x in re.split(r"\n|,", request.data.get("emails", ""))]
        emails = [x for x in emails if x]

        original_count = len(emails)

        # remove users that are already in the club
        exist = Membership.objects.filter(
            club=club, person__email__in=emails
        ).values_list("person__email", flat=True)
        emails = list(set(emails) - set(exist))

        # remove users that have already been invited
        exist = MembershipInvite.objects.filter(
            club=club, email__in=emails, active=True
        ).values_list("email", flat=True)
        emails = list(set(emails) - set(exist))

        # ensure all emails are valid
        try:
            for email in emails:
                validate_email(email)
        except ValidationError:
            return Response(
                {
                    "detail": "The email address '{}' is not valid!".format(email),
                    "success": False,
                }
            )

        # send invites to all emails
        for email in emails:
            invite = MembershipInvite.objects.create(
                email=email, club=club, creator=request.user, role=role, title=title
            )
            if role <= Membership.ROLE_OWNER and not mem:
                invite.send_owner_invite(request)
            else:
                invite.send_mail(request)

        sent_emails = len(emails)
        skipped_emails = original_count - len(emails)

        return Response(
            {
                "detail": "Sent invite{} to {} email{}! {} email{} skipped.".format(
                    "" if sent_emails == 1 else "s",
                    sent_emails,
                    "" if sent_emails == 1 else "s",
                    skipped_emails,
                    "" if skipped_emails == 1 else "s",
                ),
                "sent": sent_emails,
                "skipped": skipped_emails,
                "success": True,
            }
        )


class EmailInvitesAPIView(generics.ListAPIView):
    """
    get: Return the club code, invite id and token of
    the email invitations for the current user.
    """

    permission_classes = [IsAuthenticated]
    serializer_class = UserMembershipInviteSerializer

    def get_operation_id(self, **kwargs):
        return "List Email Invitations for Self"

    def get_queryset(self):
        return MembershipInvite.objects.filter(
            email=self.request.user.email, active=True, club__archived=False
        ).order_by("-created_at")


class OptionListView(APIView):
    def get(self, request):
        """
        Return a list of options, with some options dynamically generated.
        This response is intended for site-wide global variables.
        ---
        responses:
            "200":
                content:
                    application/json:
                        schema:
                            type: object
                            additionalProperties:
                                type: string
        ---
        """
        # compute base django options
        options = {
            k: v
            for k, v in Option.objects.filter(public=True).values_list("key", "value")
        }

        # add in activities fair information
        now = timezone.now()

        fairs = ClubFair.objects.filter(
            Q(start_time__lte=now + datetime.timedelta(weeks=1))
            | Q(registration_start_time__lte=now),
            end_time__gte=now - datetime.timedelta(minutes=15),
        ).order_by("start_time")

        fair = fairs.first()
        if fair:
            happening = fair.start_time <= now - datetime.timedelta(minutes=3)
            close = fair.start_time >= now - datetime.timedelta(weeks=1)
            options["FAIR_NAME"] = fair.name
            options["FAIR_ID"] = fair.id
            options["FAIR_OPEN"] = happening
            options["PRE_FAIR"] = not happening and close
        else:
            options["FAIR_OPEN"] = False
            options["PRE_FAIR"] = False

        return Response(options)


class LoggingArgumentParser(argparse.ArgumentParser):
    """
    An argument parser that logs added arguments.
    """

    def __init__(self, *args, **kwargs):
        self._arguments = {}
        self._pos_count = 0
        super().__init__(*args, **kwargs)

    def add_argument(self, *args, **kwargs):
        super().add_argument(*args, **kwargs)

        if kwargs.get("default") == "==SUPPRESS==":
            return

        name = kwargs.get("dest", args[0].strip(" -").replace("-", "_"))
        default = kwargs.get("default")
        typ = kwargs.get(
            "type",
            (
                bool
                if kwargs.get("action") == "store_true"
                else type(default)
                if default is not None
                else str
            ),
        )
        pos = -1
        if not args[0].startswith("-"):
            pos = self._pos_count
            self._pos_count += 1
        self._arguments[name] = {
            "position": pos,
            "type": typ.__name__ if typ is not None else typ,
            "help": re.sub(r"\s+", " ", kwargs.get("help", "")) or None,
            "default": default,
            "choices": kwargs.get("choices"),
        }

    def set_defaults(self, *args, **kwargs):
        super().set_defaults(*args, **kwargs)
        for arg, value in kwargs.items():
            if arg in self._arguments:
                self._arguments[arg]["default"] = value

    def get_arguments(self):
        return self._arguments


@functools.lru_cache(maxsize=None)
def get_scripts():
    """
    Return a list of Django management commands and some associated metadata.
    """
    commands = get_commands()
    scripts = []
    for name, path in commands.items():
        cls = load_command_class(path, name)
        parser = LoggingArgumentParser()
        cls.add_arguments(parser)
        scripts.append(
            {
                "name": name,
                "path": path,
                "description": re.sub(r"\s+", " ", cls.help),
                "execute": hasattr(cls, "web_execute") and cls.web_execute,
                "arguments": parser.get_arguments(),
            }
        )
    scripts.sort(key=lambda s: (not s["execute"], s["name"]))
    return scripts


def parse_script_parameters(script, parameters):
    """
    Turn a list of user specified parameters into a set of args and kwargs that can
    be passed to call_command(), given the corresponding script.

    Use the script that is returned from get_scripts().
    """
    args = []
    kwargs = {}
    for arg, details in script["arguments"].items():
        if parameters.get(arg) is not None:
            value = {"str": str, "bool": bool, "int": int}.get(details["type"], str)(
                parameters[arg]
            )
            if details["position"] == -1:
                kwargs[arg] = value
            else:
                args.append((details["position"], value))
    args = [arg[1] for arg in sorted(args)]
    return args, kwargs


class AdminNoteViewSet(viewsets.ModelViewSet):
    """
    list:
    Return a list of admin notes.

    create:
    Add an admin note.

    put:
    Update an admin note. All fields are required.

    patch:
    Update an admin note. Only specified fields are updated.

    retrieve:
    Return a single admin note.

    destroy:
    Delete an admin note.
    """

    serializer_class = AdminNoteSerializer
    permission_classes = [IsSuperuser]
    lookup_field = "id"
    http_method_names = ["get", "post", "put", "patch", "delete"]

    def get_queryset(self):
        return AdminNote.objects.filter(club__code=self.kwargs.get("club_code"))


class ScriptExecutionView(APIView):
    """
    View and execute Django management scripts using these endpoints.
    """

    permission_classes = [DjangoPermission("clubs.manage_club") | IsSuperuser]

    def get(self, request):
        """
        Return a list of valid management scripts to execute.
        ---
        responses:
            "200":
                content:
                    application/json:
                        schema:
                            type: array
                            items:
                                type: object
                                properties:
                                    name:
                                        type: string
                                    path:
                                        type: string
                                    description:
                                        type: string
                                    execute:
                                        type: boolean
                                    arguments:
                                        type: object
                                        additionalProperties:
                                            type: object
                                            properties:
                                                type:
                                                    type: string
                                                help:
                                                    type: string
                                                position:
                                                    type: integer
                                                default:
                                                    type: string
                                                choices:
                                                    type: array
                                                    items:
                                                        type: string
                                                    nullable: true
        ---
        """
        scripts = get_scripts()
        return Response(scripts)

    def post(self, request):
        """
        Execute a management script.
        ---
        responses:
            "200":
                content:
                    application/json:
                        schema:
                            type: object
                            properties:
                                output:
                                    type: string
        ---
        """
        action = request.data.get("action")
        parameters = request.data.get("parameters", {})
        scripts = get_scripts()
        script = next((s for s in scripts if s["name"] == action), None)

        # check for validity and permission
        if script is None:
            return Response({"output": f"'{action}' is not a valid script to execute."})
        if not script["execute"]:
            return Response(
                {
                    "output": "You are not allowed to "
                    f"execute '{action}' from the web interface."
                }
            )

        args, kwargs = parse_script_parameters(script, parameters)

        # execute command and return output
        with io.StringIO() as output:
            call_command(action, *args, **kwargs, stdout=output, stderr=output)
            return Response({"output": output.getvalue()})


def get_initial_context_from_types(types):
    """
    Generate a sample context given the specified types.
    """
    # handle edge case where user explicitly says there are no types
    if isinstance(types, str) and types == "None":
        return {}

    # this allows for tuples to work properly
    context = collections.OrderedDict()

    for name, value in types.items():
        is_array = value["type"] == "array"
        if is_array:
            value = value["items"]

        if value["type"] == "string":
            context[name] = value.get("default", f"[{name}]")
        elif value["type"] == "number":
            context[name] = int(value.get("default", 0))
        elif value["type"] == "boolean":
            context[name] = bool(value.get("default", False))
        elif value["type"] == "object":
            context[name] = get_initial_context_from_types(value["properties"])
        elif value["type"] == "tuple":
            context[name] = tuple(
                get_initial_context_from_types(value["properties"]).values()
            )
        else:
            raise ValueError(f"Unknown email variable type '{value['type']}'!")

        # if is array, duplicate value three times as a sample
        if is_array:
            context[name] = [context[name]] * 3

    return context


def email_preview(request):
    """
    Debug endpoint used for previewing how email templates will look.
    """
    prefix = "fyh_emails" if settings.BRANDING == "fyh" else "emails"
    email_templates = os.listdir(os.path.join(settings.BASE_DIR, "templates", prefix))
    email_templates = [
        e.rsplit(".", 1)[0] for e in email_templates if e.endswith(".html")
    ]

    email = None
    text_email = None
    initial_context = {}

    if "email" in request.GET:
        email_path = os.path.basename(request.GET.get("email"))

        # initial values
        types = get_mail_type_annotation(email_path)
        if types is not None:
            initial_context = get_initial_context_from_types(types)

        # set specified values
        variables = request.GET.get("variables")
        if variables is not None:
            initial_context.update(json.loads(variables))

        email = render_to_string(f"{prefix}/{email_path}.html", initial_context)
        text_email = html_to_text(email)

    return render(
        request,
        "preview.html",
        {
            "templates": email_templates,
            "email": email,
            "text_email": text_email,
            "variables": json.dumps(initial_context, indent=4),
        },
    )<|MERGE_RESOLUTION|>--- conflicted
+++ resolved
@@ -4889,9 +4889,22 @@
         holding_expiration = timezone.now() + datetime.timedelta(minutes=10)
         tickets.update(holder=self.request.user, holding_expiration=holding_expiration)
 
-<<<<<<< HEAD
+        # Calculate cart total, applying group discounts where appropriate
+        ticket_type_counts = {
+            item["type"]: item["count"]
+            for item in tickets.values("type").annotate(count=Count("type"))
+        }
+
+        cart_total = sum(
+            ticket.price * (1 - ticket.group_discount)
+            if ticket.group_size
+            and ticket_type_counts[ticket.type] >= ticket.group_size
+            else ticket.price
+            for ticket in tickets
+        )
+        
         # If all tickets are free, we can skip the payment process
-        if (cart_total := tickets.aggregate(total=Sum("price"))["total"]) == 0:
+        if not cart_total:
             order_info = {
                 "amountDetails": {"totalAmount": "0.00"},
                 "billTo": {
@@ -4904,23 +4917,7 @@
             }
 
             self.give_tickets(order_info, cart, None)
-=======
-        # Calculate cart total, applying group discounts where appropriate
-        ticket_type_counts = {
-            item["type"]: item["count"]
-            for item in tickets.values("type").annotate(count=Count("type"))
-        }
-
-        cart_total = sum(
-            ticket.price * (1 - ticket.group_discount)
-            if ticket.group_size
-            and ticket_type_counts[ticket.type] >= ticket.group_size
-            else ticket.price
-            for ticket in tickets
-        )
-
-        if not cart_total:
->>>>>>> 27ac7c6d
+
             return Response(
                 {
                     "success": True,
