import datetime
import json
import os
import re
import secrets
import string
from urllib.parse import urlparse

import pytz
import qrcode
import requests
from dateutil.parser import parse
from django.conf import settings
from django.contrib.auth import get_user_model
from django.core.cache import cache
from django.core.exceptions import ValidationError
from django.core.files.uploadedfile import UploadedFile
from django.core.validators import validate_email
from django.db.models import Count, Prefetch, Q
from django.db.models.functions import Lower, Trunc
from django.db.models.query import prefetch_related_objects
from django.http import HttpResponse
from django.shortcuts import get_object_or_404, render
from django.template.loader import render_to_string
from django.utils import timezone
from django.utils.text import slugify
from django_redis import get_redis_connection
from ics import Calendar as ICSCal
from ics import Event as ICSEvent
from ics import parse as ICSParse
from rest_framework import filters, generics, mixins, parsers, status, viewsets
from rest_framework.decorators import action
from rest_framework.exceptions import PermissionDenied
from rest_framework.exceptions import ValidationError as DRFValidationError
from rest_framework.permissions import AllowAny, IsAuthenticated
from rest_framework.response import Response
from rest_framework.utils.serializer_helpers import ReturnList
from rest_framework.views import APIView
from social_django.utils import load_strategy

from clubs.filters import RandomOrderingFilter, RandomPageNumberPagination
from clubs.mixins import XLSXFormatterMixin
from clubs.models import (
    Advisor,
    Asset,
    Badge,
    Club,
    ClubVisit,
    Event,
    Favorite,
    Major,
    Membership,
    MembershipInvite,
    MembershipRequest,
    Note,
    QuestionAnswer,
    Report,
    School,
    StudentType,
    Subscribe,
    Tag,
    Testimonial,
    Year,
)
from clubs.permissions import (
    AssetPermission,
    ClubItemPermission,
    ClubPermission,
    EventPermission,
    InvitePermission,
    IsSuperuser,
    MemberPermission,
    MembershipRequestPermission,
    NotePermission,
    QuestionAnswerPermission,
    ReadOnly,
)
from clubs.serializers import (
    AdvisorSerializer,
    AssetSerializer,
    AuthenticatedClubSerializer,
    AuthenticatedMembershipSerializer,
    BadgeSerializer,
    ClubListSerializer,
    ClubMinimalSerializer,
    ClubSerializer,
    EventSerializer,
    EventWriteSerializer,
    FavoriteSerializer,
    FavoriteWriteSerializer,
    MajorSerializer,
    MembershipInviteSerializer,
    MembershipRequestSerializer,
    MembershipSerializer,
    NoteSerializer,
    QuestionAnswerSerializer,
    ReportSerializer,
    SchoolSerializer,
    StudentTypeSerializer,
    SubscribeBookmarkSerializer,
    SubscribeSerializer,
    TagSerializer,
    TestimonialSerializer,
    UserClubVisitSerializer,
    UserClubVisitWriteSerializer,
    UserMembershipRequestSerializer,
    UserMembershipSerializer,
    UserProfileSerializer,
    UserSerializer,
    UserSubscribeSerializer,
    UserSubscribeWriteSerializer,
    YearSerializer,
)
from clubs.utils import html_to_text


def file_upload_endpoint_helper(request, code):
    obj = get_object_or_404(Club, code=code)
    if "file" in request.data and isinstance(request.data["file"], UploadedFile):
        asset = Asset.objects.create(
            creator=request.user,
            club=obj,
            file=request.data["file"],
            name=request.data["file"].name,
        )
    else:
        return Response(
            {"detail": "No image file was uploaded!"}, status=status.HTTP_400_BAD_REQUEST,
        )
    return Response({"detail": "Club file uploaded!", "id": asset.id})


def upload_endpoint_helper(request, cls, field, save=True, **kwargs):
    """
    Given a Model class with lookup arguments or a Model object, save the uploaded image
    to the image field specified in the argument.

    The save parameter can be used to control whether the Model is actually saved to the database.
    This parameter only applies if you pass in a Model object.

    Returns a response that can be given to the end user.
    """
    if isinstance(cls, type):
        obj = get_object_or_404(cls, **kwargs)
    else:
        obj = cls
    if "file" in request.data and isinstance(request.data["file"], UploadedFile):
        getattr(obj, field).delete(save=False)
        setattr(obj, field, request.data["file"])
        if save:
            obj._change_reason = f"Update '{field}' image field"
            obj.save()
    else:
        return Response(
            {"detail": "No image file was uploaded!"}, status=status.HTTP_400_BAD_REQUEST,
        )
    return Response(
        {"detail": f"{obj.__class__.__name__} image uploaded!", "url": getattr(obj, field).url}
    )


def find_relationship_helper(relationship, club_object, found):
    """
    Format and retrieve all parents or children of a club into tree.
    """
    children = getattr(club_object, relationship).all().prefetch_related(relationship)
    children_recurse = []
    for child in children:
        if child.code not in found:
            found.add(child.code)
            children_recurse.append(find_relationship_helper(relationship, child, found))
            found.remove(child.code)
        else:
            children_recurse.append({"name": child.name, "code": child.code})

    return {
        "name": club_object.name,
        "code": club_object.code,
        "children": children_recurse,
    }


def filter_note_permission(queryset, club, user):
    """
    Filter the note queryset so that only notes the user has access
    to remain in the queryset
    """
    creating_club_membership = Membership.objects.filter(club=club, person=user).first()
    subject_club_membership = Membership.objects.filter(club=club, person=user).first()

    # Convert memberships into actual numerical representation
    if creating_club_membership is None:
        creating_club_membership = Note.PERMISSION_PUBLIC
    else:
        creating_club_membership = creating_club_membership.role

    if subject_club_membership is None:
        subject_club_membership = Note.PERMISSION_PUBLIC
    else:
        subject_club_membership = subject_club_membership.role

    queryset = queryset.filter(
        creating_club_permission__gte=creating_club_membership
    ) | queryset.filter(outside_club_permission__gte=subject_club_membership)

    return queryset


def hour_to_string_helper(hour):
    hour_string = ""
    if hour == 0:
        hour_string = "12am"
    elif hour < 12:
        hour_string = f"{hour}am"
    elif hour == 12:
        hour_string = "12pm"
    else:
        hour_string = f"{hour - 12}pm"

    return hour_string


class ReportViewSet(viewsets.ModelViewSet):
    """
    retrieve:
    Return a list of reports that can be generated.
    """

    permission_classes = [IsAuthenticated]
    serializer_class = ReportSerializer
    http_method_names = ["get", "delete"]

    def get_queryset(self):
        if not self.request.user.has_perm("clubs.generate_reports"):
            return Report.objects.none()

        return Report.objects.filter(Q(creator=self.request.user) | Q(public=True))


class ClubsSearchFilter(filters.BaseFilterBackend):
    """
    A DRF filter to implement custom filtering logic for the frontend.
    If model is not a Club, expects the model to have a club foreign key to Club.
    """

    def filter_queryset(self, request, queryset, view):
        params = request.GET.dict()

        def parse_year(field, value, operation, queryset):
            if value.isdigit():
                suffix = ""
                if operation in {"lt", "gt", "lte", "gte"}:
                    suffix = f"__{operation}"
                return {f"{field}__year{suffix}": int(value)}
            if value.lower() in {"none", "null"}:
                return {f"{field}__isnull": True}
            return {}

        def parse_int(field, value, operation, queryset):
            if operation == "in":
                values = value.strip().split(",")
                sizes = [int(size) for size in values if size]
                return {f"{field}__in": sizes}

            if "," in value:
                values = [int(x.strip()) for x in value.split(",") if x]
                if operation == "and":
                    for value in values:
                        queryset = queryset.filter(**{field: value})
                    return queryset
                return {f"{field}__in": values}

            if value.isdigit():
                suffix = ""
                if operation in {"lt", "gt", "lte", "gte"}:
                    suffix = f"__{operation}"
                return {f"{field}{suffix}": int(value)}
            if value.lower() in {"none", "null"}:
                return {f"{field}__isnull": True}
            return {}

        def parse_many_to_many(label, field, value, operation, queryset):
            tags = value.strip().split(",")
            if operation == "or":
                if tags[0].isdigit():
                    tags = [int(tag) for tag in tags if tag]
                    return {f"{field}__id__in": tags}
                else:
                    return {f"{field}__{label}__in": tags}

            if tags[0].isdigit() or operation == "id":
                tags = [int(tag) for tag in tags if tag]
                for tag in tags:
                    queryset = queryset.filter(**{f"{field}__id": tag})
            else:
                for tag in tags:
                    queryset = queryset.filter(**{f"{field}__{label}": tag})
            return queryset

        def parse_badges(field, value, operation, queryset):
            return parse_many_to_many("label", field, value, operation, queryset)

        def parse_tags(field, value, operation, queryset):
            return parse_many_to_many("name", field, value, operation, queryset)

        def parse_boolean(field, value, operation, queryset):
            value = value.strip().lower()

            if operation == "in":
                if set(value.split(",")) == {"true", "false"}:
                    return

            if value in {"true", "yes"}:
                boolval = True
            elif value in {"false", "no"}:
                boolval = False
            elif value in {"null", "none"}:
                boolval = None
            else:
                return

            if boolval is None:
                return {f"{field}__isnull": True}

            return {f"{field}": boolval}

        fields = {
            "accepting_members": parse_boolean,
            "active": parse_boolean,
            "application_required": parse_int,
            "appointment_needed": parse_boolean,
            "approved": parse_boolean,
            "available_virtually": parse_boolean,
            "badges": parse_badges,
            "enables_subscription": parse_boolean,
            "favorite_count": parse_int,
            "founded": parse_year,
            "size": parse_int,
            "tags": parse_tags,
            "target_majors": parse_tags,
            "target_schools": parse_tags,
            "target_years": parse_tags,
            "target_students": parse_tags,
        }

        if not queryset.model == Club:
            fields = {f"club__{k}": v for k, v in fields.items()}

        if queryset.model == Event:
            fields.update({"type": parse_int})

        query = {}

        for param, value in params.items():
            field = param.split("__")
            if field[0] == "club":
                prefix = field.pop(0)
                field[0] = f"{prefix}__{field[0]}"

            if len(field) <= 1:
                field = field[0]
                type = "eq"
            else:
                type = field[1].lower()
                field = field[0]

            if field not in fields:
                continue

            condition = fields[field](field, value.strip(), type, queryset)
            if isinstance(condition, dict):
                query.update(condition)
            elif condition is not None:
                queryset = condition

        queryset = queryset.filter(**query)

        return queryset


class ClubsOrderingFilter(RandomOrderingFilter):
    """
    Custom ordering filter for club objects.
    If used by a non club model, the object must have a foreign key to Club named club.
    """

    def get_valid_fields(self, queryset, view, context={}):
        # report generators can order by any field
        request = context.get("request")
        if (
            request is not None
            and request.user.is_authenticated
            and request.user.has_perm("clubs.generate_reports")
        ):
            valid_fields = [
                (field.name, field.verbose_name) for field in queryset.model._meta.fields
            ]
            valid_fields += [(key, key.title().split("__")) for key in queryset.query.annotations]
            valid_fields += [
                (f"club__{field.name}", f"Club - {field.verbose_name}")
                for field in Club._meta.fields
            ]
            return valid_fields

        # other people can order by whitelist
        return super().get_valid_fields(queryset, view, context)

    def filter_queryset(self, request, queryset, view):
        ordering = [arg for arg in request.GET.get("ordering", "").strip().split(",") if arg]
        if not ordering and hasattr(view, "ordering"):
            ordering = [view.ordering]

        if "featured" in ordering:
            if queryset.model == Club:
                return queryset.order_by("-rank", "-favorite_count", "-id")
            return queryset.order_by("-club__rank", "-club__favorite_count", "-club__id")
        else:
            # prevent invalid SQL lookups from custom ordering properties
            if hasattr(view, "ordering") and view.ordering in {
                "featured",
                "alphabetical",
                "random",
            }:
                old_ordering = view.ordering
                view.ordering = "-id"
            else:
                old_ordering = None

            new_queryset = super().filter_queryset(request, queryset, view)

            # restore ordering property
            if old_ordering is not None:
                view.ordering = old_ordering

        if "alphabetical" in ordering:
            new_queryset = new_queryset.order_by(Lower("name"))

        return new_queryset


class ClubViewSet(XLSXFormatterMixin, viewsets.ModelViewSet):
    """
    retrieve:
    Return a single club with all information fields present.

    list:
    Return a list of clubs with partial information for each club.

    update:
    Update all fields in the club.
    You must specify all of the fields or use a patch request.

    partial_update:
    Update certain fields in the club.
    Only specify the fields that you want to change.

    destroy:
    Delete a club. Consider marking the club as inactive instead of deleting the club.
    """

    queryset = (
        Club.objects.all()
        .annotate(
            favorite_count=Count("favorite", distinct=True),
            membership_count=Count("membership", distinct=True, filter=Q(active=True)),
        )
        .prefetch_related(
            "tags",
            "badges",
            "target_schools",
            "target_majors",
            "target_years",
            "student_types",
            Prefetch(
                "membership_set",
                queryset=Membership.objects.order_by(
                    "role", "person__first_name", "person__last_name"
                ).prefetch_related("person__profile"),
            ),
        )
        .order_by("-favorite_count", "name")
    )
    permission_classes = [ClubPermission | IsSuperuser]
    filter_backends = [filters.SearchFilter, ClubsSearchFilter, ClubsOrderingFilter]
    search_fields = ["name", "subtitle", "code"]
    ordering_fields = ["favorite_count", "name"]
    ordering = "featured"

    lookup_field = "code"
    http_method_names = ["get", "post", "put", "patch", "delete"]
    pagination_class = RandomPageNumberPagination

    def get_queryset(self):
        queryset = super().get_queryset()

        # additional prefetch optimizations
        person = self.request.user
        if not person.is_authenticated:
            person = None

        if self.action in {"list", "retrieve"}:
            queryset = queryset.prefetch_related(
                Prefetch(
                    "favorite_set",
                    queryset=Favorite.objects.filter(person=person),
                    to_attr="user_favorite_set",
                ),
                Prefetch(
                    "subscribe_set",
                    queryset=Subscribe.objects.filter(person=person),
                    to_attr="user_subscribe_set",
                ),
                Prefetch(
                    "membership_set",
                    queryset=Membership.objects.filter(person=person),
                    to_attr="user_membership_set",
                ),
            )

            if self.action in {"retrieve"}:
                queryset = queryset.prefetch_related("testimonials", "asset_set")

        # select subset of clubs if requested
        subset = self.request.query_params.get("in", None)
        if subset:
            subset = [x.strip() for x in subset.strip().split(",")]
            queryset = queryset.filter(code__in=subset)

        # filter by approved clubs
        if (
            self.request.user.has_perm("clubs.see_pending_clubs")
            or self.request.query_params.get("bypass", "").lower() == "true"
        ):
            return queryset
        elif self.request.user.is_authenticated:
            # Show approved clubs along with clubs that the logged-in user is a member of.
            return queryset.filter(Q(approved=True) | Q(members=self.request.user) | Q(ghost=True))
        else:
            return queryset.filter(Q(approved=True) | Q(ghost=True))

    @action(detail=True, methods=["post"])
    def upload(self, request, *args, **kwargs):
        """
        Upload the club logo.
        Marks the club as pending approval since the logo has changed.
        Also create a thumbnail version of the club logo.
        """
        # ensure user is allowed to upload image
        club = self.get_object()

        # reset approval status after upload
        resp = upload_endpoint_helper(request, club, "image", save=False)
        if status.is_success(resp.status_code):
            club.approved = None
            club.approved_by = None
            club.approved_on = None
            if club.history.filter(approved=True).exists():
                club.ghost = True

            club._change_reason = "Mark pending approval due to image change"
            club.save(update_fields=["image", "approved", "approved_by", "approved_on", "ghost"])

            # create thumbnail
            club.create_thumbnail(request)

        return resp

    @action(detail=True, methods=["post"])
    def upload_file(self, request, *args, **kwargs):
        """
        Upload a file for the club.
        """
        # ensure user is allowed to upload file
        club = self.get_object()

        return file_upload_endpoint_helper(request, code=club.code)

    @action(detail=True, methods=["get"])
    def children(self, request, *args, **kwargs):
        """
        Return a recursive list of all children that this club is a parent of.
        """
        club = self.get_object()
        child_tree = find_relationship_helper("children_orgs", club, {club.code})
        return Response(child_tree)

    @action(detail=True, methods=["get"])
    def parents(self, request, *args, **kwargs):
        """
        Return a recursive list of all parents that this club is a child to.
        """
        club = self.get_object()
        parent_tree = find_relationship_helper("parent_orgs", club, {club.code})
        return Response(parent_tree)

    @action(detail=True, methods=["get"], url_path="notes-about")
    def notes_about(self, request, *args, **kwargs):
        """
        Return a list of notes about this club, used by members of parent organizations.
        """
        club = self.get_object()
        queryset = Note.objects.filter(subject_club__code=club.code)
        queryset = filter_note_permission(queryset, club, self.request.user)
        serializer = NoteSerializer(queryset, many=True)
        return Response(serializer.data)

    @action(detail=True, methods=["get"])
    def qr(self, request, *args, **kwargs):
        """
        Return a QR code png image representing a link to the club on Penn Clubs.
        """
        club = self.get_object()

        url = f"https://{settings.DEFAULT_DOMAIN}/club/{club.code}/fair"
        response = HttpResponse(content_type="image/png")
        qr_image = qrcode.make(url, box_size=20, border=0)
        qr_image.save(response, "PNG")
        return response

    @action(detail=True, methods=["get"])
    def subscription(self, request, *args, **kwargs):
        """
        Return a list of all students that have subscribed to the club,
        including their names and emails.

        If a student has indicated that they want to share their bookmarks as well,
        include this information in the results.
        """
        club = self.get_object()
        subscribes = (
            Subscribe.objects.filter(club=club)
            .select_related("person", "person__profile", "club")
            .prefetch_related("person__profile__school", "person__profile__major")
        )
        shared_bookmarks = (
            Favorite.objects.exclude(person__pk__in=subscribes.values_list("person__pk", flat=True))
            .filter(club=club, person__profile__share_bookmarks=True)
            .select_related("person", "person__profile", "club")
            .prefetch_related("person__profile__school", "person__profile__major")
        )
        bookmark_serializer = SubscribeBookmarkSerializer(shared_bookmarks, many=True)
        serializer = SubscribeSerializer(subscribes, many=True)
        output = serializer.data + bookmark_serializer.data
        return Response(ReturnList(output, serializer=serializer))

    @action(detail=True, methods=["get"])
    def analytics_pie_charts(self, request, *args, **kwargs):
        """
        Returns demographic information about bookmarks and subscriptions in pie chart format.
        """
        club = self.get_object()
        lower_bound = timezone.now() - datetime.timedelta(days=30 * 6)

        def get_graduation_year_breakdown(obj, title):
            return {
                "title": title,
                "content": list(
                    obj.objects.filter(club=club, created_at__gte=lower_bound)
                    .values("person__profile__graduation_year")
                    .annotate(count=Count("id"))
                ),
            }

        def get_school_breakdown(obj, title):
            return {
                "title": title,
                "content": list(
                    obj.objects.filter(club=club, created_at__gte=lower_bound)
                    .values("person__profile__school__name")
                    .annotate(count=Count("id"))
                ),
            }

        return Response(
            {
                "favorite_graduation_year": get_graduation_year_breakdown(
                    Favorite, "Graduation Year - Bookmarks"
                ),
                "subscribe_graduation_year": get_graduation_year_breakdown(
                    Subscribe, "Graduation Year - Subscriptions"
                ),
                "visit_graduation_year": get_graduation_year_breakdown(
                    ClubVisit, "Graduation Year - Page Views"
                ),
                "favorite_school": get_school_breakdown(Favorite, "School - Bookmarks"),
                "subscribe_school": get_school_breakdown(Subscribe, "School - Subscriptions"),
                "visit_school": get_school_breakdown(ClubVisit, "School - Page Views"),
            }
        )

    @action(detail=True, methods=["get"])
    def analytics(self, request, *args, **kwargs):
        """
        Returns a list of all analytics (club visits, favorites,
        subscriptions) for a club.
        """
        club = self.get_object()
        if "date" in request.query_params:
            date = datetime.datetime.strptime(request.query_params["date"], "%Y-%m-%d")
        else:
            date = datetime.datetime.combine(datetime.date.today(), datetime.datetime.min.time())

        # parse date range
        if "start" in request.query_params:
            start = parse(request.query_params["start"])
        else:
            start = date

        if "end" in request.query_params:
            end = parse(request.query_params["end"])
        else:
            end = start + datetime.timedelta(days=1)

        # retrieve data
        def get_count(obj):
            """
            Return a json serializable hourly aggregation of analytics data for a specific model.
            """
            objs = (
                obj.objects.filter(club=club, created_at__gte=start, created_at__lte=end)
                .annotate(hour=Trunc("created_at", "hour"))
                .values("hour")
                .annotate(count=Count("id"))
            )
            for item in objs:
                item["hour"] = item["hour"].isoformat()
            return list(objs)

        visits_data = get_count(ClubVisit)
        favorites_data = get_count(Favorite)
        subscriptions_data = get_count(Subscribe)

        max_value = max(
            max([v["count"] for v in visits_data], default=0),
            max([v["count"] for v in favorites_data], default=0),
            max([v["count"] for v in subscriptions_data], default=0),
        )

        analytics_dict = {
            "visits": visits_data,
            "favorites": favorites_data,
            "subscriptions": subscriptions_data,
            "max": max_value,
        }

        return Response(analytics_dict)

    @action(detail=False, methods=["get"])
    def directory(self, request, *args, **kwargs):
        """
        Custom return endpoint for the directory page, allows the page to load faster.
        """
        serializer = ClubMinimalSerializer(Club.objects.all().order_by("name"), many=True)
        return Response(serializer.data)

    def get_filename(self):
        """
        For excel spreadsheets, return the user-specified filename if it exists
        or the default filename otherwise.
        """
        name = self.request.query_params.get("name")
        if name:
            return "{}.xlsx".format(slugify(name))
        return super().get_filename()

    def check_approval_permission(self, request):
        """
        Only users with specific permissions can modify the approval field.
        """
        if (
            request.data.get("approved", None) is not None
            or request.data.get("approved_comment", None) is not None
        ):
            # users without approve permission cannot approve
            if not request.user.has_perm("clubs.approve_club"):
                raise PermissionDenied

            # an approval request must not modify any other fields
            if set(request.data.keys()) - {"approved", "approved_comment"}:
                raise DRFValidationError(
                    "You can only pass the approved and approved_comment fields "
                    "when performing club approval."
                )

        if request.data.get("fair", None) is not None:
            if set(request.data.keys()) - {"fair"}:
                raise DRFValidationError(
                    "You can only pass the fair field when registering "
                    "or deregistering for the SAC fair."
                )

    def partial_update(self, request, *args, **kwargs):
        self.check_approval_permission(request)
        return super().partial_update(request, *args, **kwargs)

    def update(self, request, *args, **kwargs):
        self.check_approval_permission(request)
        return super().update(request, *args, **kwargs)

    def list(self, request, *args, **kwargs):
        """
        Return a list of all clubs.
        Note that some fields are removed in order to improve response time.
        """
        # custom handling for spreadsheet format
        if request.accepted_renderer.format == "xlsx":
            # save request as new report if name is set
            if (
                request.user.is_authenticated
                and request.user.has_perm("clubs.generate_reports")
                and request.query_params.get("name")
                and not request.query_params.get("existing")
            ):
                name = request.query_params.get("name")
                desc = request.query_params.get("desc")
                public = request.query_params.get("public", "false").lower().strip() == "true"
                parameters = request.query_params.dict()

                # avoid storing redundant data
                for field in {"name", "desc", "public"}:
                    if field in parameters:
                        del parameters[field]

                Report.objects.create(
                    name=name,
                    description=desc,
                    parameters=json.dumps(parameters),
                    creator=request.user,
                    public=public,
                )

        return super().list(request, *args, **kwargs)

    def perform_destroy(self, instance):
        """
        Manually delete uploaded asset instances because of PostgreSQL integrity rules.
        """
        for asset in instance.asset_set.all():
            asset.delete()
        instance.delete()

    @action(detail=False, methods=["GET"])
    def fields(self, request, *args, **kwargs):
        """
        Return the list of fields that can be exported in the Excel file.
        """
        name_to_title = {
            f.name: f.verbose_name.title() for f in Club._meta._get_fields(reverse=False)
        }
        return Response(
            {
                name_to_title.get(f, f.replace("_", " ").title()): f
                for f in self.get_serializer_class().Meta.fields
            }
        )

    def get_serializer_class(self):
        if self.action == "upload":
            return AssetSerializer
        if self.action == "subscription":
            return SubscribeSerializer
        if self.action in {"list", "fields"}:
            if self.request is not None and (
                self.request.accepted_renderer.format == "xlsx" or self.action == "fields"
            ):
                if self.request.user.has_perm("clubs.generate_reports"):
                    return AuthenticatedClubSerializer
                else:
                    return ClubSerializer
            return ClubListSerializer
        if self.request is not None and self.request.user.is_authenticated:
            see_pending = self.request.user.has_perm("clubs.see_pending_clubs")
            is_member = (
                "code" in self.kwargs
                and Membership.objects.filter(
                    person=self.request.user, club__code=self.kwargs["code"]
                ).exists()
            )
            if see_pending or is_member:
                return AuthenticatedClubSerializer
        return ClubSerializer


class SchoolViewSet(viewsets.ModelViewSet):
    """
    list:
    Retrieve a list of all of the schools (ex: Wharton, Engineering).

    retrieve:
    Retrieve a single school by ID.

    create:
    Add a new school to the list of schools.

    destroy:
    Delete a school from the list of schools.
    """

    serializer_class = SchoolSerializer
    permission_classes = [ReadOnly | IsSuperuser]
    queryset = School.objects.all()


class MajorViewSet(viewsets.ModelViewSet):
    """
    list:
    Retrieve a list of all the majors (ex: Computer Science, BAS).

    retrieve:
    Retrieve a single major by ID.

    create:
    Add a new major to the list of majors.

    destroy:
    Remove a major from the list of majors.
    """

    serializer_class = MajorSerializer
    permission_classes = [ReadOnly | IsSuperuser]
    queryset = Major.objects.all()


class StudentTypeViewSet(viewsets.ModelViewSet):
    """
    list:
    Retrieve a list of all the student types (ex: Online Student, Transfer Student, etc).

    retrieve:
    Retrieve a single student type by ID.

    create:
    Add a new student type to the list of student types.

    destroy:
    Remove a student type from the list of student types.
    """

    serializer_class = StudentTypeSerializer
    permission_classes = [ReadOnly | IsSuperuser]
    queryset = StudentType.objects.all()


class YearViewSet(viewsets.ModelViewSet):
    """
    list:
    Retrieve a list of all of the graduation years (ex: Freshman, Sophomore, Junior, Senior).

    retrieve:
    Retrieve a single graduation year by ID.

    create:
    Add a new graduation year to the list of graduation years.

    destroy:
    Remove a graduation year from the list of graduation years.
    """

    serializer_class = YearSerializer
    permission_classes = [ReadOnly | IsSuperuser]
    queryset = Year.objects.all()


class AdvisorSearchFilter(filters.BaseFilterBackend):
    """
    A DRF filter to implement custom filtering logic for advisor objects.
    """

    def filter_queryset(self, request, queryset, view):
        public = request.GET.get("public")

        if public is not None:
            public = public.strip().lower()
            if public in {"true", "false"}:
                queryset = queryset.filter(public=public == "true")

        return queryset


class AdvisorViewSet(viewsets.ModelViewSet):
    """
    list:
    Return a list of advisors for this club.

    create:
    Add an advisor to this club.

    put:
    Update an advisor for this club. All fields are required.

    patch:
    Update an advisor for this club. Only specified fields are updated.

    retrieve:
    Return a single advisor.

    destroy:
    Delete an advisor.
    """

    serializer_class = AdvisorSerializer
    permission_classes = [ClubItemPermission | IsSuperuser]
    filter_backends = [AdvisorSearchFilter]
    lookup_field = "id"
    http_method_names = ["get", "post", "put", "patch", "delete"]

    def get_queryset(self):
        return Advisor.objects.filter(club__code=self.kwargs.get("club_code")).order_by("name")


class EventViewSet(viewsets.ModelViewSet):
    """
    list:
    Return a list of events for this club.

    retrieve:
    Return a single event.

    destroy:
    Delete an event.
    """

    permission_classes = [EventPermission | IsSuperuser]
    filter_backends = [filters.SearchFilter, ClubsSearchFilter, ClubsOrderingFilter]
    search_fields = [
        "name",
        "club__name",
        "club__subtitle",
        "description",
        "club__code",
    ]
    lookup_field = "id"
    http_method_names = ["get", "post", "put", "patch", "delete"]
    pagination_class = RandomPageNumberPagination

    def get_serializer_class(self):
        if self.action in {"create", "update", "partial_update"}:
            return EventWriteSerializer
        return EventSerializer

    @action(detail=True, methods=["post"])
    def upload(self, request, *args, **kwargs):
        """
        Upload a picture for the event.
        """
        event = Event.objects.get(id=kwargs["id"])
        self.check_object_permissions(request, event)

        resp = upload_endpoint_helper(request, Event, "image", pk=event.pk)

        # if image uploaded, create thumbnail
        if status.is_success(resp.status_code):
            event.create_thumbnail(request)

        return resp

    @action(detail=False, methods=["get"])
    def fair(self, request, *args, **kwargs):
        """
        Get the minimal information required for a fair directory listing.
        Groups by the start date of the event, and then the event category.
        Each event's club must have an associated fair badge in order to be displayed.
        """
        # accept custom date for preview rendering
        date = request.query_params.get("date")
        if date in {"null", "undefined"}:
            date = None
        if date:
            date = parse(date)

        # cache the response for this endpoint with short timeout
        if not date:
            key = f"events:fair:directory:{request.user.is_authenticated}"
            cached = cache.get(key)
            if cached:
                return Response(cached)

        now = date or timezone.now()
        events = Event.objects.filter(
            type=Event.FAIR,
            club__badges__purpose="fair",
            start_time__lte=now + datetime.timedelta(days=7),
            end_time__gte=now - datetime.timedelta(days=1),
        ).values_list("start_time", "end_time", "club__name", "club__code", "club__badges__label")
        output = {}
        for event in events:
            # group by start date
            ts = int(event[0].replace(second=0, microsecond=0).timestamp())
            if ts not in output:
                output[ts] = {
                    "start_time": event[0],
                    "end_time": event[1],
                    "events": {},
                }

            # group by category
            category = event[4]
            if category not in output[ts]["events"]:
                output[ts]["events"][category] = {
                    "category": category,
                    "events": [],
                }

            output[ts]["events"][category]["events"].append({"name": event[2], "code": event[3]})
        for item in output.values():
            item["events"] = list(sorted(item["events"].values(), key=lambda cat: cat["category"]))
            for category in item["events"]:
                category["events"] = list(
                    sorted(category["events"], key=lambda e: e["name"].casefold())
                )

        output = list(sorted(output.values(), key=lambda cat: cat["start_time"]))
        if not date:
            cache.set(key, output, 60 * 5)

        return Response(output)

    @action(detail=False, methods=["get"])
    def owned(self, request, *args, **kwargs):
        """
        Return all events that the user has officer permissions over.
        """
        if not request.user.is_authenticated:
            return Response([])

        now = timezone.now()

        events = self.filter_queryset(self.get_queryset()).filter(
            club__membership__person=request.user,
            club__membership__role__lte=Membership.ROLE_OFFICER,
            start_time__gte=now,
        )

        return Response(EventSerializer(events, many=True).data)

    @action(detail=False, methods=["get"])
    def live(self, request, *args, **kwargs):
        """
        Get all events happening now.
        This endpoint is cached for 5 min for a no filter parameter call.
        """
        params = set(request.query_params.keys())
        if "format" in params:
            params.remove("format")
        should_cache = not params

        if should_cache:
            key = f"events:fair:live:{request.user.is_authenticated}"
            cached = cache.get(key)
            if cached:
                return Response(cached)

        now = timezone.now()
        output = EventSerializer(
            self.filter_queryset(self.get_queryset()).filter(
                start_time__lte=now, end_time__gte=now
            ),
            many=True,
            context=super().get_serializer_context(),
        ).data
        if should_cache:
            cache.set(key, output, 5 * 60)
        return Response(output)

    @action(detail=False, methods=["get"])
    def upcoming(self, request, *args, **kwargs):
        """
        Get all events happening in the future.
        This endpoint is cached for 5 min for a no filter parameter call.
        """
        params = set(request.query_params.keys())
        if "format" in params:
            params.remove("format")
        should_cache = not params

        if should_cache:
            key = f"events:fair:upcoming:{request.user.is_authenticated}"
            cached = cache.get(key)
            if cached:
                return Response(cached)

        now = timezone.now()
        output = EventSerializer(
            self.filter_queryset(self.get_queryset()).filter(start_time__gte=now),
            many=True,
            context=super().get_serializer_context(),
        ).data
        if should_cache:
            cache.set(key, output, 5 * 60)
        return Response(output)

    @action(detail=False, methods=["get"])
    def ended(self, request, *args, **kwargs):
        """
        Get events which have ended.
        """
        now = timezone.now()
        return Response(
            EventSerializer(
                self.filter_queryset(self.get_queryset()).filter(end_time__lt=now),
                many=True,
                context=super().get_serializer_context(),
            ).data
        )

    def create(self, request, *args, **kwargs):
        """
        Do not let non-superusers create events with the FAIR type through the API.
        """
        type = request.data.get("type", 0)
        if type == Event.FAIR and not self.request.user.is_superuser:
            raise DRFValidationError(
                detail="Approved activities fair events have already been created. "
                "See above for events to edit, and "
                "please email contact@pennclubs.com if this is en error."
            )

        return super().create(request, *args, **kwargs)

    def destroy(self, request, *args, **kwargs):
        """
        Do not let non-superusers delete events with the FAIR type through the API.
        """
        event = self.get_object()

        if event.type == Event.FAIR and not self.request.user.is_superuser:
            raise DRFValidationError(
                detail="You cannot delete activities fair events. "
                "If you would like to do this, email contact@pennclubs.com."
            )

        return super().destroy(request, *args, **kwargs)

    def get_queryset(self):
        qs = Event.objects.all()
        if self.kwargs.get("club_code") is not None:
            qs = qs.filter(club__code=self.kwargs["club_code"])

        qs = qs.filter(club__approved=True)
<<<<<<< HEAD
=======

>>>>>>> f7a5a2bc
        now = timezone.now()
        if self.action in ["list"]:
            qs = qs.filter(end_time__gte=now)

        return (
            qs.select_related("club", "creator", )
                .prefetch_related("club__badges")
                .order_by("start_time")
        )


class TestimonialViewSet(viewsets.ModelViewSet):
    """
    list:
    Return a list of testimonials for this club.

    create:
    Create a new testimonial for this club.

    update:
    Update a testimonial for this club.
    All fields must be specified.

    partial_update:
    Update a testimonial for this club.
    Specify only the fields you want to update.

    retrieve:
    Retrieve a single testimonial.

    destroy:
    Delete a testimonial.
    """

    serializer_class = TestimonialSerializer
    permission_classes = [ClubItemPermission | IsSuperuser]

    def get_queryset(self):
        return Testimonial.objects.filter(club__code=self.kwargs["club_code"])


class QuestionAnswerViewSet(viewsets.ModelViewSet):
    """
    list:
    Return a list of questions and answers for this club.

    create:
    Create a new question for this club.

    update:
    Change the question or the answer for this club.

    retrieve:
    Return a single testimonial.

    destroy:
    Delete a testimonial.
    """

    serializer_class = QuestionAnswerSerializer
    permission_classes = [QuestionAnswerPermission | IsSuperuser]

    def get_queryset(self):
        club_code = self.kwargs["club_code"]
        questions = QuestionAnswer.objects.filter(club__code=club_code)

        if not self.request.user.is_authenticated:
            return questions.filter(approved=True)

        membership = Membership.objects.filter(
            club__code=club_code, person=self.request.user
        ).first()

        if self.request.user.is_superuser or (
            membership is not None and membership.role <= Membership.ROLE_OFFICER
        ):
            return questions

        return questions.filter(Q(approved=True) | Q(author=self.request.user))


class MembershipViewSet(viewsets.ModelViewSet):
    """
    list: Return a list of clubs that the logged in user is a member of.
    """

    serializer_class = UserMembershipSerializer
    permission_classes = [IsAuthenticated]
    http_method_names = ["get"]

    def get_queryset(self):
        queryset = Membership.objects.filter(person=self.request.user).prefetch_related(
            "club__tags"
        )
        person = self.request.user
        queryset = queryset.prefetch_related(
            Prefetch(
                "club__favorite_set",
                queryset=Favorite.objects.filter(person=person),
                to_attr="user_favorite_set",
            ),
            Prefetch(
                "club__subscribe_set",
                queryset=Subscribe.objects.filter(person=person),
                to_attr="user_subscribe_set",
            ),
            Prefetch(
                "club__membership_set",
                queryset=Membership.objects.filter(person=person),
                to_attr="user_membership_set",
            ),
        )
        return queryset


class FavoriteViewSet(viewsets.ModelViewSet):
    """
    list: Return a list of clubs that the logged in user has favorited.

    create: Favorite a club.

    destroy: Unfavorite a club.
    """

    permission_classes = [IsAuthenticated]
    lookup_field = "club__code"
    http_method_names = ["get", "post", "delete"]

    def get_queryset(self):
        queryset = Favorite.objects.filter(person=self.request.user).prefetch_related("club__tags")

        person = self.request.user
        queryset = queryset.prefetch_related(
            Prefetch(
                "club__favorite_set",
                queryset=Favorite.objects.filter(person=person),
                to_attr="user_favorite_set",
            ),
            Prefetch(
                "club__subscribe_set",
                queryset=Subscribe.objects.filter(person=person),
                to_attr="user_subscribe_set",
            ),
            Prefetch(
                "club__membership_set",
                queryset=Membership.objects.filter(person=person),
                to_attr="user_membership_set",
            ),
        )

        return queryset

    def get_serializer_class(self):
        if self.action == "create":
            return FavoriteWriteSerializer
        return FavoriteSerializer


class SubscribeViewSet(viewsets.ModelViewSet):
    """
    list: Return a list of clubs that the logged in user has subscribed to.

    create: Subscribe to a club.

    destroy: Unsubscribe from a club.
    """

    permission_classes = [IsAuthenticated]
    lookup_field = "club__code"
    http_method_names = ["get", "post", "delete"]

    def get_queryset(self):
        queryset = Subscribe.objects.filter(person=self.request.user).prefetch_related("club__tags")

        person = self.request.user
        queryset = queryset.prefetch_related(
            Prefetch(
                "club__favorite_set",
                queryset=Favorite.objects.filter(person=person),
                to_attr="user_favorite_set",
            ),
            Prefetch(
                "club__subscribe_set",
                queryset=Subscribe.objects.filter(person=person),
                to_attr="user_subscribe_set",
            ),
            Prefetch(
                "club__membership_set",
                queryset=Membership.objects.filter(person=person),
                to_attr="user_membership_set",
            ),
        )

        return queryset

    def get_serializer_class(self):
        if self.action == "create":
            return UserSubscribeWriteSerializer
        return UserSubscribeSerializer


class ClubVisitViewSet(viewsets.ModelViewSet):
    """
    list: Return a list of clubs that the logged in user has visited.

    create: Visit a club.
    """

    permission_classes = [IsAuthenticated]
    lookup_field = "club__code"
    http_method_names = ["get", "post"]

    def get_queryset(self):
        return ClubVisit.objects.filter(person=self.request.user)

    def get_serializer_class(self):
        if self.action == "create":
            return UserClubVisitWriteSerializer
        return UserClubVisitSerializer


class MembershipRequestViewSet(viewsets.ModelViewSet):
    """
    list: Return a list of clubs that the logged in user has sent membership request to.

    create: Sent membership request to a club.

    destroy: Deleted a membership request from a club.
    """

    serializer_class = UserMembershipRequestSerializer
    permission_classes = [IsAuthenticated]
    lookup_field = "club__code"
    http_method_names = ["get", "post", "delete"]

    def create(self, request, *args, **kwargs):
        """
        If a membership request object already exists, reuse it.
        """
        club = request.data.get("club", None)
        obj = MembershipRequest.objects.filter(club__code=club, person=request.user).first()
        if obj is not None:
            obj.withdrew = False
            obj.save(update_fields=["withdrew"])
            return Response(UserMembershipRequestSerializer(obj).data)

        return super().create(request, *args, **kwargs)

    def destroy(self, request, *args, **kwargs):
        """
        Don't actually delete the membership request when it is withdrawn.

        This is to keep track of repeat membership requests and avoid spamming the club owners
        with requests.
        """
        obj = self.get_object()
        obj.withdrew = True
        obj.save(update_fields=["withdrew"])

        return Response({"success": True})

    def get_queryset(self):
        return MembershipRequest.objects.filter(person=self.request.user, withdrew=False)


class MembershipRequestOwnerViewSet(XLSXFormatterMixin, viewsets.ModelViewSet):
    """
    list:
    Return a list of users who have sent membership request to the club
    """

    serializer_class = MembershipRequestSerializer
    permission_classes = [MembershipRequestPermission | IsSuperuser]
    http_method_names = ["get", "post", "delete"]
    lookup_field = "person__username"

    def get_queryset(self):
        return MembershipRequest.objects.filter(club__code=self.kwargs["club_code"], withdrew=False)

    @action(detail=True, methods=["post"])
    def accept(self, request, *ages, **kwargs):
        request_object = self.get_object()
        Membership.objects.create(person=request_object.person, club=request_object.club)
        request_object.delete()
        return Response({"success": True})


class MemberViewSet(XLSXFormatterMixin, viewsets.ModelViewSet):
    """
    list:
    Return a list of members that are in the club.
    Returns more information about each member if the logged in user
    is a superuser or in the club.

    update:
    Update the role/title/status for a membership.
    You must specify all fields or use a patch request.

    partial_update:
    Update the role/title/status for a membership.
    Specify only the fields you want to change.

    retrieve:
    Return information about a specific membership between a student and the club.

    create:
    Add a member to a club.

    destroy:
    Kick out a member from a club.
    """

    serializer_class = MembershipSerializer
    permission_classes = [MemberPermission | IsSuperuser]
    http_method_names = ["get", "post", "put", "patch", "delete"]
    lookup_field = "person__username"

    def get_queryset(self):
        return Membership.objects.filter(club__code=self.kwargs["club_code"]).select_related(
            "person", "person__profile"
        )

    def get_serializer_class(self):
        if self.request is not None and self.request.user.is_authenticated:
            if self.request.user.is_superuser or (
                "club_code" in self.kwargs
                and Membership.objects.filter(
                    person=self.request.user, club__code=self.kwargs["club_code"]
                ).exists()
            ):
                return AuthenticatedMembershipSerializer
        return MembershipSerializer


class AssetViewSet(viewsets.ModelViewSet):
    """
    list:
    Return a list of files that belong to this club.

    retrieve:
    Retrieve the contents of the specific file that belongs to this club.

    create:
    Upload a new file to the club file repository.

    destroy:
    Delete a file from the club file repository.
    """

    serializer_class = AssetSerializer
    permission_classes = [AssetPermission | IsSuperuser]
    parser_classes = [parsers.MultiPartParser]
    http_method_names = ["get", "post", "delete"]

    def retrieve(self, request, *args, **kwargs):
        obj = self.get_object()
        resp = HttpResponse(obj.file, content_type="application/octet-stream")
        resp["Content-Disposition"] = "attachment; filename={}".format(obj.name)
        return resp

    def get_queryset(self):
        return Asset.objects.filter(club__code=self.kwargs["club_code"])


class NoteViewSet(viewsets.ModelViewSet):
    """
    list:
    Return a list of notes that this club has created for other clubs.

    retrieve:
    Return a specific note that this club has created for another club.

    create:
    Create a new note on another club.

    destroy:
    Destroy an existing note on another club.
    """

    serializer_class = NoteSerializer
    permission_classes = [NotePermission | IsSuperuser]
    http_method_names = ["get", "post", "delete"]

    def get_queryset(self):
        club = get_object_or_404(Club, code=self.kwargs["club_code"])

        queryset = Note.objects.filter(creating_club__code=self.kwargs["club_code"])
        queryset = filter_note_permission(queryset, club, self.request.user)

        return queryset


class TagViewSet(viewsets.ModelViewSet):
    """
    list:
    Return a list of tags.

    get:
    Return details for a specific tag by name.
    """

    queryset = Tag.objects.all().annotate(clubs=Count("club", distinct=True)).order_by("name")
    serializer_class = TagSerializer
    permission_classes = [ReadOnly | IsSuperuser]
    http_method_names = ["get"]
    lookup_field = "name"


class BadgeViewSet(viewsets.ModelViewSet):
    """
    list:
    Return a list of badges.

    get:
    Return details for a specific badge by name.
    """

    serializer_class = BadgeSerializer
    permission_classes = [ReadOnly | IsSuperuser]
    http_method_names = ["get"]
    lookup_field = "name"

    def get_queryset(self):
        if self.request.user.is_authenticated and self.request.user.is_superuser:
            return Badge.objects.all()

        return Badge.objects.filter(Q(purpose="fair") | Q(label__in=["SAC", "Wharton Council"]))


class FavoriteCalendarAPIView(APIView):
    """
        get: Return a .ics file of the user's favorite clubs' events.
    """

    def get(self, request, *args, **kwargs):
        calendar = ICSCal()
        calendar.extra.append(ICSParse.ContentLine(name="X-WR-CALNAME", value="Penn Clubs Events"))

        all_events = Event.objects.filter(
            club__favorite__person__profile__uuid_secret=kwargs["user_secretuuid"]
        ).distinct()
        for event in all_events:
            e = ICSEvent()
            e.name = "{} - {}".format(event.club.name, event.name)
            e.begin = event.start_time
            e.end = event.end_time
            e.location = event.location
            e.description = "{}\n\n{}".format(event.url or "", event.description)
            calendar.events.add(e)
        response = HttpResponse(calendar, content_type="text/calendar")
        response["Content-Disposition"] = "attachment; filename=favorite_events.ics"
        return response


class FakeView(object):
    """
    Dummy view used for permissions checking by the UserPermissionAPIView.
    """

    def __init__(self, action):
        self.action = action


class UserPermissionAPIView(APIView):
    """
    get: Check if a user has a specific permission or list of permissions separated by commas,
    or return a list of all user permissions.
    """

    permission_classes = [AllowAny]

    def get(self, request):
        if not request.user.is_authenticated:
            return Response({"permissions": {}})

        raw_perms = [
            perm.strip() for perm in request.GET.get("perm", "").strip().split(",") if perm
        ]
        general_perms = [p for p in raw_perms if ":" not in p]
        object_perms = [p for p in raw_perms if ":" in p]

        perms = request.user.user_permissions

        if raw_perms:
            perms = perms.filter(codename__in=general_perms)

        ret = {k: True for k, v in perms.values_list("codename", flat=True)}
        for perm in general_perms:
            if perm not in ret:
                ret[perm] = request.user.is_superuser

        for perm in object_perms:
            key, value = perm.split(":", 1)
            if key == "clubs.manage_club":
                perm_checker = ClubPermission()
                view = FakeView("update")
                obj = Club.objects.filter(code=value).first()
                if obj is not None:
                    ret[perm] = perm_checker.has_permission(
                        request, view
                    ) and perm_checker.has_object_permission(request, view, obj)
                else:
                    ret[perm] = None
            else:
                ret[perm] = None

        return Response({"permissions": ret})


def zoom_api_call(user, verb, url, *args, **kwargs):
    """
    Perform an API call to Zoom with various checks.
    """
    if not settings.SOCIAL_AUTH_ZOOM_OAUTH2_KEY:
        raise DRFValidationError("Server is not configured with Zoom OAuth2 credentials.")

    if not user.is_authenticated:
        raise DRFValidationError("You are not authenticated.")

    social = user.social_auth.filter(provider="zoom-oauth2").first()
    if social is None:
        raise DRFValidationError("You have not linked your Zoom account yet.")

    is_retry = "retry" in kwargs
    if is_retry:
        del kwargs["retry"]

    out = requests.request(
        verb,
        url.format(uid=social.uid),
        *args,
        headers={"Authorization": f"Bearer {social.get_access_token(load_strategy())}"},
        **kwargs,
    )

    if out.status_code == 204:
        return out

    # check for token expired event
    data = out.json()
    if data.get("code") == 124 and not is_retry:
        social.refresh_token(load_strategy())
        kwargs["retry"] = True
        return zoom_api_call(user, verb, url, *args, **kwargs)

    return out


def generate_zoom_password():
    """
    Create a secure Zoom password for the meeting.
    """
    alphabet = string.ascii_letters + string.digits
    return "".join(secrets.choice(alphabet) for i in range(10))


class MeetingZoomWebhookAPIView(APIView):
    """
    get: Given a Zoom meeting ID, return the number of people on the call.

    post: Trigger this webhook. Should be triggered when a Zoom event occurs.
    Not available to the public, requires Zoom verification token.
    """

    def get(self, request):
        id = request.query_params.get("event")
        if not id:
            return Response({"count": 0})

        try:
            conn = get_redis_connection()
        except NotImplementedError:
            return Response({"count": 0})
        key = f"zoom:meeting:live:{id}"
        ans = conn.get(key)
        if ans is None:
            ans = 0
        else:
            ans = int(ans)
        return Response({"count": ans})

    def post(self, request):
        action = request.data.get("event")
        meeting_id = request.data.get("payload", {}).get("object", {}).get("id", None)
        if meeting_id is not None:
            conn = get_redis_connection()
            key = f"zoom:meeting:live:{meeting_id}"
            if action == "meeting.participant_joined":
                conn.incr(key)
            elif action == "meeting.participant_left":
                conn.decr(key)
            conn.expire(key, datetime.timedelta(hours=8))
        return Response({"success": True})


class MeetingZoomAPIView(APIView):
    """
    get: Return a list of upcoming Zoom meetings for a user.
    """

    def get(self, request):
        refresh = request.query_params.get("refresh", "false").lower() == "true"

        if request.user.is_authenticated:
            key = f"zoom:meetings:{request.user.username}"
            if not refresh:
                res = cache.get(key)
                if res is not None:
                    return Response(res)

        try:
            data = zoom_api_call(request.user, "GET", "https://api.zoom.us/v2/users/{uid}/meetings")
        except requests.exceptions.HTTPError as e:
            raise DRFValidationError(
                "An error occured while fetching meetings for current user."
            ) from e

        # get meeting ids
        body = data.json()
        meetings = [meeting["id"] for meeting in body.get("meetings", [])]

        # get user events
        if request.user.is_authenticated:
            events = Event.objects.filter(
                club__membership__role__lte=Membership.ROLE_OFFICER,
                club__membership__person=request.user,
            )
        else:
            events = []

        extra_details = {}
        for event in events:
            if event.url is not None and "zoom.us" in event.url:
                match = re.search(r"(\d+)", urlparse(event.url).path)
                if match is not None:
                    zoom_id = int(match[1])
                    if zoom_id in meetings:
                        try:
                            individual_data = zoom_api_call(
                                request.user, "GET", f"https://api.zoom.us/v2/meetings/{zoom_id}",
                            ).json()
                            extra_details[individual_data["id"]] = individual_data
                        except requests.exceptions.HTTPError:
                            pass

        response = {
            "success": data.ok,
            "meetings": body,
            "extra_details": extra_details,
        }
        if response["success"]:
            cache.set(key, response, 120)
        return Response(response)

    def post(self, request):
        """
        Create a new Zoom meeting for this event or try to fix the existing zoom meeting.
        """
        try:
            event = Event.objects.get(id=request.query_params.get("event"))
        except Event.DoesNotExist as e:
            raise DRFValidationError("The event you are trying to modify does not exist.") from e

        eastern = pytz.timezone("America/New_York")

        # add all other officers as alternative hosts
        alt_hosts = []
        for mship in event.club.membership_set.filter(role__lte=Membership.ROLE_OFFICER):
            social = mship.person.social_auth.filter(provider="zoom-oauth2").first()
            if social is not None:
                alt_hosts.append(social.extra_data["email"])

        # recommended zoom meeting settings
        recommended_settings = {
            "audio": "both",
            "join_before_host": True,
            "mute_upon_entry": True,
            "waiting_room": False,
            "meeting_authentication": True,
            "authentication_domains": "upenn.edu,*.upenn.edu",
        }

        if alt_hosts:
            recommended_settings["alternative_hosts"] = ",".join(alt_hosts)

        if not event.url:
            password = generate_zoom_password()
            body = {
                "topic": f"Virtual Activities Fair - {event.club.name}",
                "type": 2,
                "start_time": event.start_time.astimezone(eastern)
                .replace(tzinfo=None, microsecond=0, second=0)
                .isoformat(),
                "duration": (event.end_time - event.start_time) / datetime.timedelta(minutes=1),
                "timezone": "America/New_York",
                "agenda": f"Virtual Activities Fair Booth for {event.club.name}",
                "password": password,
                "settings": recommended_settings,
            }
            data = zoom_api_call(
                request.user, "POST", "https://api.zoom.us/v2/users/{uid}/meetings", json=body,
            )
            out = data.json()
            event.url = out.get("join_url", "")
            event.save(update_fields=["url"])
            return Response(
                {
                    "success": True,
                    "detail": "Your Zoom meeting has been created!"
                    f"The following accounts have been made hosts: {', '.join(alt_hosts)}",
                }
            )
        else:
            parsed_url = urlparse(event.url)

            if "zoom.us" not in parsed_url.netloc:
                return Response(
                    {
                        "success": False,
                        "detail": "The current meeting link is not a Zoom link. "
                        "If you would like to have your Zoom link automatically generated, "
                        "please clear the URL field and try again.",
                    }
                )

            if "upenn.zoom.us" not in parsed_url.netloc:
                return Response(
                    {
                        "success": False,
                        "detail": "The current meeting link is not a Penn Zoom link. "
                        "If you would like to have your Penn Zoom link automatically generated, "
                        "login with your Penn Zoom account, clear the URL from your event, "
                        "and try this process again.",
                    }
                )

            match = re.search(r"(\d+)", parsed_url.path)
            if match is None:
                return Response(
                    {
                        "success": False,
                        "detail": "Failed to parse your URL, "
                        "are you sure this is a valid Zoom link?",
                    }
                )

            zoom_id = int(match[1])

            data = zoom_api_call(request.user, "GET", f"https://api.zoom.us/v2/meetings/{zoom_id}")
            out = data.json()
            event.url = out.get("join_url", event.url)
            event.save(update_fields=["url"])

            start_time = (
                event.start_time.astimezone(eastern)
                .replace(tzinfo=None, microsecond=0, second=0)
                .isoformat()
            )

            body = {
                "start_time": start_time,
                "duration": (event.end_time - event.start_time) / datetime.timedelta(minutes=1),
                "timezone": "America/New_York",
                "settings": recommended_settings,
            }

            out = zoom_api_call(
                request.user, "PATCH", f"https://api.zoom.us/v2/meetings/{zoom_id}", json=body,
            )

            return Response(
                {
                    "success": out.ok,
                    "detail": "Your Zoom meeting has been updated. "
                    f"The following accounts have been made hosts: {', '.join(alt_hosts)}"
                    if out.ok
                    else "Your Zoom meeting has not been updated. "
                    "Are you the owner of the meeting?",
                }
            )


class UserZoomAPIView(APIView):
    """
    get: Return information about the Zoom account associated with the logged in user.

    post: Update the Zoom account settings to be the recommended Penn Clubs settings.
    """

    def get(self, request):
        refresh = request.query_params.get("refresh", "false").lower() == "true"
        no_cache = request.query_params.get("noCache", "false").lower() == "true"

        if request.user.is_authenticated:
            key = f"zoom:user:{request.user.username}"
            res = cache.get(key)
            if res is not None:
                if not refresh:
                    if res.get("success") is True:
                        return Response(res)
                    else:
                        cache.delete(key)
                if no_cache:
                    cache.delete(key)

        try:
            response = zoom_api_call(
                request.user, "GET", "https://api.zoom.us/v2/users/{uid}/settings",
            )
        except requests.exceptions.HTTPError as e:
            raise DRFValidationError(
                "An error occured while fetching user information. "
                "Try reconnecting your account."
            ) from e

        social = request.user.social_auth.filter(provider="zoom-oauth2").first()
        if social is None:
            email = None
        else:
            email = social.extra_data.get("email")

        settings = response.json()
        res = {
            "success": settings.get("code") is None,
            "settings": settings,
            "email": email,
        }

        if res["success"]:
            cache.set(key, res, 900)
        return Response(res)

    def post(self, request):
        if request.user.is_authenticated:
            key = f"zoom:user:{request.user.username}"
            cache.delete(key)

        response = zoom_api_call(
            request.user,
            "PATCH",
            "https://api.zoom.us/v2/users/{uid}/settings",
            json={
                "in_meeting": {
                    "breakout_room": True,
                    "waiting_room": False,
                    "co_host": True,
                    "screen_sharing": True,
                }
            },
        )

        return Response(
            {
                "success": response.ok,
                "detail": "Your user settings have been updated on Zoom."
                if response.ok
                else "Failed to update Zoom user settings.",
            }
        )


class UserUpdateAPIView(generics.RetrieveUpdateAPIView):
    """
    get: Return information about the logged in user, including bookmarks,
    subscriptions, memberships, and school/major/graduation year information.

    put: Update information about the logged in user.
    All fields are required.

    patch: Update information about the logged in user.
    Only updates fields that are passed to the server.
    """

    permission_classes = [IsAuthenticated]
    serializer_class = UserSerializer

    def get_object(self):
        user = self.request.user
        prefetch_related_objects(
            [user], "profile__school", "profile__major",
        )
        return user


class MemberInviteViewSet(viewsets.ModelViewSet):
    """
    update:
    Accept a membership invite.

    partial_update:
    Accept a membership invite.

    destroy:
    Rescind a membership invite.
    """

    permission_classes = [InvitePermission | IsSuperuser]
    serializer_class = MembershipInviteSerializer
    http_method_names = ["get", "put", "patch", "delete"]

    @action(detail=True, methods=["put", "patch"])
    def resend(self, request, *args, **kwargs):
        """
        Resend an email invitation that has already been issued.
        """
        invite = self.get_object()
        invite.send_mail(request)
        invite.updated_at = timezone.now()
        invite.save(update_fields=["updated_at"])

        return Response({"detail": "Resent email invitation to {}!".format(invite.email)})

    def get_queryset(self):
        return MembershipInvite.objects.filter(club__code=self.kwargs["club_code"], active=True)


class UserViewSet(mixins.RetrieveModelMixin, viewsets.GenericViewSet):
    """
    get: Retrieve the profile information for given user.
    """

    queryset = get_user_model().objects.all()
    permission_classes = [IsSuperuser]
    serializer_class = UserProfileSerializer
    http_method_names = ["get"]
    lookup_field = "username"


class MassInviteAPIView(APIView):
    """
    Send out invites and add invite objects given a list of comma or newline separated emails.
    """

    permission_classes = [IsAuthenticated]

    def post(self, request, *args, **kwargs):
        club = get_object_or_404(Club, code=kwargs["club_code"])

        mem = Membership.objects.filter(club=club, person=request.user).first()

        if not request.user.is_superuser and (not mem or not mem.role <= Membership.ROLE_OFFICER):
            return Response(
                {"detail": "You do not have permission to invite new members!", "success": False},
                status=status.HTTP_403_FORBIDDEN,
            )

        role = request.data.get("role", Membership.ROLE_MEMBER)
        title = request.data.get("title", "Member")

        if mem and mem.role > role and not request.user.is_superuser:
            return Response(
                {
                    "detail": "You cannot send invites for a role higher than your own!",
                    "success": False,
                },
                status=status.HTTP_403_FORBIDDEN,
            )

        emails = [x.strip() for x in re.split(r"\n|,", request.data.get("emails", ""))]
        emails = [x for x in emails if x]

        original_count = len(emails)

        # remove users that are already in the club
        exist = Membership.objects.filter(club=club, person__email__in=emails).values_list(
            "person__email", flat=True
        )
        emails = list(set(emails) - set(exist))

        # remove users that have already been invited
        exist = MembershipInvite.objects.filter(
            club=club, email__in=emails, active=True
        ).values_list("email", flat=True)
        emails = list(set(emails) - set(exist))

        # ensure all emails are valid
        try:
            for email in emails:
                validate_email(email)
        except ValidationError:
            return Response(
                {"detail": "The email address '{}' is not valid!".format(email), "success": False}
            )

        # send invites to all emails
        for email in emails:
            invite = MembershipInvite.objects.create(
                email=email, club=club, creator=request.user, role=role, title=title
            )
            if role <= Membership.ROLE_OWNER and not mem:
                invite.send_owner_invite(request)
            else:
                invite.send_mail(request)

        sent_emails = len(emails)
        skipped_emails = original_count - len(emails)

        return Response(
            {
                "detail": "Sent invite{} to {} email{}! {} email{} were skipped.".format(
                    "" if sent_emails == 1 else "s",
                    sent_emails,
                    "" if sent_emails == 1 else "s",
                    skipped_emails,
                    "" if skipped_emails == 1 else "s",
                ),
                "sent": sent_emails,
                "skipped": skipped_emails,
                "success": True,
            }
        )


class LastEmailInviteTestAPIView(APIView):
    """
    get: Return the club code, invite id and token of the last sent email invite
    """

    permission_classes = [IsAuthenticated]

    def get(self, request):
        latest_email_invite = MembershipInvite.objects.filter(active=True).latest("created_at")
        club_code = latest_email_invite.club.code
        email_id = latest_email_invite.id
        email_token = latest_email_invite.token

        if request.user.email == latest_email_invite.email:
            return Response({"code": club_code, "id": email_id, "token": email_token},)
        else:
            return Response(
                {
                    "detail": "You can only access tokens for invitations that match your email.",
                    "email": request.user.email,
                    "success": False,
                },
                status=status.HTTP_403_FORBIDDEN,
            )


class EmailPreviewContext(dict):
    """
    A dict class to keep track of which variables were actually used by the template.
    """

    def __init__(self, *args, **kwargs):
        self._called = set()
        super().__init__(*args, **kwargs)

    def __getitem__(self, k):
        try:
            preview = super().__getitem__(k)
        except KeyError:
            preview = None

        if preview is None:
            preview = "[{}]".format(k.replace("_", " ").title())

        self._called.add((k, preview))
        return preview

    def __contains__(self, k):
        return True

    def get_used_variables(self):
        return sorted(self._called)


def email_preview(request):
    """
    Debug endpoint used for previewing how email templates will look.
    """
    email_templates = os.listdir(os.path.join(settings.BASE_DIR, "templates", "emails"))
    email_templates = [e.rsplit(".", 1)[0] for e in email_templates if e.endswith(".html")]

    email = None
    text_email = None
    context = None

    if "email" in request.GET:
        email_path = os.path.basename(request.GET.get("email"))

        # initial values
        initial_context = {
            "name": "[Club Name]",
            "sender": {"username": "[Sender Username]", "email": "[Sender Email]"},
            "role": 0,
        }

        # set specified values
        for param, value in request.GET.items():
            if param not in {"email"}:
                # parse non-string representations
                if value.strip().lower() == "true":
                    value = True
                elif value.strip().lower() == "false":
                    value = False
                elif value.isdigit():
                    value = int(value)
                elif value.startswith("{"):
                    value = json.loads(value)

                initial_context[param] = value

        context = EmailPreviewContext(initial_context)
        email = render_to_string("emails/{}.html".format(email_path), context)
        text_email = html_to_text(email)

    return render(
        request,
        "preview.html",
        {
            "templates": email_templates,
            "email": email,
            "text_email": text_email,
            "variables": context.get_used_variables() if context is not None else [],
        },
    )<|MERGE_RESOLUTION|>--- conflicted
+++ resolved
@@ -1237,10 +1237,6 @@
             qs = qs.filter(club__code=self.kwargs["club_code"])
 
         qs = qs.filter(club__approved=True)
-<<<<<<< HEAD
-=======
-
->>>>>>> f7a5a2bc
         now = timezone.now()
         if self.action in ["list"]:
             qs = qs.filter(end_time__gte=now)
