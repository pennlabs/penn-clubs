import argparse
import collections
import datetime
import functools
import io
import json
import os
import re
import secrets
import string
from functools import wraps
from urllib.parse import urlparse

import pandas as pd
import pytz
import qrcode
import requests
from asgiref.sync import async_to_sync
from channels.layers import get_channel_layer
from dateutil.parser import parse
from django.conf import settings
from django.contrib.auth import get_user_model
from django.contrib.auth.models import Permission
from django.core import mail
from django.core.cache import cache
from django.core.exceptions import ValidationError
from django.core.files.uploadedfile import UploadedFile
from django.core.mail import EmailMultiAlternatives
from django.core.management import call_command, get_commands, load_command_class
from django.core.serializers.json import DjangoJSONEncoder
from django.core.validators import validate_email
from django.db import transaction
from django.db.models import (
    Count,
    DurationField,
    ExpressionWrapper,
    F,
    Prefetch,
    Q,
    TextField,
)
<<<<<<< HEAD
from django.db.models.expressions import RawSQL, Value
from django.db.models.functions import SHA1, Lower, Trunc
from django.db.models.functions.text import Concat
=======
from django.db.models.functions import SHA1, Concat, Lower, Trunc
>>>>>>> 965ab3c0
from django.db.models.query import prefetch_related_objects
from django.http import HttpResponse
from django.shortcuts import get_object_or_404, render
from django.template.loader import render_to_string
from django.utils import timezone
from django.utils.decorators import method_decorator
from django.utils.text import slugify
from django.views.decorators.cache import cache_page
from django.views.decorators.vary import vary_on_cookie
from ics import Calendar as ICSCal
from ics import Event as ICSEvent
from ics import parse as ICSParse
from jinja2 import Template
from options.models import Option
from rest_framework import filters, generics, parsers, serializers, status, viewsets
from rest_framework.decorators import action
from rest_framework.exceptions import PermissionDenied
from rest_framework.exceptions import ValidationError as DRFValidationError
from rest_framework.permissions import AllowAny, IsAuthenticated
from rest_framework.response import Response
from rest_framework.utils.serializer_helpers import ReturnList
from rest_framework.views import APIView
from social_django.utils import load_strategy
from tatsu.exceptions import FailedParse

from clubs.filters import RandomOrderingFilter, RandomPageNumberPagination
from clubs.mixins import XLSXFormatterMixin
from clubs.models import (
    AdminNote,
    Advisor,
    ApplicationCycle,
    ApplicationExtension,
    ApplicationMultipleChoice,
    ApplicationQuestion,
    ApplicationQuestionResponse,
    ApplicationSubmission,
    Asset,
    Badge,
    Cart,
    Club,
    ClubApplication,
    ClubFair,
    ClubFairBooth,
    ClubFairRegistration,
    ClubVisit,
    Event,
    Favorite,
    Major,
    Membership,
    MembershipInvite,
    MembershipRequest,
    Note,
    QuestionAnswer,
    RecurringEvent,
    Report,
    School,
    SearchQuery,
    StudentType,
    Subscribe,
    Tag,
    Testimonial,
    Ticket,
    Year,
    ZoomMeetingVisit,
    get_mail_type_annotation,
)
from clubs.permissions import (
    AssetPermission,
    ClubBadgePermission,
    ClubFairPermission,
    ClubItemPermission,
    ClubPermission,
    ClubSensitiveItemPermission,
    DjangoPermission,
    EventPermission,
    InvitePermission,
    IsSuperuser,
    MemberPermission,
    MembershipRequestPermission,
    NotePermission,
    ProfilePermission,
    QuestionAnswerPermission,
    ReadOnly,
    WhartonApplicationPermission,
    find_membership_helper,
)
from clubs.serializers import (
    AdminNoteSerializer,
    AdvisorSerializer,
    ApplicationCycleSerializer,
    ApplicationExtensionSerializer,
    ApplicationQuestionResponseSerializer,
    ApplicationQuestionSerializer,
    ApplicationSubmissionCSVSerializer,
    ApplicationSubmissionSerializer,
    ApplicationSubmissionUserSerializer,
    AssetSerializer,
    AuthenticatedClubSerializer,
    AuthenticatedMembershipSerializer,
    BadgeSerializer,
    ClubApplicationSerializer,
    ClubBoothSerializer,
    ClubConstitutionSerializer,
    ClubFairSerializer,
    ClubListSerializer,
    ClubMembershipSerializer,
    ClubMinimalSerializer,
    ClubSerializer,
    EventSerializer,
    EventWriteSerializer,
    ExternalMemberListSerializer,
    FavoriteSerializer,
    FavoriteWriteSerializer,
    FavouriteEventSerializer,
    MajorSerializer,
    ManagedClubApplicationSerializer,
    MembershipInviteSerializer,
    MembershipRequestSerializer,
    MembershipSerializer,
    MinimalUserProfileSerializer,
    NoteSerializer,
    QuestionAnswerSerializer,
    ReportClubSerializer,
    ReportSerializer,
    SchoolSerializer,
    SearchQuerySerializer,
    StudentTypeSerializer,
    SubscribeBookmarkSerializer,
    SubscribeSerializer,
    TagSerializer,
    TestimonialSerializer,
    TicketSerializer,
    UserClubVisitSerializer,
    UserClubVisitWriteSerializer,
    UserMembershipInviteSerializer,
    UserMembershipRequestSerializer,
    UserMembershipSerializer,
    UserProfileSerializer,
    UserSerializer,
    UserSubscribeSerializer,
    UserSubscribeWriteSerializer,
    UserUUIDSerializer,
    WhartonApplicationStatusSerializer,
    WritableClubApplicationSerializer,
    WritableClubFairSerializer,
    YearSerializer,
)
from clubs.utils import fuzzy_lookup_club, html_to_text


def update_holds(func):
    """
    Decorator to update ticket holds
    """

    @wraps(func)
    def wrap(self, request, *args, **kwargs):
        Ticket.objects.update_holds()
        return func(self, request, *args, **kwargs)

    return wrap


def file_upload_endpoint_helper(request, code):
    obj = get_object_or_404(Club, code=code)
    if "file" in request.data and isinstance(request.data["file"], UploadedFile):
        asset = Asset.objects.create(
            creator=request.user,
            club=obj,
            file=request.data["file"],
            name=request.data["file"].name,
        )
    else:
        return Response(
            {"detail": "No image file was uploaded!"},
            status=status.HTTP_400_BAD_REQUEST,
        )
    return Response({"detail": "Club file uploaded!", "id": asset.id})


def upload_endpoint_helper(request, cls, keyword, field, save=True, **kwargs):
    """
    Given a Model class with lookup arguments or a Model object, save the uploaded image
    to the image field specified in the argument.

    The save parameter can be used to control whether the Model is actually saved to
    the database. This parameter only applies if you pass in a Model object.

    Returns a response that can be given to the end user.
    """
    if isinstance(cls, type):
        obj = get_object_or_404(cls, **kwargs)
    else:
        obj = cls
    if keyword in request.data and isinstance(request.data[keyword], UploadedFile):
        getattr(obj, field).delete(save=False)
        setattr(obj, field, request.data[keyword])
        if save:
            obj._change_reason = f"Update '{field}' image field"
            obj.save()
    else:
        return Response(
            {"detail": "No image file was uploaded!"},
            status=status.HTTP_400_BAD_REQUEST,
        )
    return Response(
        {
            "detail": f"{obj.__class__.__name__} image uploaded!",
            "url": getattr(obj, field).url,
        }
    )


def find_relationship_helper(relationship, club_object, found):
    """
    Format and retrieve all parents or children of a club into tree.
    """
    children = getattr(club_object, relationship).all().prefetch_related(relationship)
    children_recurse = []
    for child in children:
        if child.code not in found:
            found.add(child.code)
            children_recurse.append(
                find_relationship_helper(relationship, child, found)
            )
            found.remove(child.code)
        else:
            children_recurse.append({"name": child.name, "code": child.code})

    return {
        "name": club_object.name,
        "code": club_object.code,
        "children": children_recurse,
    }


def filter_note_permission(queryset, club, user):
    """
    Filter the note queryset so that only notes the user has access
    to remain in the queryset
    """
    creating_club_membership = Membership.objects.filter(club=club, person=user).first()
    subject_club_membership = Membership.objects.filter(club=club, person=user).first()

    # Convert memberships into actual numerical representation
    if creating_club_membership is None:
        creating_club_membership = Note.PERMISSION_PUBLIC
    else:
        creating_club_membership = creating_club_membership.role

    if subject_club_membership is None:
        subject_club_membership = Note.PERMISSION_PUBLIC
    else:
        subject_club_membership = subject_club_membership.role

    queryset = queryset.filter(
        creating_club_permission__gte=creating_club_membership
    ) | queryset.filter(outside_club_permission__gte=subject_club_membership)

    return queryset


def hour_to_string_helper(hour):
    hour_string = ""
    if hour == 0:
        hour_string = "12am"
    elif hour < 12:
        hour_string = f"{hour}am"
    elif hour == 12:
        hour_string = "12pm"
    else:
        hour_string = f"{hour - 12}pm"

    return hour_string


class ReportViewSet(viewsets.ModelViewSet):
    """
    retrieve:
    Return a list of reports that can be generated.
    """

    permission_classes = [DjangoPermission("clubs.generate_reports") | IsSuperuser]
    serializer_class = ReportSerializer
    http_method_names = ["get", "post", "delete"]

    def get_queryset(self):
        return Report.objects.filter(Q(creator=self.request.user) | Q(public=True))


class ClubsSearchFilter(filters.BaseFilterBackend):
    """
    A DRF filter to implement custom filtering logic for the frontend.
    If model is not a Club, expects the model to have a club foreign key to Club.
    """

    def filter_queryset(self, request, queryset, view):
        params = request.GET.dict()

        def parse_year(field, value, operation, queryset):
            if value.isdigit():
                suffix = ""
                if operation in {"lt", "gt", "lte", "gte"}:
                    suffix = f"__{operation}"
                return {f"{field}__year{suffix}": int(value)}
            if value.lower() in {"none", "null"}:
                return {f"{field}__isnull": True}
            return {}

        def parse_int(field, value, operation, queryset):
            if operation == "in":
                values = value.strip().split(",")
                sizes = [int(size) for size in values if size]
                return {f"{field}__in": sizes}

            if "," in value:
                values = [int(x.strip()) for x in value.split(",") if x]
                if operation == "and":
                    for value in values:
                        queryset = queryset.filter(**{field: value})
                    return queryset
                return {f"{field}__in": values}

            if value.isdigit():
                suffix = ""
                if operation in {"lt", "gt", "lte", "gte"}:
                    suffix = f"__{operation}"
                return {f"{field}{suffix}": int(value)}
            if value.lower() in {"none", "null"}:
                return {f"{field}__isnull": True}
            return {}

        def parse_many_to_many(label, field, value, operation, queryset):
            tags = value.strip().split(",")
            if operation == "or":
                if tags[0].isdigit():
                    tags = [int(tag) for tag in tags if tag]
                    return {f"{field}__id__in": tags}
                else:
                    return {f"{field}__{label}__in": tags}

            if tags[0].isdigit() or operation == "id":
                tags = [int(tag) for tag in tags if tag]
                if settings.BRANDING == "fyh":
                    queryset = queryset.filter(**{f"{field}__id__in": tags})
                else:
                    for tag in tags:
                        queryset = queryset.filter(**{f"{field}__id": tag})
            else:
                for tag in tags:
                    queryset = queryset.filter(**{f"{field}__{label}": tag})
            return queryset

        def parse_badges(field, value, operation, queryset):
            return parse_many_to_many("label", field, value, operation, queryset)

        def parse_tags(field, value, operation, queryset):
            return parse_many_to_many("name", field, value, operation, queryset)

        def parse_boolean(field, value, operation, queryset):
            value = value.strip().lower()

            if operation == "in":
                if set(value.split(",")) == {"true", "false"}:
                    return

            if value in {"true", "yes"}:
                boolval = True
            elif value in {"false", "no"}:
                boolval = False
            elif value in {"null", "none"}:
                boolval = None
            else:
                return

            if boolval is None:
                return {f"{field}__isnull": True}

            return {f"{field}": boolval}

        def parse_string(field, value, operation, queryset):
            if operation == "in":
                values = [x.strip() for x in value.split(",")]
                values = [x for x in values if x]
                return {f"{field}__in": values}
            return {f"{field}": value}

        def parse_datetime(field, value, operation, queryset):
            try:
                value = parse(value.strip())
            except (ValueError, OverflowError):
                return

            if operation in {"gt", "lt", "gte", "lte"}:
                return {f"{field}__{operation}": value}
            return

        fields = {
            "accepting_members": parse_boolean,
            "active": parse_boolean,
            "application_required": parse_int,
            "appointment_needed": parse_boolean,
            "approved": parse_boolean,
            "available_virtually": parse_boolean,
            "badges": parse_badges,
            "code": parse_string,
            "enables_subscription": parse_boolean,
            "favorite_count": parse_int,
            "founded": parse_year,
            "recruiting_cycle": parse_int,
            "size": parse_int,
            "tags": parse_tags,
            "target_majors": parse_tags,
            "target_schools": parse_tags,
            "target_years": parse_tags,
            "target_students": parse_tags,
            "student_types": parse_tags,
        }

        def parse_fair(field, value, operation, queryset):
            try:
                value = int(value.strip())
            except ValueError:
                return

            fair = ClubFair.objects.filter(id=value).first()
            if fair:
                return {
                    "start_time__gte": fair.start_time,
                    "end_time__lte": fair.end_time,
                }

        if not queryset.model == Club:
            fields = {f"club__{k}": v for k, v in fields.items()}

        if queryset.model == Event:
            fields.update(
                {
                    "type": parse_int,
                    "start_time": parse_datetime,
                    "end_time": parse_datetime,
                    "fair": parse_fair,
                }
            )

        query = {}

        for param, value in params.items():
            field = param.split("__")
            if field[0] == "club":
                prefix = field.pop(0)
                field[0] = f"{prefix}__{field[0]}"

            if len(field) <= 1:
                field = field[0]
                type = "eq"
            else:
                type = field[1].lower()
                field = field[0]

            if field not in fields:
                continue

            condition = fields[field](field, value.strip(), type, queryset)
            if isinstance(condition, dict):
                query.update(condition)
            elif condition is not None:
                queryset = condition

        queryset = queryset.filter(**query)

        return queryset


class ClubsOrderingFilter(RandomOrderingFilter):
    """
    Custom ordering filter for club objects.
    If used by a non club model, the object must have a foreign key to Club named club.
    """

    def get_valid_fields(self, queryset, view, context={}):
        # report generators can order by any field
        request = context.get("request")
        if (
            request is not None
            and request.user.is_authenticated
            and request.user.has_perm("clubs.generate_reports")
        ):
            valid_fields = [
                (field.name, field.verbose_name)
                for field in queryset.model._meta.fields
            ]
            valid_fields += [
                (key, key.title().split("__")) for key in queryset.query.annotations
            ]
            valid_fields += [
                (f"club__{field.name}", f"Club - {field.verbose_name}")
                for field in Club._meta.fields
            ]
            return valid_fields

        # other people can order by allowlist
        return super().get_valid_fields(queryset, view, context)

    def filter_queryset(self, request, queryset, view):
        ordering = [
            arg for arg in request.GET.get("ordering", "").strip().split(",") if arg
        ]
        if not ordering and hasattr(view, "ordering"):
            ordering = [view.ordering]

        if "featured" in ordering:
            if queryset.model == Club:
                return queryset.order_by("-rank", "-favorite_count", "-id")
            return queryset.order_by(
                "-club__rank", "-club__favorite_count", "-club__id"
            )
        else:
            # prevent invalid SQL lookups from custom ordering properties
            if hasattr(view, "ordering") and view.ordering in {
                "featured",
                "alphabetical",
                "random",
            }:
                old_ordering = view.ordering
                view.ordering = "-id"
            else:
                old_ordering = None

            new_queryset = super().filter_queryset(request, queryset, view)

            # restore ordering property
            if old_ordering is not None:
                view.ordering = old_ordering

        if "alphabetical" in ordering:
            new_queryset = new_queryset.order_by(Lower("name"))

        return new_queryset


class ClubFairViewSet(viewsets.ModelViewSet):
    """
    list:
    Return a list of ongoing and upcoming club fairs.

    create:
    Schedule a new club fair.

    update:
    Update some attributes related to an existing club fair.
    All fields must be specified.

    partial_update:
    Update some attributes related to an existing club fair.
    Only specified fields are updated.

    destroy:
    Delete a club fair.
    """

    permission_classes = [ClubFairPermission | IsSuperuser]

    def get_serializer_class(self):
        if self.action in {"create", "update", "partial_update"}:
            return WritableClubFairSerializer
        return ClubFairSerializer

    @action(detail=False, methods=["get"])
    def current(self, request, *args, **kwargs):
        """
        Return only the current club fair instance in a list or an empty list
        if there is no fair going on.
        ---
        responses:
            "200":
                content:
                    application/json:
                        schema:
                            type: array
                            items:
                                $ref: "#/components/schemas/ClubFair"
        ---
        """
        now = timezone.now()
        fair = ClubFair.objects.filter(
            start_time__lte=now + datetime.timedelta(minutes=2),
            end_time__gte=now - datetime.timedelta(minutes=2),
        ).first()
        if fair is None:
            return Response([])
        else:
            return Response([ClubFairSerializer(instance=fair).data])

    @action(detail=True, methods=["get"])
    def live(self, *args, **kwargs):
        """
        Returns all events, grouped by id, with the number of participants currently
        in the meeting, the officers or owners in the meeting, and the number of
        participants who have already attended the meeting.
        ---
        responses:
            "200":
                content:
                    application/json:
                        schema:
                            type: object
                            additionalProperties:
                                type: object
                                properties:
                                    participant_count:
                                        type: integer
                                    already_attended:
                                        type: integer
                                    officers:
                                        type: array
                                        items:
                                            type: string
                                    median:
                                        type: number
        ---
        """
        fair = self.get_object()
        clubs = fair.participating_clubs.all()
        events = (
            Event.objects.filter(
                club__in=clubs,
                type=Event.FAIR,
                start_time__gte=fair.start_time,
                end_time__lte=fair.end_time,
            )
            .annotate(
                participant_count=Count(
                    "visits__person",
                    distinct=True,
                    filter=Q(visits__leave_time__isnull=True),
                )
            )
            .annotate(
                already_attended=Count(
                    "visits__person",
                    distinct=True,
                    filter=Q(visits__leave_time__isnull=False),
                )
            )
            .filter(visits__leave_time__isnull=False)
            .annotate(
                durations=ExpressionWrapper(
                    F("visits__leave_time") - F("visits__join_time"),
                    output_field=DurationField(),
                )
            )
        )

        median_list = collections.defaultdict(list)
        for event_id, duration in events.values_list("id", "durations").order_by(
            "durations"
        ):
            median_list[event_id].append(duration.total_seconds())
        median_list = {k: v[len(v) // 2] if v else 0 for k, v in median_list.items()}

        event_list = events.values_list("id", "participant_count", "already_attended")
        officer_mapping = collections.defaultdict(list)
        for k, v in events.filter(
            club__in=clubs,
            club__membership__role__lte=10,
            visits__leave_time__isnull=True,
        ).values_list("id", "club__membership__person__username"):
            officer_mapping[k].append(v)

        formatted = {}
        for event_id, particpant_count, already_attended in event_list:
            formatted[event_id] = {
                "participant_count": particpant_count,
                "already_attended": already_attended,
                "officers": officer_mapping.get(event_id, []),
                "median": median_list.get(event_id, 0),
            }
        return Response(formatted)

    @action(detail=True, methods=["post"])
    def create_events(self, request, *args, **kwargs):
        """
        Create events for each club registered for this activities fair.
        This endpoint will create one event per club spanning the
        entire listed duration.
        ---
        requestBody:
            content:
                application/json:
                    schema:
                        type: object
                        properties:
                            start_time:
                                type: string
                            end_time:
                                type: string
                            suffix:
                                type: string
                            clubs:
                                type: string
        responses:
            "200":
                content:
                    application/json:
                        schema:
                            type: object
                            properties:
                                events:
                                    type: number
        ---
        """
        start_time = None
        end_time = None
        query = None
        suffix = request.data.get("suffix") or "default"
        clubs = [c.strip() for c in re.split(r"[,\t\n]", request.data.get("clubs", ""))]
        clubs = [c for c in clubs]

        if clubs:
            query = Q(code__in=clubs)

        if "start_time" in request.data:
            start_time = parse(request.data["start_time"])
        if "end_time" in request.data:
            end_time = parse(request.data["end_time"])

        fair = self.get_object()
        events = fair.create_events(
            start_time=start_time, end_time=end_time, suffix=suffix, filter=query
        )
        return Response({"events": len(events)})

    @action(detail=True, methods=["get"])
    def events(self, request, *args, **kwargs):
        """
        Return all of the events related to this club fair
        and whether they are properly configured.
        ---
        responses:
            "200":
                content:
                    application/json:
                        schema:
                            type: array
                            items:
                                type: object
                                properties:
                                    code:
                                        type: string
                                        description: >
                                            The club code for the club.
                                    name:
                                        type: string
                                        description: >
                                            The name of the club.
                                    approved:
                                        type: boolean
                                        description: >
                                            Whether this club has been approved by the
                                            approval authority or not.
                                    badges:
                                        type: array
                                        description: >
                                            A list of badges associated with this
                                            club and fair.
                                        items:
                                            type: string
                                    meetings:
                                        type: array
                                        description: >
                                            The meeting links for the fair events.
                                        items:
                                            type: string
        ---
        """
        fair = self.get_object()
        clubs = fair.participating_clubs.all()

        # collect events
        events = collections.defaultdict(list)
        for k, v in Event.objects.filter(
            club__in=clubs,
            type=Event.FAIR,
            start_time__gte=fair.start_time,
            end_time__lte=fair.end_time,
        ).values_list("club__code", "url"):
            events[k].append(v)

        # collect badges
        badges = collections.defaultdict(list)
        for code, lbl in Badge.objects.filter(purpose="fair", fair=fair).values_list(
            "club__code", "label"
        ):
            badges[code].append(lbl)

        return Response(
            [
                {
                    "code": code,
                    "name": name,
                    "approved": approved or ghost,
                    "meetings": events.get(code, []),
                    "badges": badges.get(code, []),
                }
                for code, name, approved, ghost in clubs.order_by("name").values_list(
                    "code", "name", "approved", "ghost"
                )
            ]
        )

    @action(detail=True, methods=["post"])
    def register(self, request, *args, **kwargs):
        """
        Register a club for this club fair.
        Pass in a "club" string parameter with the club code
        and a "status" parameter that is true to register the club,
        or false to unregister.
        ---
        requestBody:
            content:
                application/json:
                    schema:
                        type: object
                        properties:
                            status:
                                type: boolean
                                description: >
                                    Whether to register or unregister this club for
                                    the fair. By default, the endpoint will attempt
                                    to register the club.
                            club:
                                type: string
                                description: >
                                    The code of the club that you are trying
                                    to register.
                            answers:
                                type: array
                                description: >
                                    The answers to the required fair questions.
                                    Each element in the array is an answer to a fair
                                    question, in the same order of the related
                                    fair questions.
                        required:
                            - club
        responses:
            "200":
                content:
                    application/json:
                        schema:
                            type: object
                            properties:
                                success:
                                    type: boolean
                                    description: >
                                        Whether or not this club has been registered.
                                message:
                                    type: string
                                    description: A success or error message.
        ---
        """
        fair = self.get_object()

        if not request.user.is_authenticated:
            raise PermissionDenied

        club = get_object_or_404(Club, code=request.data.get("club"))

        # get register/unregister action status
        status = request.data.get("status")
        if isinstance(status, str):
            status = status.strip().lower() == "true"
        elif not isinstance(status, bool):
            status = True

        # get answers to questions
        num_questions = len(json.loads(fair.questions)) if fair.questions else 0
        answer_objects = request.data.get("answers", [])
        answers = json.dumps(answer_objects)

        # make sure questions are answered
        if (
            status
            and num_questions > 0
            and (
                not all(ans is not None for ans in answer_objects)
                or len(answer_objects) < num_questions
            )
        ):
            return Response(
                {
                    "success": False,
                    "message": "Please fill out all of the questions in the form.",
                }
            )

        # make sure club constitution is uploaded for SAC clubs
        if (
            status
            and fair.organization == "Student Activities Council"
            and club.badges.filter(label="SAC").exists()
        ):
            if club.asset_set.count() <= 0 or not any(
                asset.name.lower().endswith((".pdf", ".doc", ".docx"))
                for asset in club.asset_set.all()
            ):
                if not request.user.is_superuser:
                    return Response(
                        {
                            "success": False,
                            "message": "As a SAC affiliated club, "
                            "you must upload a club constitution "
                            "before registering for this fair.",
                        }
                    )

        # check if registration has started
        now = timezone.now()
        if (
            fair.registration_start_time is not None
            and fair.registration_start_time > now
        ):
            return Response(
                {
                    "success": False,
                    "message": "Registration for this activities fair "
                    "has not opened yet.",
                }
            )

        # check if deadline has passed
        if fair.registration_end_time < now:
            return Response(
                {
                    "success": False,
                    "message": "The deadline has passed to register "
                    "for this activities fair. "
                    f"Please email {fair.contact} for assistance.",
                }
            )

        # check if user can actually register club
        mship = find_membership_helper(request.user, club)
        if (
            mship is not None
            and mship.role <= Membership.ROLE_OFFICER
            or request.user.is_superuser
        ):
            # register or unregister club
            if status:
                ClubFairRegistration.objects.update_or_create(
                    club=club,
                    fair=fair,
                    defaults={"answers": answers, "registrant": request.user},
                )
            else:
                fair.participating_clubs.remove(club)
            return Response({"success": True})
        else:
            raise PermissionDenied

    def get_queryset(self):
        now = timezone.now()
        return ClubFair.objects.filter(end_time__gte=now).order_by("start_time")


class ClubViewSet(XLSXFormatterMixin, viewsets.ModelViewSet):
    """
    retrieve:
    Return a single club with all information fields present.

    list:
    Return a list of clubs with partial information for each club.

    create:
    Add a new club record.
    After creation, the club will need to go through the approval process.

    update:
    Update all fields in the club.
    You must specify all of the fields or use a patch request.

    partial_update:
    Update certain fields in the club.
    Only specify the fields that you want to change.

    destroy:
    Delete a club. Consider marking the club as inactive instead of deleting the club.
    """

    queryset = (
        Club.objects.all()
        .annotate(
            favorite_count=Count("favorite", distinct=True),
            membership_count=Count("membership", distinct=True, filter=Q(active=True)),
        )
        .prefetch_related("tags")
        .order_by("-favorite_count", "name")
    )
    permission_classes = [ClubPermission | IsSuperuser]
    filter_backends = [filters.SearchFilter, ClubsSearchFilter, ClubsOrderingFilter]
    search_fields = ["name", "subtitle", "code", "terms"]
    ordering_fields = ["favorite_count", "name"]
    ordering = "featured"

    lookup_field = "code"
    http_method_names = ["get", "post", "put", "patch", "delete"]
    pagination_class = RandomPageNumberPagination

    def get_queryset(self):
        queryset = super().get_queryset()

        # additional prefetch optimizations
        person = self.request.user
        if not person.is_authenticated:
            person = None

        if self.action in {"list", "retrieve"}:
            queryset = queryset.prefetch_related(
                Prefetch(
                    "favorite_set",
                    queryset=Favorite.objects.filter(person=person),
                    to_attr="user_favorite_set",
                ),
                Prefetch(
                    "subscribe_set",
                    queryset=Subscribe.objects.filter(person=person),
                    to_attr="user_subscribe_set",
                ),
                Prefetch(
                    "membership_set",
                    queryset=Membership.objects.filter(person=person),
                    to_attr="user_membership_set",
                ),
            )

            if self.action in {"retrieve"}:
                queryset = queryset.prefetch_related(
                    "asset_set",
                    Prefetch("badges", queryset=Badge.objects.filter(visible=True)),
                    "student_types",
                    "target_majors",
                    "target_schools",
                    "target_years",
                    "testimonials",
                    Prefetch(
                        "membership_set",
                        queryset=Membership.objects.filter(active=True)
                        .order_by("role", "person__first_name", "person__last_name")
                        .prefetch_related("person__profile"),
                    ),
                )

        # if there is a search query made by a signed-in user, save it to the database
        if self.request.query_params.get("search") and isinstance(
            self.request.user, get_user_model()
        ):
            SearchQuery(
                person=self.request.user, query=self.request.query_params.get("search"),
            ).save()

        # select subset of clubs if requested
        subset = self.request.query_params.get("in", None)

        if subset:
            subset = [x.strip() for x in subset.strip().split(",")]
            queryset = queryset.filter(code__in=subset)

        # filter out archived clubs
        queryset = queryset.filter(archived=False)

        # filter by approved clubs
        if (
            self.request.user.has_perm("clubs.see_pending_clubs")
            or self.request.query_params.get("bypass", "").lower() == "true"
            or self.action not in {"list"}
        ):
            return queryset
        else:
            return queryset.filter(Q(approved=True) | Q(ghost=True))

    @action(detail=True, methods=["post"])
    def upload(self, request, *args, **kwargs):
        """
        Upload the club logo.
        Marks the club as pending approval since the logo has changed.
        Also create a thumbnail version of the club logo.
        ---
        requestBody:
            content:
                multipart/form-data:
                    schema:
                        type: object
                        properties:
                            file:
                                type: object
                                format: binary
        responses:
            "200":
                description: Returned if the file was successfully uploaded.
                content: &upload_resp
                    application/json:
                        schema:
                            type: object
                            properties:
                                detail:
                                    type: string
                                    description: The status of the file upload.
                                url:
                                    type: string
                                    nullable: true
                                    description: >
                                        The URL of the newly uploaded file.
                                        Only exists if the file was
                                        successfully uploaded.
            "400":
                description: Returned if there was an error while uploading the file.
                content: *upload_resp
        ---
        """
        # ensure user is allowed to upload image
        club = self.get_object()
        key = f"clubs:{club.id}"
        cache.delete(key)

        # reset approval status after upload
        resp = upload_endpoint_helper(request, club, "file", "image", save=False)
        if status.is_success(resp.status_code):
            club.approved = None
            club.approved_by = None
            club.approved_on = None
            if club.history.filter(approved=True).exists():
                club.ghost = True

            club._change_reason = "Mark pending approval due to image change"
            club.save(
                update_fields=[
                    "image",
                    "approved",
                    "approved_by",
                    "approved_on",
                    "ghost",
                ]
            )

            # create thumbnail
            club.create_thumbnail(request)

        return resp

    @action(detail=True, methods=["post"])
    def upload_file(self, request, *args, **kwargs):
        """
        Upload a file for the club.
        ---
        requestBody:
            content:
                multipart/form-data:
                    schema:
                        type: object
                        properties:
                            file:
                                type: object
                                format: binary
        responses:
            "200":
                description: Returned if the file was successfully uploaded.
                content: &upload_resp
                    application/json:
                        schema:
                            type: object
                            properties:
                                detail:
                                    type: string
                                    description: The status of the file upload.
                                url:
                                    type: string
                                    nullable: true
                                    description: >
                                        The URL of the newly uploaded file.
                                        Only exists if the file was successfully
                                        uploaded.
            "400":
                description: Returned if there was an error while uploading the file.
                content: *upload_resp
        ---
        """
        # ensure user is allowed to upload file
        club = self.get_object()

        return file_upload_endpoint_helper(request, code=club.code)

    @action(detail=True, methods=["get"])
    def owned_badges(self, request, *args, **kwargs):
        """
        Return a list of badges that this club is an owner of.
        The club will be able to assign these badges to other clubs.
        ---
        responses:
            "200":
                content:
                    application/json:
                        schema:
                            allOf:
                                - $ref: "#/components/schemas/Badge"
        ---
        """
        club = self.get_object()
        badges = Badge.objects.filter(org=club)
        return Response(BadgeSerializer(badges, many=True).data)

    @action(detail=True, methods=["get"])
    def children(self, request, *args, **kwargs):
        """
        Return a recursive list of all children that this club is a parent of.
        ---
        responses:
            "200":
                content:
                    application/json:
                        schema:
                            type: object
                            properties:
                                name:
                                    type: string
                                code:
                                    type: string
                                children:
                                    type: array
                                    description: >
                                        An array of clubs containing
                                        the fields in this object.
        ---
        """
        club = self.get_object()
        child_tree = find_relationship_helper("children_orgs", club, {club.code})
        return Response(child_tree)

    @action(detail=True, methods=["get"])
    def parents(self, request, *args, **kwargs):
        """
        Return a recursive list of all parents that this club is a child to.
        ---
        responses:
            "200":
                content:
                    application/json:
                        schema:
                            type: object
                            properties:
                                name:
                                    type: string
                                code:
                                    type: string
                                children:
                                    type: array
                                    description: >
                                        An array of clubs containing
                                        the fields in this object.
        ---
        """
        club = self.get_object()
        parent_tree = find_relationship_helper("parent_orgs", club, {club.code})
        return Response(parent_tree)

    @action(detail=True, methods=["get"])
    def alumni(self, request, *args, **kwargs):
        """
        Return the members of this club who are no longer active.
        ---
        responses:
            "200":
                content:
                    application/json:
                        schema:
                            type: object
                            additionalProperties:
                                type: array
                                items:
                                    type: object
                                    properties:
                                        name:
                                            type: string
                                        username:
                                            type: string
        ---
        """
        club = self.get_object()
        results = collections.defaultdict(list)
        for first, last, year, show, username in club.membership_set.filter(
            active=False, public=True
        ).values_list(
            "person__first_name",
            "person__last_name",
            "person__profile__graduation_year",
            "person__profile__show_profile",
            "person__username",
        ):
            results[year].append(
                {
                    "name": f"{first} {last}".strip(),
                    "username": username if show else None,
                }
            )
        return Response(results)

    @action(detail=True, methods=["get"], url_path="notes-about")
    def notes_about(self, request, *args, **kwargs):
        """
        Return a list of notes about this club, used by members of parent organizations.
        """
        club = self.get_object()
        queryset = Note.objects.filter(subject_club__code=club.code)
        queryset = filter_note_permission(queryset, club, self.request.user)
        serializer = NoteSerializer(queryset, many=True)
        return Response(serializer.data)

    @action(detail=True, methods=["get"])
    def qr(self, request, *args, **kwargs):
        """
        Return a QR code png image representing a link to the club on Penn Clubs.
        ---
        operationId: Generate QR Code for Club
        responses:
            "200":
                description: Return a png image representing a QR code to the fair page.
                content:
                    image/png:
                        schema:
                            type: binary
        ---
        """
        club = self.get_object()

        url = f"https://{settings.DEFAULT_DOMAIN}/club/{club.code}/fair"
        response = HttpResponse(content_type="image/png")
        qr_image = qrcode.make(url, box_size=20, border=0)
        qr_image.save(response, "PNG")
        return response

    @action(detail=True, methods=["get"])
    def subscription(self, request, *args, **kwargs):
        """
        Return a list of all students that have subscribed to the club,
        including their names and emails.

        If a student has indicated that they want to share their bookmarks as well,
        include this information in the results.
        """
        club = self.get_object()
        subscribes = (
            Subscribe.objects.filter(club=club)
            .select_related("person", "person__profile", "club")
            .prefetch_related("person__profile__school", "person__profile__major")
        )
        shared_bookmarks = (
            Favorite.objects.exclude(
                person__pk__in=subscribes.values_list("person__pk", flat=True)
            )
            .filter(club=club, person__profile__share_bookmarks=True)
            .select_related("person", "person__profile", "club")
            .prefetch_related("person__profile__school", "person__profile__major")
        )
        bookmark_serializer = SubscribeBookmarkSerializer(shared_bookmarks, many=True)
        serializer = SubscribeSerializer(subscribes, many=True)
        output = serializer.data + bookmark_serializer.data
        return Response(ReturnList(output, serializer=serializer))

    @action(detail=True, methods=["get"])
    def analytics_pie_charts(self, request, *args, **kwargs):
        """
        Returns demographic information about bookmarks
        and subscriptions in pie chart format.
        ---
        parameters:
            - name: category
              in: query
              type: string
            - name: metric
              in: query
              type: string
        responses:
            "200":
                content:
                    application/json:
                        schema:
                            type: object
                            properties:
                                content:
                                    type: array
        ---
        """
        club = self.get_object()
        lower_bound = timezone.now() - datetime.timedelta(days=30 * 6)
        category = self.request.query_params.get("category")
        metric = self.request.query_params.get("metric")

        def get_breakdown(category, metric):
            if category == "graduation_year":
                category_join = "person__profile__graduation_year"
            else:
                category_join = "person__profile__school__name"

            if metric == "favorite":
                queryset = Favorite.objects.filter(
                    club=club, created_at__gte=lower_bound
                )
            elif metric == "subscribe":
                queryset = Subscribe.objects.filter(
                    club=club, created_at__gte=lower_bound
                )
            else:
                queryset = ClubVisit.objects.filter(
                    club=club, created_at__gte=lower_bound, visit_type=1
                )

            return {
                "content": list(
                    queryset.values(category_join).annotate(count=Count("id"))
                ),
            }

        return Response(get_breakdown(category, metric))

    @action(detail=True, methods=["get"])
    def analytics(self, request, *args, **kwargs):
        """
        Returns a list of all analytics (club visits, favorites,
        subscriptions) for a club.
        ---
        responses:
            "200":
                content:
                    application/json:
                        schema:
                            type: object
                            properties:
                                max:
                                    type: integer
                                    description: >
                                        The maximum value among all categories.
                                        Useful when deciding how tall a
                                        line chart should be.
                                visits:
                                    type: array
                                favorites:
                                    type: array
                                subscriptions:
                                    type: array
        ---
        """
        club = self.get_object()
        group = self.request.query_params.get("group", "hour")
        if "date" in request.query_params:
            date = datetime.datetime.strptime(request.query_params["date"], "%Y-%m-%d")
        else:
            date = datetime.datetime.combine(
                datetime.date.today(), datetime.datetime.min.time()
            )

        # parse date range
        if "start" in request.query_params:
            start = parse(request.query_params["start"])
        else:
            start = date

        if "end" in request.query_params:
            end = parse(request.query_params["end"])
        else:
            end = start + datetime.timedelta(days=1)

        # retrieve data
        def get_count(queryset):
            """
            Return a json serializable aggregation of
            analytics data for a specific model.
            """
            objs = (
                queryset.annotate(group=Trunc("created_at", group))
                .values("group")
                .annotate(count=Count("id"))
            )
            for item in objs:
                item["group"] = item["group"].isoformat()
            return list(objs)

        visits_data = get_count(
            ClubVisit.objects.filter(
                club=club,
                created_at__gte=start,
                created_at__lte=end,
                visit_type=ClubVisit.CLUB_PAGE,
            )
        )
        favorites_data = get_count(
            Favorite.objects.filter(
                club=club, created_at__gte=start, created_at__lte=end
            )
        )
        subscriptions_data = get_count(
            Subscribe.objects.filter(
                club=club, created_at__gte=start, created_at__lte=end
            )
        )

        max_value = max(
            max([v["count"] for v in visits_data], default=0),
            max([v["count"] for v in favorites_data], default=0),
            max([v["count"] for v in subscriptions_data], default=0),
        )

        analytics_dict = {
            "visits": visits_data,
            "favorites": favorites_data,
            "subscriptions": subscriptions_data,
            "max": max_value,
        }

        return Response(analytics_dict)

    @action(detail=True, methods=["get"])
    def booths(self, request, *args, **kwargs):
        """
        Getting all booths associated with a club
        ---
        responses:
            "200":
                content:
                    application/json:
                        schema:
                            type: array
                            items:
                                type: object
                                properties:
                                    name:
                                        type: string
                                    subtitle:
                                        type: string
                                    club:
                                        type: string
                                    image_url:
                                        type: string
                                    lat:
                                        type: number
                                    long:
                                        type: number
                                    start_time:
                                        type: string
                                    end_time:
                                        type: string
        ---
        """
        club = self.get_object()
        res = ClubFairBooth.objects.filter(club=club).select_related("club").all()
        return Response(ClubBoothSerializer(res, many=True).data)

    def get_operation_id(self, **kwargs):
        if kwargs["action"] == "fetch" and kwargs["method"] == "DELETE":
            return "deleteIcsEvents"

    @action(detail=True, methods=["post", "delete"])
    def fetch(self, request, *args, **kwargs):
        """
        Fetch the ICS calendar events from the club's ICS calendar URL.
        ---
        requestBody: {}
        responses:
            "200":
                content:
                    application/json:
                        schema:
                            type: object
                            properties:
                                success:
                                    type: boolean
                                    description: Whether or not events were fetched.
                                message:
                                    type: string
                                    description: A success or error message.
        ---
        """
        club = self.get_object()

        if request.method == "DELETE":
            now = timezone.now()
            num = club.events.filter(is_ics_event=True, start_time__gte=now).delete()[0]
            return Response(
                {
                    "success": True,
                    "message": f"Deleted all {num} imported ICS calendar events!",
                }
            )

        if not club.ics_import_url:
            return Response(
                {
                    "success": False,
                    "message": "No ICS calendar URL set, so no events were imported.",
                }
            )

        try:
            num_events = club.add_ics_events()
        except requests.exceptions.RequestException:
            return Response(
                {
                    "success": False,
                    "message": "Failed to fetch events from server, "
                    "are you sure your URL is correct?",
                }
            )
        except FailedParse:
            return Response(
                {
                    "success": False,
                    "message": "Failed to parse ICS events, "
                    "are you sure this is an ICS file?",
                }
            )

        return Response({"success": True, "message": f"Fetched {num_events} events!"})

    @action(detail=False, methods=["get"])
    def directory(self, request, *args, **kwargs):
        """
        Custom return endpoint for the directory page, allows the page to load faster.
        ---
        operationId: Club Directory List
        ---
        """
        serializer = ClubMinimalSerializer(
            Club.objects.all()
            .exclude(Q(approved=False) | Q(archived=True))
            .order_by(Lower("name")),
            many=True,
        )
        return Response(serializer.data)

    @action(detail=False, methods=["get"])
    def constitutions(self, request, *args, **kwargs):
        """
        A special endpoint for SAC affilaited clubs to check if
        they have uploaded a club constitution.
        ---
        operationId: List Club Constitutions
        ---
        """
        badge = Badge.objects.filter(label="SAC").first()
        if badge:
            query = (
                Club.objects.filter(badges=badge, archived=False)
                .order_by(Lower("name"))
                .prefetch_related(Prefetch("asset_set", to_attr="prefetch_asset_set"),)
            )
            if request.user.is_authenticated:
                query = query.prefetch_related(
                    Prefetch(
                        "membership_set",
                        queryset=Membership.objects.filter(person=request.user),
                        to_attr="user_membership_set",
                    )
                )
            serializer = ClubConstitutionSerializer(
                query, many=True, context={"request": request}
            )
            return Response(serializer.data)
        else:
            return Response({"error": "The SAC badge does not exist in the database."})

    @action(detail=False, methods=["post"])
    def lookup(self, request, *args, **kwargs):
        """
        An endpoint to look up club codes from club names.
        ---
        requestBody:
            content:
                application/json:
                    schema:
                        properties:
                            clubs:
                                type: string
        responses:
            "200":
                content:
                    application/json:
                        schema:
                            type: object
                            properties:
                                output:
                                    type: string
        ---
        """
        clubs = [c.strip() for c in re.split(r"[\t\n]", request.data.get("clubs", ""))]
        clubs = [c for c in clubs if c]
        simple = {
            name: code
            for name, code in Club.objects.filter(name__in=clubs).values_list(
                "name", "code"
            )
        }
        output = []
        for name in clubs:
            if name in simple:
                output.append(simple[name])
            elif name:
                fuzzy = fuzzy_lookup_club(name)
                if fuzzy is None:
                    fuzzy = "None"
                else:
                    fuzzy = fuzzy.code
                output.append(fuzzy)
            else:
                output.append(name)
        return Response({"output": "\n".join(output).strip()})

    @action(detail=False, methods=["post"])
    def bulk(self, request, *args, **kwargs):
        """
        An endpoint to perform certain club edit operations in bulk.
        ---
        requestBody:
            content:
                application/json:
                    schema:
                        properties:
                            action:
                                type: string
                                description: The bulk action to perform.
                            clubs:
                                type: string
                                description: >
                                    A list of club codes, separated by
                                    comma, newline, space, or tab.
                            tags:
                                type: array
                                items:
                                    type: object
                                    parameters:
                                        id:
                                            type: number
                            badges:
                                type: array
                                items:
                                    type: object
                                    parameters:
                                        id:
                                            type: number
                            fairs:
                                type: array
                                items:
                                    type: object
                                    parameters:
                                        id:
                                            type: number
                        required:
                            - action
                            - clubs
        responses:
            "200":
                content:
                    application/json:
                        schema:
                            type: object
                            properties:
                                success:
                                    type: boolean
                                    description: >
                                        Whether or not this club has been registered.
                                message:
                                    type: string
                                    description: >
                                        A success message. Only set if operation passes.
                                error:
                                    type: string
                                    description: >
                                        An error message. Only set if an error occurs.
        ---
        """
        if not request.user.is_authenticated or not request.user.has_perm(
            "clubs.manage_club"
        ):
            return Response(
                {"error": "You do not have permission to perform this action."}
            )

        action = request.data.get("action")
        if action is None:
            return Response({"error": "You must specify the action to perform!"})

        # lookup clubs by code
        clubs = [
            code.strip()
            for code in re.split(r"[,\t\n]", request.data.get("clubs", "").strip())
        ]
        clubs = [code for code in clubs if code]
        if not clubs:
            return Response(
                {
                    "error": "You must specify the list of codes "
                    "you want to apply this action to."
                }
            )
        club_objs = Club.objects.filter(code__in=clubs)
        missing_clubs = set(clubs) - set(club_objs.values_list("code", flat=True))

        # abort if none exist
        if not club_objs.exists():
            clubs_str = ", ".join(clubs)
            return Response(
                {
                    "error": "No objects were found matching those codes. "
                    f"Codes tried: {clubs_str}"
                }
            )

        tags = request.data.get("tags", [])
        badges = request.data.get("badges", [])
        fairs = request.data.get("fairs", [])

        if not tags and not badges and not fairs:
            return Response(
                {"error": "You must specify some related objects to manipulate!"}
            )

        tags = Tag.objects.filter(id__in=[tag["id"] for tag in tags])
        badges = Badge.objects.filter(id__in=[badge["id"] for badge in badges])
        fairs = ClubFair.objects.filter(id__in=[fair["id"] for fair in fairs])

        count = 0
        if tags or badges:
            for club in club_objs:
                if action == "add":
                    club.tags.add(*tags)
                    club.badges.add(*badges)
                    count += 1
                elif action == "remove":
                    club.tags.remove(*tags)
                    club.badges.remove(*badges)
                    count += 1

        if fairs:
            for fair in fairs:
                if action == "add":
                    registered_clubs = set(
                        ClubFairRegistration.objects.filter(fair=fair).values_list(
                            "club__code", flat=True
                        )
                    )
                    unregistered_clubs = [
                        club for club in club_objs if club.code not in registered_clubs
                    ]
                    ClubFairRegistration.objects.bulk_create(
                        [
                            ClubFairRegistration(
                                club=club, fair=fair, registrant=request.user
                            )
                            for club in unregistered_clubs
                        ]
                    )
                    count += len(unregistered_clubs)
                elif action == "remove":
                    count += ClubFairRegistration.objects.filter(
                        club__in=club_objs, fair=fair
                    ).delete()[0]

        msg = f"{count} object(s) have been updated!"
        if missing_clubs:
            msg += (
                f" Could not find {len(missing_clubs)} club(s) by code: "
                f"{', '.join(missing_clubs)}"
            )

        return Response({"success": True, "message": msg})

    def get_filename(self):
        """
        For excel spreadsheets, return the user-specified filename if it exists
        or the default filename otherwise.
        """
        name = self.request.query_params.get("xlsx_name")
        if name:
            return "{}.xlsx".format(slugify(name))
        return super().get_filename()

    def check_approval_permission(self, request):
        """
        Only users with specific permissions can modify the approval field.
        """
        if (
            request.data.get("approved", None) is not None
            or request.data.get("approved_comment", None) is not None
        ):
            # users without approve permission cannot approve
            if not request.user.has_perm("clubs.approve_club"):
                raise PermissionDenied

            # an approval request must not modify any other fields
            if set(request.data.keys()) - {"approved", "approved_comment"}:
                raise DRFValidationError(
                    "You can only pass the approved and approved_comment fields "
                    "when performing club approval."
                )

        if request.data.get("fair", None) is not None:
            if set(request.data.keys()) - {"fair"}:
                raise DRFValidationError(
                    "You can only pass the fair field when registering "
                    "or deregistering for the SAC fair."
                )

    def list(self, *args, **kwargs):
        """
        Return a list of all clubs. Responses cached for 1 hour

        Responses are only cached for people with specific permissions
        """
        key = self.request.build_absolute_uri()
        cached_object = cache.get(key)
        if (
            cached_object
            and not self.request.user.groups.filter(name="Approvers").exists()
        ):
            return Response(cached_object)

        resp = super().list(*args, **kwargs)
        cache.set(key, resp.data, 60 * 60)
        return resp

    def retrieve(self, *args, **kwargs):
        """
        Retrieve data about a specific club. Responses cached for 1 hour
        """
        key = f"clubs:{self.get_object().id}"
        cached = cache.get(key)
        if cached:
            return Response(cached)

        resp = super().retrieve(*args, **kwargs)
        cache.set(key, resp.data, 60 * 60)
        return resp

    def update(self, request, *args, **kwargs):
        """
        Invalidate caches
        """
        self.check_approval_permission(request)
        key = f"clubs:{self.get_object().id}"
        cache.delete(key)
        return super().update(request, *args, **kwargs)

    def partial_update(self, request, *args, **kwargs):
        """
        Invalidate caches
        """
        self.check_approval_permission(request)
        key = f"clubs:{self.get_object().id}"
        cache.delete(key)
        return super().partial_update(request, *args, **kwargs)

    def perform_destroy(self, instance):
        """
        Set archived boolean to be True so that the club appears to have been deleted
        """

        instance.archived = True
        instance.archived_by = self.request.user
        instance.archived_on = timezone.now()
        instance.save()

    @action(detail=False, methods=["GET"])
    def fields(self, request, *args, **kwargs):
        """
        Return the list of fields that can be exported in the Excel file.
        The list of fields is taken from the associated serializer, with model names
        overriding the serializer names if they exist. Custom fields are also available
        with certain permission levels.
        ---
        responses:
            "200":
                content:
                    application/json:
                        schema:
                            type: object
                            additionalProperties:
                                type: object
                                additionalProperties:
                                    type: string
        ---
        """
        # use the title given in the models.py if it exists,
        # fallback to the field name otherwise
        name_to_title = {}
        name_to_relation = {}
        for f in Club._meta._get_fields(reverse=False):
            name_to_title[f.name] = f.verbose_name.title()
            name_to_relation[f.name] = f.is_relation

        # return a list of additional dynamically generated fields
        serializer_class = self.get_serializer_class()
        if hasattr(serializer_class, "get_additional_fields"):
            fields = serializer_class.get_additional_fields()
        else:
            fields = {}

        # compute list of fields on Club
        club_fields = serializer_class().get_fields()
        for field, obj in club_fields.items():
            if isinstance(
                obj, (serializers.ModelSerializer, serializers.ListSerializer)
            ):
                name_to_relation[field] = True

        fields.update(
            {
                "basic": {
                    name_to_title.get(f, f.replace("_", " ").title()): f
                    for f in serializer_class.Meta.fields
                    if not name_to_relation.get(f, False)
                },
                "related": {
                    name_to_title.get(f, f.replace("_", " ").title()): f
                    for f in serializer_class.Meta.fields
                    if name_to_relation.get(f, False)
                },
            }
        )

        return Response(fields)

    def get_serializer_class(self):
        """
        Return a serializer class that is appropriate for the action being performed.
        Some serializer classes return less information, either for permission reasons
        or to improve performance.
        """
        if self.action == "upload":
            return AssetSerializer
        if self.action == "subscription":
            return SubscribeSerializer
        if self.action == "directory":
            return ClubMinimalSerializer
        if self.action == "constitutions":
            return ClubConstitutionSerializer
        if self.action == "notes_about":
            return NoteSerializer
        if self.action in {"list", "fields"}:
            if self.request is not None and (
                self.request.accepted_renderer.format == "xlsx"
                or self.action == "fields"
            ):
                if (
                    self.request.user.has_perm("clubs.generate_reports")
                    or self.request.user.is_superuser
                ):
                    return ReportClubSerializer
                else:
                    return ClubSerializer
            return ClubListSerializer
        if self.request is not None and self.request.user.is_authenticated:
            see_pending = self.request.user.has_perm("clubs.see_pending_clubs")
            manage_club = self.request.user.has_perm("clubs.manage_club")
            is_member = (
                "code" in self.kwargs
                and Membership.objects.filter(
                    person=self.request.user, club__code=self.kwargs["code"]
                ).exists()
            )
            if see_pending or manage_club or is_member:
                return AuthenticatedClubSerializer
        return ClubSerializer


class SchoolViewSet(viewsets.ModelViewSet):
    """
    list:
    Retrieve a list of all of the schools (ex: Wharton, Engineering).

    retrieve:
    Retrieve a single school by ID.

    create:
    Add a new school to the list of schools.

    destroy:
    Delete a school from the list of schools.
    """

    serializer_class = SchoolSerializer
    permission_classes = [ReadOnly | IsSuperuser]
    queryset = School.objects.all().order_by("is_graduate", "name")


class MajorViewSet(viewsets.ModelViewSet):
    """
    list:
    Retrieve a list of all the majors (ex: Computer Science, BAS).

    retrieve:
    Retrieve a single major by ID.

    create:
    Add a new major to the list of majors.

    destroy:
    Remove a major from the list of majors.
    """

    serializer_class = MajorSerializer
    permission_classes = [ReadOnly | IsSuperuser]
    queryset = Major.objects.all()


class StudentTypeViewSet(viewsets.ModelViewSet):
    """
    list:
    Retrieve a list of all the student types
    (ex: Online Student, Transfer Student, etc).

    retrieve:
    Retrieve a single student type by ID.

    create:
    Add a new student type to the list of student types.

    destroy:
    Remove a student type from the list of student types.
    """

    serializer_class = StudentTypeSerializer
    permission_classes = [ReadOnly | IsSuperuser]
    queryset = StudentType.objects.all().order_by("name")


class YearViewSet(viewsets.ModelViewSet):
    """
    list:
    Retrieve a list of all of the graduation years
    (ex: Freshman, Sophomore, Junior, Senior).

    retrieve:
    Retrieve a single graduation year by ID.

    create:
    Add a new graduation year to the list of graduation years.

    destroy:
    Remove a graduation year from the list of graduation years.
    """

    serializer_class = YearSerializer
    permission_classes = [ReadOnly | IsSuperuser]
    queryset = Year.objects.all()

    def list(self, request, *args, **kwargs):
        """
        Sort items by reverse year. Since this calculation is done in Python, we need
        to apply it after the SQL query has been processed.
        """
        queryset = self.get_queryset()
        serializer = self.get_serializer_class()(queryset, many=True)
        return Response(sorted(serializer.data, key=lambda k: k["year"], reverse=True))


class AdvisorSearchFilter(filters.BaseFilterBackend):
    """
    A DRF filter to implement custom filtering logic for advisor objects.
    """

    def filter_queryset(self, request, queryset, view):
        public = request.GET.get("public")

        if public is not None:
            public = public.strip().lower()
            if public in {"true", "false"}:
                queryset = queryset.filter(public=public == "true")

        return queryset


class AdvisorViewSet(viewsets.ModelViewSet):
    """
    list:
    Return a list of advisors for this club.

    create:
    Add an advisor to this club.

    put:
    Update an advisor for this club. All fields are required.

    patch:
    Update an advisor for this club. Only specified fields are updated.

    retrieve:
    Return a single advisor.

    destroy:
    Delete an advisor.
    """

    serializer_class = AdvisorSerializer
    permission_classes = [ClubItemPermission | IsSuperuser]
    filter_backends = [AdvisorSearchFilter]
    lookup_field = "id"
    http_method_names = ["get", "post", "put", "patch", "delete"]

    def get_queryset(self):
        return Advisor.objects.filter(club__code=self.kwargs.get("club_code")).order_by(
            "name"
        )


class ClubEventViewSet(viewsets.ModelViewSet):
    """
    list:
    Return a list of events for this club.

    retrieve:
    Return a single event.

    destroy:
    Delete an event.

    tickets:
    Get or create tickets for particular event

    buy:
    Buy a ticket for an event

    buyers:
    Get information about the buyers of an event's ticket

    remove_from_cart:
    Remove a ticket for this event from cart

    add_to_cart:
    Add a ticket for this event to cart

    """

    permission_classes = [EventPermission | IsSuperuser]
    filter_backends = [filters.SearchFilter, ClubsSearchFilter, ClubsOrderingFilter]
    search_fields = [
        "name",
        "club__name",
        "club__subtitle",
        "description",
        "club__code",
    ]
    lookup_field = "id"
    http_method_names = ["get", "post", "put", "patch", "delete"]
    pagination_class = RandomPageNumberPagination

    def get_serializer_class(self):
        if self.action in {"create", "update", "partial_update"}:
            return EventWriteSerializer
        return EventSerializer

    @action(detail=True, methods=["post"])
    @transaction.atomic
    @update_holds
    def add_to_cart(self, request, *args, **kwargs):
        """
        Add a certain number of tickets to the cart
        ---
        requestBody:
            content:
                application/json:
                    schema:
                        type: object
                        properties:
                            type:
                                type: string
                            count:
                                type: integer
        responses:
            "200":
                content:
                    application/json:
                        schema:
                           type: object
                           properties:
                                detail:
                                    type: string
            "403":
                content:
                    application/json:
                        schema:
                           type: object
                           properties:
                                detail:
                                    type: string
        ---
        """
        type = request.data.get("type")
        count = request.data.get("count")
        event = self.get_object()
        cart = Cart.objects.get_or_create(owner=self.request.user)

        # Count unowned/unheld tickets of requested type
        tickets = (
            Ticket.objects.select_for_update(skip_locked=True)
            .filter(event=event, type=type, owner__isnull=True, holder__isnull=True)
            .exclude(carts__owner=self.request.user)
        )

        if tickets.count() < count:
            return Response(
                {"detail": f"Not enough tickets of type {type} left!"},
                status=status.HTTP_403_FORBIDDEN,
            )
        else:
            cart.tickets.add(*tickets[:count])
            cart.save()
            return Response({"detail": "Successfully added to cart"})

    @action(detail=True, methods=["post"])
    @transaction.atomic
    @update_holds
    def remove_from_cart(self, request, *args, **kwargs):
        """
        Remove a certain type/number of tickets from the cart
        ---
        requestBody:
            content:
                application/json:
                    schema:
                        type: object
                        properties:
                            type:
                                type: string
                            count:
                                type: integer
        responses:
            "200":
                content:
                    application/json:
                        schema:
                           type: object
                           properties:
                                detail:
                                    type: string
        ---
        """

        type = request.data.get("type")
        event = self.get_object()
        cart = get_object_or_404(Cart, owner=self.request.user)
        tickets = cart.tickets.filter(type=type, event=event)

        # Ensure we don't try to remove more tickets than we can
        count = min(request.data.get("count"), tickets.count())

        cart.tickets.remove(*tickets[:count])
        cart.save()

        return Response({"detail": "Successfully removed from cart"})

    @action(detail=True, methods=["get"])
    def buyers(self, request, *args, **kwargs):
        """
        Get information about ticket buyers
        ---
        requestBody: {}
        responses:
            "200":
                content:
                    application/json:
                        schema:
                            type: object
                            properties:
                                buyers:
                                    type: array
                                    items:
                                        type: object
                                        properties:
                                            fullname:
                                                type: string
                                            id:
                                                type: string
                                            owner_id:
                                                type: integer
                                            type:
                                                type: string
        ---
        """
        tickets = Ticket.objects.filter(event=self.get_object()).annotate(
            fullname=Concat("owner__first_name", Value(" "), "owner__last_name")
        )

        buyers = tickets.filter(owner__isnull=False).values(
            "fullname", "id", "owner_id", "type"
        )

        return Response({"buyers": buyers})

    @action(detail=True, methods=["get"])
    def tickets(self, request, *args, **kwargs):
        """
        Get information about tickets for particular event
        ---
        requestBody: {}
        responses:
            "200":
                content:
                    application/json:
                        schema:
                            type: object
                            properties:
                                totals:
                                    type: array
                                    items:
                                        type: object
                                        properties:
                                            type:
                                                type: string
                                            count:
                                                type: integer
                                available:
                                    type: array
                                    items:
                                        type: object
                                        properties:
                                            type:
                                                type: string
                                            count:
                                                type: integer
        ---
        """
        event = self.get_object()
        tickets = Ticket.objects.filter(event=event)
        types = tickets.values_list("type", flat=True).distinct()

        # TODO: convert this into SQL

        totals = []
        available = []

        for type in types:
            totals.append({"type": type, "count": tickets.filter(type=type).count()})
            available.append(
                {
                    "type": type,
                    "count": (tickets.filter(type=type, owner__isnull=True).count()),
                }
            )

        return Response({"totals": totals, "available": available})

    @tickets.mapping.put
    @transaction.atomic
    def create_tickets(self, request, *args, **kwargs):
        """
        Create ticket offerings for event
        ---
        requestBody:
            content:
                application/json:
                    schema:
                        type: object
                        properties:
                            quantities:
                                type: array
                                items:
                                    type: object
                                    properties:
                                        type:
                                            type: string
                                        count:
                                            type: integer
        responses:
            "200":
                content:
                    application/json:
                        schema:
                            type: object
                            properties:
                                detail:
                                    type: string
        ---
        """
        event = self.get_object()

        quantities = request.data.get("quantities")

        # Atomicity ensures idempotency

        Ticket.objects.filter(event=event).delete()  # Idempotency
        tickets = [
            Ticket(event=event, type=item["type"])
            for item in quantities
            for _ in range(item["count"])
        ]

        Ticket.objects.bulk_create(tickets)

        return Response({"detail": "success"})

    @action(detail=True, methods=["post"])
    def upload(self, request, *args, **kwargs):
        """
        Upload a picture for the event.
        ---
        requestBody:
            content:
                multipart/form-data:
                    schema:
                        type: object
                        properties:
                            file:
                                type: object
                                format: binary
        responses:
            "200":
                description: Returned if the file was successfully uploaded.
                content: &upload_resp
                    application/json:
                        schema:
                            type: object
                            properties:
                                detail:
                                    type: string
                                    description: The status of the file upload.
                                url:
                                    type: string
                                    description: >
                                        The URL of the newly uploaded file.
                                        Only exists if the file was successfully
                                        uploaded.
            "400":
                description: Returned if there was an error while uploading the file.
                content: *upload_resp
        ---
        """
        event = Event.objects.get(id=kwargs["id"])
        self.check_object_permissions(request, event)

        resp = upload_endpoint_helper(request, Event, "image", "image", pk=event.pk)

        # if image uploaded, create thumbnail
        if status.is_success(resp.status_code):
            event.create_thumbnail(request)

        return resp

    def create(self, request, *args, **kwargs):
        """
        Has the option to create a recurring event by specifying an offset and an
        end date. Additionaly, do not let non-superusers create events with the
        `FAIR` type through the API.
        ---
        requestBody:
            content:
                application/json:
                    schema:
                        allOf:
                            - $ref: "#/components/schemas/EventWrite"
                            - type: object
                              properties:
                                is_recurring:
                                    type: boolean
                                    description: >
                                        If this value is set, then make
                                        recurring events instead of a single event.
                                offset:
                                    type: number
                                    description: >
                                        The offset between recurring events, in days.
                                        Only specify this if the event is recurring.
                                end_date:
                                    type: string
                                    format: date-time
                                    description: >
                                        The date when all items in the recurring event
                                        series should end. Only specify this if the
                                        event is recurring.

        ---
        """
        # get event type
        type = request.data.get("type", 0)
        if type == Event.FAIR and not self.request.user.is_superuser:
            raise DRFValidationError(
                detail="Approved activities fair events have already been created. "
                "See above for events to edit, and "
                f"please email {settings.FROM_EMAIL} if this is en error."
            )

        # handle recurring events
        if request.data.get("is_recurring", None) is not None:
            parent_recurring_event = RecurringEvent.objects.create()
            event_data = request.data.copy()
            start_time = parse(event_data.pop("start_time"))
            end_time = parse(event_data.pop("end_time"))
            offset = event_data.pop("offset")
            end_date = parse(event_data.pop("end_date"))
            event_data.pop("is_recurring")

            result_data = []
            while start_time < end_date:
                event_data["start_time"] = start_time
                event_data["end_time"] = end_time
                event_serializer = EventWriteSerializer(
                    data=event_data, context={"request": request, "view": self}
                )
                if event_serializer.is_valid():
                    ev = event_serializer.save()
                    ev.parent_recurring_event = parent_recurring_event
                    result_data.append(ev)
                else:
                    return Response(
                        event_serializer.errors, status=status.HTTP_400_BAD_REQUEST
                    )

                start_time = start_time + datetime.timedelta(days=offset)
                end_time = end_time + datetime.timedelta(days=offset)

            Event.objects.filter(pk__in=[e.pk for e in result_data]).update(
                parent_recurring_event=parent_recurring_event
            )

            return Response(EventSerializer(result_data, many=True).data)

        return super().create(request, *args, **kwargs)

    def destroy(self, request, *args, **kwargs):
        """
        Do not let non-superusers delete events with the FAIR type through the API.
        """
        event = self.get_object()

        if event.type == Event.FAIR and not self.request.user.is_superuser:
            raise DRFValidationError(
                detail="You cannot delete activities fair events. "
                f"If you would like to do this, email {settings.FROM_EMAIL}."
            )

        return super().destroy(request, *args, **kwargs)

    def get_queryset(self):
        qs = Event.objects.all()
        is_club_specific = self.kwargs.get("club_code") is not None
        if is_club_specific:
            qs = qs.filter(club__code=self.kwargs["club_code"])
            qs = qs.filter(
                Q(club__approved=True) | Q(type=Event.FAIR) | Q(club__ghost=True),
                club__archived=False,
            )
        else:
            qs = qs.filter(
                Q(club__approved=True)
                | Q(type=Event.FAIR)
                | Q(club__ghost=True)
                | Q(club__isnull=True),
                Q(club__isnull=True) | Q(club__archived=False),
            )

        return (
            qs.select_related("club", "creator")
            .prefetch_related(
                Prefetch(
                    "club__badges",
                    queryset=Badge.objects.filter(
                        fair__id=self.request.query_params.get("fair")
                    )
                    if "fair" in self.request.query_params
                    else Badge.objects.filter(visible=True),
                )
            )
            .order_by("start_time")
        )


class EventViewSet(ClubEventViewSet):
    """
    list:
    Return a list of events for the entire site.

    retrieve:
    Return a single event.

    destroy:
    Delete an event.

    fair:
    Get information about a fair listing

    owned:
    Return all events that the user has officer permissions over.
    """

    def get_operation_id(self, **kwargs):
        return f"{kwargs['operId']} (Global)"

    @action(detail=False, methods=["get"])
    def fair(self, request, *args, **kwargs):
        """
        Get the minimal information required for a fair directory listing.
        Groups by the start date of the event, and then the event category.
        Each event's club must have an associated fair badge in order to be displayed.
        ---
        parameters:
            - name: date
              in: query
              required: false
              description: >
                A date in YYYY-MM-DD format.
                If specified, will preview how this endpoint looked on the specified
                date.
              type: string
            - name: fair
              in: query
              required: false
              description: >
                A fair id. If specified, will preview how this endpoint will look for
                that fair. Overrides the date field if both are specified.
              type: number
        responses:
            "200":
                content:
                    application/json:
                        schema:
                            type: object
                            properties:
                                fair:
                                    type: object
                                    $ref: "#/components/schemas/ClubFair"
                                events:
                                    type: array
                                    items:
                                        type: object
                                        properties:
                                            start_time:
                                                type: string
                                                format: date-time
                                            end_time:
                                                type: string
                                                format: date-time
                                            events:
                                                type: array
                                                items:
                                                    type: object
                                                    properties:
                                                        category:
                                                            type: string
                                                        events:
                                                            type: array
                                                            items:
                                                                type: object
                                                                properties:
                                                                    name:
                                                                        type: string
                                                                    code:
                                                                        type: string
        ---
        """
        # accept custom date for preview rendering
        date = request.query_params.get("date")
        if date in {"null", "undefined"}:
            date = None
        if date:
            date = parse(date)

        # accept custom fair for preview rendering
        fair = request.query_params.get("fair")
        if fair in {"null", "undefined"}:
            fair = None
        if fair:
            fair = int(re.sub(r"\D", "", fair))

        # cache the response for this endpoint with short timeout
        if date is None:
            key = f"events:fair:directory:{request.user.is_authenticated}:{fair}"
            cached = cache.get(key)
            if cached:
                return Response(cached)
        else:
            key = None

        # lookup fair from id
        if fair:
            fair = get_object_or_404(ClubFair, id=fair)
        else:
            fair = (
                ClubFair.objects.filter(
                    end_time__gte=timezone.now() - datetime.timedelta(minutes=30)
                )
                .order_by("start_time")
                .first()
            )
        if not date and fair is not None:
            date = fair.start_time.date()

        now = date or timezone.now()
        events = Event.objects.filter(
            type=Event.FAIR, club__badges__purpose="fair", club__badges__fair=fair
        )

        # filter event range based on the fair times or provide a reasonable fallback
        if fair is None:
            events = events.filter(
                start_time__lte=now + datetime.timedelta(days=7),
                end_time__gte=now - datetime.timedelta(days=1),
            )
        else:
            events = events.filter(
                start_time__lte=fair.end_time, end_time__gte=fair.start_time
            )

        events = events.values_list(
            "start_time", "end_time", "club__name", "club__code", "club__badges__label"
        ).distinct()
        output = {}
        for event in events:
            # group by start date
            ts = int(event[0].replace(second=0, microsecond=0).timestamp())
            if ts not in output:
                output[ts] = {
                    "start_time": event[0],
                    "end_time": event[1],
                    "events": {},
                }

            # group by category
            category = event[4]
            if category not in output[ts]["events"]:
                output[ts]["events"][category] = {
                    "category": category,
                    "events": [],
                }

            output[ts]["events"][category]["events"].append(
                {"name": event[2], "code": event[3]}
            )
        for item in output.values():
            item["events"] = list(
                sorted(item["events"].values(), key=lambda cat: cat["category"])
            )
            for category in item["events"]:
                category["events"] = list(
                    sorted(category["events"], key=lambda e: e["name"].casefold())
                )

        output = list(sorted(output.values(), key=lambda cat: cat["start_time"]))
        final_output = {
            "events": output,
            "fair": ClubFairSerializer(instance=fair).data,
        }
        if key:
            cache.set(key, final_output, 60 * 5)

        return Response(final_output)

    @action(detail=False, methods=["get"])
    def owned(self, request, *args, **kwargs):
        """
        Return all events that the user has officer permissions over.
        """
        if not request.user.is_authenticated:
            return Response([])

        now = timezone.now()

        events = self.filter_queryset(self.get_queryset()).filter(
            club__membership__person=request.user,
            club__membership__role__lte=Membership.ROLE_OFFICER,
            start_time__gte=now,
        )

        return Response(EventSerializer(events, many=True).data)


class TestimonialViewSet(viewsets.ModelViewSet):
    """
    list:
    Return a list of testimonials for this club.

    create:
    Create a new testimonial for this club.

    update:
    Update a testimonial for this club.
    All fields must be specified.

    partial_update:
    Update a testimonial for this club.
    Specify only the fields you want to update.

    retrieve:
    Retrieve a single testimonial.

    destroy:
    Delete a testimonial.
    """

    serializer_class = TestimonialSerializer
    permission_classes = [ClubItemPermission | IsSuperuser]

    def get_queryset(self):
        return Testimonial.objects.filter(club__code=self.kwargs["club_code"])


class QuestionAnswerViewSet(viewsets.ModelViewSet):
    """
    list:
    Return a list of questions and answers for this club.

    create:
    Create a new question for this club.

    update:
    Change the question or the answer for this club.

    retrieve:
    Return a single testimonial.

    destroy:
    Delete a testimonial.
    """

    serializer_class = QuestionAnswerSerializer
    permission_classes = [QuestionAnswerPermission | IsSuperuser]

    def get_queryset(self):
        club_code = self.kwargs["club_code"]
        questions = QuestionAnswer.objects.filter(
            club__code=club_code, club__archived=False
        )

        if not self.request.user.is_authenticated:
            return questions.filter(approved=True)

        membership = Membership.objects.filter(
            club__code=club_code, person=self.request.user
        ).first()

        if self.request.user.is_superuser or (
            membership is not None and membership.role <= Membership.ROLE_OFFICER
        ):
            return questions

        return questions.filter(Q(approved=True) | Q(author=self.request.user))

    @action(detail=True, methods=["post"])
    def like(self, request, *args, **kwargs):
        """
        Endpoint used to like a question answer.
        ---
        requestBody: {}
        responses:
            "200":
                content: {}
        ---
        """

        question = QuestionAnswer.objects.get(
            club__code=self.kwargs["club_code"],
            id=self.get_object().id,
            club__archived=False,
        )
        question.users_liked.add(self.request.user)
        question.save()
        return Response({})

    @action(detail=True, methods=["post"])
    def unlike(self, request, *args, **kwargs):
        """
        Endpoint used to unlike a question answer.
        ---
        requestBody: {}
        responses:
            "200":
                content: {}
        ---
        """
        question = QuestionAnswer.objects.get(
            club__code=self.kwargs["club_code"],
            id=self.get_object().id,
            club__archived=False,
        )
        question.users_liked.remove(self.request.user)
        question.save()
        return Response({})


class MembershipViewSet(viewsets.ModelViewSet):
    """
    list: Return a list of clubs that the logged in user is a member of.
    """

    serializer_class = UserMembershipSerializer
    permission_classes = [IsAuthenticated]
    http_method_names = ["get"]

    def get_queryset(self):
        queryset = Membership.objects.filter(
            person=self.request.user, club__archived=False
        ).prefetch_related("club__tags")
        person = self.request.user
        queryset = queryset.prefetch_related(
            Prefetch(
                "club__favorite_set",
                queryset=Favorite.objects.filter(person=person),
                to_attr="user_favorite_set",
            ),
            Prefetch(
                "club__subscribe_set",
                queryset=Subscribe.objects.filter(person=person),
                to_attr="user_subscribe_set",
            ),
            Prefetch(
                "club__membership_set",
                queryset=Membership.objects.filter(person=person),
                to_attr="user_membership_set",
            ),
        )
        return queryset

    @action(detail=False, methods=["get"])
    def admin(self, request, *args, **kwargs):
        """
        Endpoint used to retrieve the clubs that the logged-in user is an admin of
        ---
        requestBody: {}
        responses:
            "200":
                content:
                    application/json:
                        schema:
                            type: object
                            properties:
                                role:
                                    type: integer
                                    description: The enum value of the role of the user
                                club_code:
                                    type: string
                                    description: The club code of the membership
                                username:
                                    type: string
                                    description: The username of the logged in user
        ---
        """
        return Response(
            ClubMembershipSerializer(
                Membership.objects.filter(
                    person=self.request.user,
                    club__archived=False,
                    role__lte=Membership.ROLE_OFFICER,
                ),
                many=True,
            ).data
        )


class FavoriteViewSet(viewsets.ModelViewSet):
    """
    list: Return a list of clubs that the logged in user has favorited.

    create: Favorite a club.

    destroy: Unfavorite a club.
    """

    permission_classes = [IsAuthenticated]
    lookup_field = "club__code"
    http_method_names = ["get", "post", "delete"]

    def get_queryset(self):
        queryset = Favorite.objects.filter(
            person=self.request.user, club__archived=False
        ).prefetch_related("club__tags")

        person = self.request.user
        queryset = queryset.prefetch_related(
            Prefetch(
                "club__favorite_set",
                queryset=Favorite.objects.filter(person=person),
                to_attr="user_favorite_set",
            ),
            Prefetch(
                "club__subscribe_set",
                queryset=Subscribe.objects.filter(person=person),
                to_attr="user_subscribe_set",
            ),
            Prefetch(
                "club__membership_set",
                queryset=Membership.objects.filter(person=person),
                to_attr="user_membership_set",
            ),
        )

        return queryset

    def get_serializer_class(self):
        if self.action == "create":
            return FavoriteWriteSerializer
        return FavoriteSerializer


class UserUUIDAPIView(generics.RetrieveAPIView):
    """
    get: Retrieve the calendar URL with the appropriate uuid for the given user.
    """

    queryset = get_user_model().objects.all()
    serializer_class = UserUUIDSerializer
    permission_classes = [IsAuthenticated]
    http_method_names = ["get"]

    def get_operation_id(self, **kwargs):
        return "Retrieve Calendar Url"

    def get_object(self):
        user = self.request.user
        return user


class SubscribeViewSet(viewsets.ModelViewSet):
    """
    list: Return a list of clubs that the logged in user has subscribed to.

    create: Subscribe to a club.

    destroy: Unsubscribe from a club.
    """

    permission_classes = [IsAuthenticated]
    lookup_field = "club__code"
    http_method_names = ["get", "post", "delete"]

    def get_queryset(self):
        queryset = Subscribe.objects.filter(
            person=self.request.user, club__archived=False
        ).prefetch_related("club__tags")

        person = self.request.user
        queryset = queryset.prefetch_related(
            Prefetch(
                "club__favorite_set",
                queryset=Favorite.objects.filter(person=person),
                to_attr="user_favorite_set",
            ),
            Prefetch(
                "club__subscribe_set",
                queryset=Subscribe.objects.filter(person=person),
                to_attr="user_subscribe_set",
            ),
            Prefetch(
                "club__membership_set",
                queryset=Membership.objects.filter(person=person),
                to_attr="user_membership_set",
            ),
        )

        return queryset

    def get_serializer_class(self):
        if self.action == "create":
            return UserSubscribeWriteSerializer
        return UserSubscribeSerializer


class ClubVisitViewSet(viewsets.ModelViewSet):
    """
    list: Return a list of clubs that the logged in user has visited.

    create: Visit a club.
    """

    permission_classes = [IsAuthenticated]
    lookup_field = "club__code"
    http_method_names = ["get", "post"]

    def get_queryset(self):
        return ClubVisit.objects.filter(person=self.request.user, club__archived=False)

    def get_serializer_class(self):
        if self.action == "create":
            return UserClubVisitWriteSerializer
        return UserClubVisitSerializer


class SearchQueryViewSet(viewsets.ModelViewSet):
    """
    create: Add a new search query

    list: Superuser sees all queries, any other user sees only their own
    """

    serializer_class = SearchQuerySerializer
    permission_classes = [IsAuthenticated]
    http_method_names = ["get"]

    def get_queryset(self):
        if self.request.user.is_superuser:
            return SearchQuery.objects.all()
        else:
            return SearchQuery.objects.filter(person=self.request.user)


class MembershipRequestViewSet(viewsets.ModelViewSet):
    """
    list: Return a list of clubs that the logged in user has sent membership request to.

    create: Sent membership request to a club.

    destroy: Deleted a membership request from a club.
    """

    serializer_class = UserMembershipRequestSerializer
    permission_classes = [IsAuthenticated]
    lookup_field = "club__code"
    http_method_names = ["get", "post", "delete"]

    def create(self, request, *args, **kwargs):
        """
        If a membership request object already exists, reuse it.
        """
        club = request.data.get("club", None)
        obj = MembershipRequest.objects.filter(
            club__code=club, person=request.user
        ).first()
        if obj is not None:
            obj.withdrew = False
            obj.save(update_fields=["withdrew"])
            return Response(UserMembershipRequestSerializer(obj).data)

        return super().create(request, *args, **kwargs)

    def destroy(self, request, *args, **kwargs):
        """
        Don't actually delete the membership request when it is withdrawn.

        This is to keep track of repeat membership requests and avoid spamming the club
        owners with requests.
        """
        obj = self.get_object()
        obj.withdrew = True
        obj.save(update_fields=["withdrew"])

        return Response({"success": True})

    def get_queryset(self):
        return MembershipRequest.objects.filter(
            person=self.request.user, withdrew=False, club__archived=False,
        )


class MembershipRequestOwnerViewSet(XLSXFormatterMixin, viewsets.ModelViewSet):
    """
    list:
    Return a list of users who have sent membership request to the club.

    destroy:
    Delete a membership request for a specific user.
    """

    serializer_class = MembershipRequestSerializer
    permission_classes = [MembershipRequestPermission | IsSuperuser]
    http_method_names = ["get", "post", "delete"]
    lookup_field = "person__username"

    def get_queryset(self):
        return MembershipRequest.objects.filter(
            club__code=self.kwargs["club_code"], withdrew=False
        )

    @action(detail=True, methods=["post"])
    def accept(self, request, *ages, **kwargs):
        """
        Accept a membership request as a club officer.
        ---
        requestBody: {}
        responses:
            "200":
                content:
                    application/json:
                        schema:
                            type: object
                            properties:
                                success:
                                    type: boolean
                                    description: >
                                        True if this request was properly processed.
        ---
        """
        request_object = self.get_object()
        Membership.objects.get_or_create(
            person=request_object.person, club=request_object.club
        )
        request_object.delete()
        return Response({"success": True})


class MemberViewSet(XLSXFormatterMixin, viewsets.ModelViewSet):
    """
    list:
    Return a list of members that are in the club.
    Returns more information about each member if the logged in user
    is a superuser or in the club.

    update:
    Update the role/title/status for a membership.
    You must specify all fields or use a patch request.

    partial_update:
    Update the role/title/status for a membership.
    Specify only the fields you want to change.

    retrieve:
    Return information about a specific membership between a student and the club.

    create:
    Add a member to a club.

    destroy:
    Kick out a member from a club.
    """

    serializer_class = MembershipSerializer
    permission_classes = [MemberPermission | IsSuperuser]
    http_method_names = ["get", "post", "put", "patch", "delete"]
    lookup_field = "person__username"

    def get_queryset(self):
        return (
            Membership.objects.filter(club__code=self.kwargs["club_code"])
            .order_by("-active", "role", "person__last_name", "person__first_name")
            .select_related("person", "person__profile")
        )

    def get_serializer_class(self):
        if self.request is not None and self.request.user.is_authenticated:
            if self.request.user.has_perm("clubs.manage_club") or (
                "club_code" in self.kwargs
                and Membership.objects.filter(
                    person=self.request.user, club__code=self.kwargs["club_code"]
                ).exists()
            ):
                return AuthenticatedMembershipSerializer
        return MembershipSerializer


class AssetViewSet(viewsets.ModelViewSet):
    """
    list:
    Return a list of files that belong to this club.

    retrieve:
    Retrieve the contents of the specific file that belongs to this club.

    create:
    Upload a new file to the club file repository.

    destroy:
    Delete a file from the club file repository.
    """

    serializer_class = AssetSerializer
    permission_classes = [AssetPermission | IsSuperuser]
    parser_classes = [parsers.MultiPartParser]
    http_method_names = ["get", "post", "delete"]

    def retrieve(self, request, *args, **kwargs):
        obj = self.get_object()
        resp = HttpResponse(obj.file, content_type="application/octet-stream")
        resp["Content-Disposition"] = "attachment; filename={}".format(obj.name)
        return resp

    def get_queryset(self):
        return Asset.objects.filter(club__code=self.kwargs["club_code"])


class NoteViewSet(viewsets.ModelViewSet):
    """
    list:
    Return a list of notes that this club has created for other clubs.

    retrieve:
    Return a specific note that this club has created for another club.

    create:
    Create a new note on another club.

    destroy:
    Destroy an existing note on another club.
    """

    serializer_class = NoteSerializer
    permission_classes = [NotePermission | IsSuperuser]
    http_method_names = ["get", "post", "delete"]

    def get_queryset(self):
        club = get_object_or_404(Club, code=self.kwargs["club_code"])

        queryset = Note.objects.filter(creating_club__code=self.kwargs["club_code"])
        queryset = filter_note_permission(queryset, club, self.request.user)

        return queryset


class TagViewSet(viewsets.ModelViewSet):
    """
    list:
    Return a list of tags.

    get:
    Return details for a specific tag by name.
    """

    queryset = (
        Tag.objects.all().annotate(clubs=Count("club", distinct=True)).order_by("name")
    )
    serializer_class = TagSerializer
    permission_classes = [ReadOnly | IsSuperuser]
    http_method_names = ["get"]
    lookup_field = "name"


class BadgeViewSet(viewsets.ModelViewSet):
    """
    list:
    Return a list of badges.

    get:
    Return details for a specific badge by name.
    """

    serializer_class = BadgeSerializer
    permission_classes = [ReadOnly | IsSuperuser]
    http_method_names = ["get"]

    def get_queryset(self):
        show_all = self.request.query_params.get("all", "false") == "true"
        fair = self.request.query_params.get("fair", None)

        if show_all:
            return Badge.objects.all()
        elif fair and fair not in {"null", "undefined"}:
            return Badge.objects.filter(fair__id=fair)

        return Badge.objects.filter(visible=True)


def parse_boolean(inpt):
    if not isinstance(inpt, str):
        return inpt
    inpt = inpt.strip().lower()
    if inpt in {"true", "yes", "y"}:
        return True
    elif inpt in {"false", "no", "n"}:
        return False
    return None


class FavoriteEventsAPIView(generics.ListAPIView):
    """
    Return a list of events, ordered in increasing order of start time (from time
    of API call) corresponding to clubs that a user has favourited
    """

    serializer_class = FavouriteEventSerializer
    permission_classes = [IsAuthenticated & ReadOnly]

    def get_queryset(self):
        date = datetime.date.today()
        return (
            Event.objects.filter(
                club__favorite__person=self.request.user.id,
                start_time__gte=datetime.datetime(date.year, date.month, date.day),
            )
            .select_related("club")
            .prefetch_related("club__badges")
            .order_by("start_time")
        )


class ClubBoothsViewSet(viewsets.ModelViewSet):
    """
    get: Get club booths corresponding to club code

    post: Create or update a club booth
    """

    lookup_field = "club__code"
    serializer_class = ClubBoothSerializer
    http_methods_names = ["get", "post"]

    def get_queryset(self):
        return ClubFairBooth.objects.all()

    @action(detail=False, methods=["get"])
    def live(self, *args, **kwargs):
        """
        Show live booths at the club fair
        ---
        responses:
            "200":
                content:
                    application/json:
                        schema:
                            type: array
                            items:
                                type: object
                                properties:
                                    name:
                                        type: string
                                    subtitle:
                                        type: string
                                    club:
                                        type: string
                                    image_url:
                                        type: string
                                    lat:
                                        type: number
                                    long:
                                        type: number
                                    start_time:
                                        type: string
                                    end_time:
                                        type: string
        ---
        """
        today = datetime.date.today()
        today = datetime.datetime(today.year, today.month, today.day)

        booths = (
            ClubFairBooth.objects.filter(
                start_time__gte=today, end_time__gte=timezone.now()
            )
            .select_related("club")
            .prefetch_related("club__badges")
            .order_by("start_time")
            .all()
        )

        return Response(ClubBoothSerializer(booths, many=True).data)


class FavoriteCalendarAPIView(APIView):
    def get(self, request, *args, **kwargs):
        """
        Return a .ics file of the user's favorite club events.
        ---
        parameters:
            - name: global
              in: query
              required: false
              description: >
                If specified, either only show global events
                if true or exclude global events if false.
            - name: all
              in: query
              required: false
              description: >
                If set to true, show all events instead of only subscribed events.
        responses:
            "200":
                description: Return a calendar file in ICS format.
                content:
                    text/calendar:
                        schema:
                            type: string
        ---
        """
        is_global = parse_boolean(request.query_params.get("global"))
        is_all = parse_boolean(request.query_params.get("all"))

        calendar = ICSCal(
            creator=f"{settings.BRANDING_SITE_NAME} ({settings.DOMAINS[0]})"
        )
        calendar.extra.append(
            ICSParse.ContentLine(
                name="X-WR-CALNAME", value=f"{settings.BRANDING_SITE_NAME} Events"
            )
        )

        # only fetch events newer than the past month
        one_month_ago = timezone.now() - datetime.timedelta(days=30)
        all_events = Event.objects.filter(start_time__gte=one_month_ago)

        # filter based on user supplied flags
        q = Q(club__favorite__person__profile__uuid_secret=kwargs["user_secretuuid"])
        if is_global is None:
            q |= Q(club__isnull=True)

        if is_global:
            all_events = all_events.filter(club__isnull=True)
        elif not is_all:
            all_events = all_events.filter(q)

        all_events = all_events.distinct().select_related("club")

        for event in all_events:
            e = ICSEvent()
            e.name = "{} - {}".format(event.club.name, event.name)
            e.begin = event.start_time

            # ensure event is at least 15 minutes for display purposes
            e.end = (
                (event.start_time + datetime.timedelta(minutes=15))
                if event.start_time >= event.end_time
                else event.end_time
            )

            # put url in location if location does not exist, otherwise put url in body
            if event.location:
                e.location = event.location
            else:
                e.location = event.url
            e.url = event.url
            e.description = "{}\n\n{}".format(
                event.url or "" if not event.location else "",
                html_to_text(event.description),
            ).strip()
            e.uid = f"{event.ics_uuid}@{settings.DOMAINS[0]}"
            e.created = event.created_at
            e.last_modified = event.updated_at
            e.categories = [event.club.name]

            calendar.events.add(e)

        response = HttpResponse(calendar, content_type="text/calendar")
        response["Content-Disposition"] = "attachment; filename=favorite_events.ics"
        return response


class FakeView(object):
    """
    Dummy view used for permissions checking by the UserPermissionAPIView.
    """

    def __init__(self, action):
        self.action = action


class UserGroupAPIView(APIView):
    """
    get: Return the major permission groups and their members on the site.
    """

    permission_classes = [DjangoPermission("clubs.manage_club")]

    def get(self, request):
        """
        ---
        responses:
            "200":
                content:
                    application/json:
                        schema:
                            type: array
                            items:
                                type: object
                                properties:
                                    code:
                                        type: string
                                    members:
                                        type: object
                                        properties:
                                            username:
                                                type: string
                                            name:
                                                type: string
        ---
        """
        perms = [
            "approve_club",
            "generate_reports",
            "manage_club",
            "see_fair_status",
            "see_pending_clubs",
        ]
        output = {}
        for name in perms:
            perm = Permission.objects.get(codename=name)
            output[name] = (
                get_user_model()
                .objects.filter(Q(groups__permissions=perm) | Q(user_permissions=perm))
                .distinct()
                .values_list("username", "first_name", "last_name")
            )
        output["superuser"] = (
            get_user_model()
            .objects.filter(is_superuser=True)
            .values_list("username", "first_name", "last_name")
        )
        output = [
            {
                "code": k,
                "members": [
                    {"username": x[0], "name": f"{x[1]} {x[2]}".strip()} for x in v
                ],
            }
            for k, v in output.items()
        ]
        return Response(output)


class UserPermissionAPIView(APIView):
    """
    get: Check if a user has a specific permission or list of permissions separated by
    commas, or return a list of all user permissions.

    This endpoint can accept general Django permissions or per object Django
    permissions, with the permission name and lookup key for the object separated by a
    colon. A general Django permission will grant access to the per object version
    if the user has the general permission.
    """

    permission_classes = [AllowAny]

    def get(self, request):
        """
        ---
        responses:
            "200":
                content:
                    application/json:
                        schema:
                            type: object
                            properties:
                                permissions:
                                    type: object
                                    additionalProperties:
                                        type: boolean
        ---
        """
        raw_perms = [
            perm.strip()
            for perm in request.GET.get("perm", "").strip().split(",")
            if perm
        ]

        if not request.user.is_authenticated:
            return Response({"permissions": {k: False for k in raw_perms}})

        general_perms = [p for p in raw_perms if ":" not in p]
        object_perms = [p for p in raw_perms if ":" in p]

        # process general permissions
        ret = {}
        all_perms = request.user.get_all_permissions()
        if raw_perms:
            for perm in general_perms:
                ret[perm] = request.user.is_superuser or perm in all_perms
        else:
            for perm in all_perms:
                ret[perm] = True

        # process object specific permissions
        lookups = {}

        for perm in object_perms:
            key, value = perm.split(":", 1)

            # if user has the global permission for all objects
            if request.user.is_superuser or key in all_perms:
                ret[perm] = True
                continue

            # otherwise, add permission to individual lookup queue
            if key not in lookups:
                lookups[key] = []
            ret[perm] = None
            lookups[key].append(value)

        # lookup individual permissions grouped by permission
        for key, values in lookups.items():
            if key in {"clubs.manage_club", "clubs.delete_club"}:
                perm_checker = ClubPermission()
                view = FakeView("destroy" if key == "clubs.delete_club" else "update")
                objs = Club.objects.filter(code__in=values)
                global_perm = perm_checker.has_permission(request, view)
                for obj in objs:
                    perm = f"{key}:{obj.code}"
                    ret[perm] = global_perm and perm_checker.has_object_permission(
                        request, view, obj
                    )

        return Response({"permissions": ret})


def zoom_api_call(user, verb, url, *args, **kwargs):
    """
    Perform an API call to Zoom with various checks.

    If the call returns a token expired event,
    refresh the token and try the call one more time.
    """
    if not settings.SOCIAL_AUTH_ZOOM_OAUTH2_KEY:
        raise DRFValidationError(
            "Server is not configured with Zoom OAuth2 credentials."
        )

    if not user.is_authenticated:
        raise DRFValidationError("You are not authenticated.")

    social = user.social_auth.filter(provider="zoom-oauth2").first()
    if social is None:
        raise DRFValidationError("You have not linked your Zoom account yet.")

    is_retry = "retry" in kwargs
    if is_retry:
        del kwargs["retry"]

    out = requests.request(
        verb,
        url.format(uid=social.uid),
        *args,
        headers={"Authorization": f"Bearer {social.get_access_token(load_strategy())}"},
        **kwargs,
    )

    if out.status_code == 204:
        return out

    # check for token expired event
    data = out.json()
    if data.get("code") == 124 and not is_retry:
        social.refresh_token(load_strategy())
        kwargs["retry"] = True
        return zoom_api_call(user, verb, url, *args, **kwargs)

    return out


def generate_zoom_password():
    """
    Create a secure Zoom password for the meeting.
    """
    alphabet = string.ascii_letters + string.digits
    return "".join(secrets.choice(alphabet) for i in range(10))


class MeetingZoomWebhookAPIView(APIView):
    """
    get: Given an event id, return the number of people on the Zoom call.

    post: Trigger this webhook. Should be triggered when a Zoom event occurs.
    Not available to the public, requires Zoom verification token.
    """

    def get(self, request):
        """
        ---
        parameters:
            - name: event
              in: query
              type: integer
        responses:
            "200":
                content:
                    application/json:
                        schema:
                            type: object
                            properties:
                                attending:
                                    type: integer
                                    description: >
                                        Number of users currently attending the meeting.
                                        Includes the club officers.
                                officers:
                                    type: integer
                                    description: >
                                        Number of officers attending the meeting.
                                attended:
                                    type: integer
                                    description: >
                                        Number of users that attended the meeting
                                        before. Does not include currently attending
                                        users.
                                time:
                                    type: number
                                    description: >
                                        Number of seconds that the median user attended
                                        the meeting.
        ---
        """
        event_id = request.query_params.get("event")

        time_query = (
            ZoomMeetingVisit.objects.filter(
                event__id=event_id, leave_time__isnull=False
            )
            .annotate(
                time=ExpressionWrapper(
                    F("leave_time") - F("join_time"), DurationField()
                )
            )
            .order_by("time")
        )
        time_index = time_query.count()
        if time_index > 0:
            time_index //= 2
            median_time = time_query[time_index].time
        else:
            median_time = 0

        return Response(
            {
                "attending": ZoomMeetingVisit.objects.filter(
                    event__id=event_id, leave_time__isnull=True
                ).count(),
                "attended": ZoomMeetingVisit.objects.filter(
                    event__id=event_id, leave_time__isnull=False
                )
                .values("person")
                .distinct()
                .count(),
                "officers": ZoomMeetingVisit.objects.filter(
                    event__id=event_id,
                    leave_time__isnull=True,
                    person=F("event__club__membership__person"),
                )
                .values("person")
                .distinct()
                .count(),
                "time": median_time,
            }
        )

    def post(self, request):
        # security check to make sure request contains zoom provided token
        if settings.ZOOM_VERIFICATION_TOKEN:
            authorization = request.META.get("HTTP_AUTHORIZATION")
            if authorization != settings.ZOOM_VERIFICATION_TOKEN:
                return Response(
                    {
                        "detail": "Your authorization token is invalid!",
                        "success": False,
                    },
                    status=status.HTTP_403_FORBIDDEN,
                )

        action = request.data.get("event")
        event_id = None
        if action == "meeting.participant_joined":
            email = (
                request.data.get("payload", {})
                .get("object", {})
                .get("participant", {})
                .get("email", None)
            )

            if email:
                username = email.split("@")[0]
                person = get_user_model().objects.filter(username=username).first()
            else:
                person = None

            meeting_id = (
                request.data.get("payload", {}).get("object", {}).get("id", None)
            )
            regex = rf"""https?:\/\/([A-z]*\.)?zoom\.us/[^\/]*\/
                        {meeting_id}(\?pwd=[A-z,0-9]*)?"""
            event = Event.objects.filter(url__regex=regex).first()

            participant_id = (
                request.data.get("payload", {})
                .get("object", {})
                .get("participant", {})
                .get("user_id", None)
            )
            join_time = (
                request.data.get("payload", {})
                .get("object", {})
                .get("participant", {})
                .get("join_time", None)
            )

            if event:
                ZoomMeetingVisit.objects.create(
                    person=person,
                    event=event,
                    meeting_id=meeting_id,
                    participant_id=participant_id,
                    join_time=join_time,
                )
                event_id = event.id
        elif action == "meeting.participant_left":
            meeting_id = (
                request.data.get("payload", {}).get("object", {}).get("id", None)
            )
            participant_id = (
                request.data.get("payload", {})
                .get("object", {})
                .get("participant", {})
                .get("user_id", None)
            )
            leave_time = (
                request.data.get("payload", {})
                .get("object", {})
                .get("participant", {})
                .get("leave_time", None)
            )

            meeting = (
                ZoomMeetingVisit.objects.filter(
                    meeting_id=meeting_id,
                    participant_id=participant_id,
                    leave_time__isnull=True,
                )
                .order_by("-created_at")
                .first()
            )
            if meeting is not None:
                meeting.leave_time = leave_time
                meeting.save()
                event_id = meeting.event.id

        if event_id is not None:
            channel_layer = get_channel_layer()
            if channel_layer is not None:
                async_to_sync(channel_layer.group_send)(
                    f"events-live-{event_id}", {"type": "join_leave", "event": action}
                )

        return Response({"success": True})


class MeetingZoomAPIView(APIView):
    """
    get: Return a list of upcoming Zoom meetings for a user.
    """

    permission_classes = [IsAuthenticated]

    def get(self, request):
        """
        ---
        responses:
            "200":
                content:
                    application/json:
                        schema:
                            type: object
                            properties:
                                success:
                                    type: boolean
                                meetings:
                                    type: object
                                    additionalProperties:
                                        type: string
                                extra_details:
                                    type: object
                                    additionalProperties:
                                        type: string
        ---
        """
        refresh = request.query_params.get("refresh", "false").lower() == "true"

        if request.user.is_authenticated:
            key = f"zoom:meetings:{request.user.username}"
            if not refresh:
                res = cache.get(key)
                if res is not None:
                    return Response(res)

        try:
            data = zoom_api_call(
                request.user, "GET", "https://api.zoom.us/v2/users/{uid}/meetings"
            )
        except requests.exceptions.HTTPError as e:
            raise DRFValidationError(
                "An error occured while fetching meetings for current user."
            ) from e

        # get meeting ids
        body = data.json()
        meetings = [meeting["id"] for meeting in body.get("meetings", [])]

        # get user events
        if request.user.is_authenticated:
            events = Event.objects.filter(
                club__membership__role__lte=Membership.ROLE_OFFICER,
                club__membership__person=request.user,
            )
        else:
            events = []

        extra_details = {}
        for event in events:
            if event.url is not None and "zoom.us" in event.url:
                match = re.search(r"(\d+)", urlparse(event.url).path)
                if match is not None:
                    zoom_id = int(match[1])
                    if zoom_id in meetings:
                        try:
                            individual_data = zoom_api_call(
                                request.user,
                                "GET",
                                f"https://api.zoom.us/v2/meetings/{zoom_id}",
                            ).json()
                            extra_details[individual_data["id"]] = individual_data
                        except requests.exceptions.HTTPError:
                            pass

        response = {
            "success": data.ok,
            "meetings": body,
            "extra_details": extra_details,
        }
        if response["success"]:
            cache.set(key, response, 120)
        return Response(response)

    def delete(self, request):
        """
        Delete the Zoom meeting for this event.
        """
        event = get_object_or_404(Event, id=request.query_params.get("event"))

        if (
            not request.user.has_perm("clubs.manage_club")
            and not event.club.membership_set.filter(
                person=request.user, role__lte=Membership.ROLE_OFFICER
            ).exists()
        ):
            return Response(
                {
                    "success": False,
                    "detail": "You do not have permission to perform this action.",
                },
                status=status.HTTP_403_FORBIDDEN,
            )

        if event.url:
            match = re.search(r"(\d+)", urlparse(event.url).path)
            if "zoom.us" in event.url and match is not None:
                zoom_id = int(match[1])
                zoom_api_call(
                    request.user, "DELETE", f"https://api.zoom.us/v2/meetings/{zoom_id}"
                )

            event.url = None
            event.save()
            return Response(
                {
                    "success": True,
                    "detail": "The Zoom meeting has been unlinked and deleted.",
                }
            )
        else:
            return Response(
                {
                    "success": True,
                    "detail": "There is no Zoom meeting configured for this event.",
                }
            )

    def post(self, request):
        """
        Create a new Zoom meeting for this event
        or try to fix the existing zoom meeting.
        ---
        responses:
            "200":
                content:
                    application/json:
                        schema:
                            type: object
                            properties:
                                success:
                                    type: boolean
                                detail:
                                    type: string
        ---
        """
        try:
            event = Event.objects.get(id=request.query_params.get("event"))
        except Event.DoesNotExist as e:
            raise DRFValidationError(
                "The event you are trying to modify does not exist."
            ) from e

        eastern = pytz.timezone("America/New_York")

        # ensure user can do this
        if not request.user.has_perm(
            "clubs.manage_club"
        ) and not event.club.membership_set.filter(
            role__lte=Membership.ROLE_OFFICER, person=request.user
        ):
            return Response(
                {
                    "success": False,
                    "detail": "You are not allowed to perform this action!",
                },
                status=status.HTTP_403_FORBIDDEN,
            )

        # add all other officers as alternative hosts
        alt_hosts = []
        for mship in event.club.membership_set.filter(
            role__lte=Membership.ROLE_OFFICER
        ):
            social = mship.person.social_auth.filter(provider="zoom-oauth2").first()
            if social is not None:
                alt_hosts.append(social.extra_data["email"])

        # recommended zoom meeting settings
        recommended_settings = {
            "audio": "both",
            "join_before_host": True,
            "mute_upon_entry": True,
            "waiting_room": False,
            "meeting_authentication": True,
            "authentication_domains": "upenn.edu,*.upenn.edu",
        }

        if alt_hosts:
            recommended_settings["alternative_hosts"] = ",".join(alt_hosts)

        if not event.url:
            password = generate_zoom_password()
            body = {
                "topic": f"Virtual Activities Fair - {event.club.name}",
                "type": 2,
                "start_time": event.start_time.astimezone(eastern)
                .replace(tzinfo=None, microsecond=0, second=0)
                .isoformat(),
                "duration": (event.end_time - event.start_time)
                / datetime.timedelta(minutes=1),
                "timezone": "America/New_York",
                "agenda": f"Virtual Activities Fair Booth for {event.club.name}",
                "password": password,
                "settings": recommended_settings,
            }
            data = zoom_api_call(
                request.user,
                "POST",
                "https://api.zoom.us/v2/users/{uid}/meetings",
                json=body,
            )
            out = data.json()
            event.url = out.get("join_url", "")
            event.save(update_fields=["url"])
            return Response(
                {
                    "success": True,
                    "detail": "Your Zoom meeting has been created! "
                    "The following Zoom accounts have been made hosts:"
                    f" {', '.join(alt_hosts)}",
                }
            )
        else:
            parsed_url = urlparse(event.url)

            if "zoom.us" not in parsed_url.netloc:
                return Response(
                    {
                        "success": False,
                        "detail": "The current meeting link is not a Zoom link. "
                        "If you would like to have your Zoom link automatically "
                        "generated, please clear the URL field and try again.",
                    }
                )

            if "upenn.zoom.us" not in parsed_url.netloc:
                return Response(
                    {
                        "success": False,
                        "detail": "The current meeting link is not a Penn Zoom link. "
                        "If you would like to have your Penn Zoom link automatically "
                        "generated, login with your Penn Zoom account, clear the URL "
                        "from your event, and try this process again.",
                    }
                )

            match = re.search(r"(\d+)", parsed_url.path)
            if match is None:
                return Response(
                    {
                        "success": False,
                        "detail": "Failed to parse your URL, "
                        "are you sure this is a valid Zoom link?",
                    }
                )

            zoom_id = int(match[1])

            data = zoom_api_call(
                request.user, "GET", f"https://api.zoom.us/v2/meetings/{zoom_id}"
            )
            out = data.json()
            event.url = out.get("join_url", event.url)
            event.save(update_fields=["url"])

            start_time = (
                event.start_time.astimezone(eastern)
                .replace(tzinfo=None, microsecond=0, second=0)
                .isoformat()
            )

            body = {
                "start_time": start_time,
                "duration": (event.end_time - event.start_time)
                / datetime.timedelta(minutes=1),
                "timezone": "America/New_York",
                "settings": recommended_settings,
            }

            out = zoom_api_call(
                request.user,
                "PATCH",
                f"https://api.zoom.us/v2/meetings/{zoom_id}",
                json=body,
            )

            return Response(
                {
                    "success": out.ok,
                    "detail": "Your Zoom meeting has been updated. "
                    "The following accounts have been made hosts:"
                    f" {', '.join(alt_hosts)}"
                    if out.ok
                    else "Your Zoom meeting has not been updated. "
                    "Are you the owner of the meeting?",
                }
            )


class UserZoomAPIView(APIView):
    """
    get: Return information about the Zoom account associated with the logged in user.

    post: Update the Zoom account settings to be the recommended Penn Clubs settings.
    """

    def get(self, request):
        """
        ---
        responses:
            "200":
                content:
                    application/json:
                        schema:
                            type: object
                            properties:
                                success:
                                    type: boolean
                                settings:
                                    type: object
                                    additionalProperties:
                                        type: string
                                email:
                                    type: string
        ---
        """
        refresh = request.query_params.get("refresh", "false").lower() == "true"
        no_cache = request.query_params.get("noCache", "false").lower() == "true"

        if request.user.is_authenticated:
            key = f"zoom:user:{request.user.username}"
            res = cache.get(key)
            if res is not None:
                if not refresh:
                    if res.get("success") is True:
                        return Response(res)
                    else:
                        cache.delete(key)
                if no_cache:
                    cache.delete(key)

        try:
            response = zoom_api_call(
                request.user, "GET", "https://api.zoom.us/v2/users/{uid}/settings",
            )
        except requests.exceptions.HTTPError as e:
            raise DRFValidationError(
                "An error occured while fetching user information. "
                "Your authentication with the Zoom API might have expired. "
                "Try reconnecting your account."
            ) from e

        social = request.user.social_auth.filter(provider="zoom-oauth2").first()
        if social is None:
            email = None
        else:
            email = social.extra_data.get("email")

        settings = response.json()
        res = {
            "success": settings.get("code") is None,
            "settings": settings,
            "email": email,
        }

        if res["success"]:
            cache.set(key, res, 900)
        return Response(res)

    def post(self, request):
        """
        ---
        responses:
            "200":
                content:
                    application/json:
                        schema:
                            type: object
                            properties:
                                success:
                                    type: boolean
                                detail:
                                    type: string
        ---
        """
        if request.user.is_authenticated:
            key = f"zoom:user:{request.user.username}"
            cache.delete(key)

        response = zoom_api_call(
            request.user,
            "PATCH",
            "https://api.zoom.us/v2/users/{uid}/settings",
            json={
                "in_meeting": {
                    "breakout_room": True,
                    "waiting_room": False,
                    "co_host": True,
                    "screen_sharing": True,
                }
            },
        )

        return Response(
            {
                "success": response.ok,
                "detail": "Your user settings have been updated on Zoom."
                if response.ok
                else "Failed to update Zoom user settings.",
            }
        )


class UserUpdateAPIView(generics.RetrieveUpdateAPIView):
    """
    get: Return information about the logged in user, including bookmarks,
    subscriptions, memberships, and school/major/graduation year information.

    put: Update information about the logged in user.
    All fields are required.

    patch: Update information about the logged in user.
    Only updates fields that are passed to the server.
    """

    permission_classes = [IsAuthenticated]
    serializer_class = UserSerializer

    def get(self, request, *args, **kwargs):
        """
        Cache the settings endpoint for 5 minutes or until user data is updated.
        """
        key = f"user:settings:{request.user.username}"
        val = cache.get(key)
        if val:
            return Response(val)
        resp = super().get(request, *args, **kwargs)
        cache.set(key, resp.data, 5 * 60)
        return resp

    def put(self, request, *args, **kwargs):
        """
        Clear the cache when putting user settings.
        """
        key = f"user:settings:{request.user.username}"
        cache.delete(key)
        return super().put(request, *args, **kwargs)

    def patch(self, request, *args, **kwargs):
        """
        Clear the cache when patching user settings.
        """
        key = f"user:settings:{request.user.username}"
        cache.delete(key)
        return super().patch(request, *args, **kwargs)

    def get_operation_id(self, **kwargs):
        if kwargs["action"] == "get":
            return "Retrieve Self User"
        return None

    def get_object(self):
        user = self.request.user
        prefetch_related_objects(
            [user], "profile__school", "profile__major",
        )
        return user


class TicketViewSet(viewsets.ModelViewSet):
    """
    get:
    List all tickets owned by user

    cart:
    List all unowned/unheld tickets currently in user's cart

    checkout:
    Initiate a hold on the tickets in a user's cart

    checkout_success_callback:
    Callback after third party payment succeeds

    buy:
    Buy the tickets in a user's cart

    qr:
    Get a ticket's QR code
    """

    permission_classes = [IsAuthenticated]
    serializer_class = TicketSerializer
    http_method_names = ["get", "post"]
    lookup_field = "id"

    @transaction.atomic
    @update_holds
    @action(detail=False, methods=["get"])
    def cart(self, request, *args, **kwargs):
        """
        Validate tickets in a cart
        ---
        requestBody:
            content: {}
        responses:
            "200":
                content:
                    application/json:
                        schema:
                            allOf:
                                - $ref: "#/components/schemas/Ticket"
            "204":
                content:
                    application/json:
                        schema:
                            allOf:
                                - $ref: "#/components/schemas/Ticket"
        ---
        """

        cart, _ = Cart.objects.get_or_create(owner=self.request.user)

        # this flag is true when a validate operation fails to
        # replace a ticket. return 200 if true, otherwise 204
        sold_out_flag = False

        for ticket in cart.tickets.all():
            # if ticket in cart has been bought, try to replace
            if ticket.owner or ticket.holder:
                # lock new ticket until transaction is completed
                new_ticket = (
                    Ticket.objects.select_for_update(skip_locked=True)
                    .filter(
                        event=ticket.event,
                        type=ticket.type,
                        owner__isnull=True,
                        holder__isnull=True,
                    )
                    .first()
                )
                cart.tickets.remove(ticket)
                if new_ticket:
                    cart.tickets.add(new_ticket)
                else:
                    sold_out_flag = True
        cart.save()

        return Response(
            TicketSerializer(cart.tickets.all(), many=True).data,
            status=200 if sold_out_flag else 204,
        )

    @action(detail=False, methods=["post"])
    @update_holds
    @transaction.atomic
    def checkout(self, request, *args, **kwargs):
        """
        Checkout all tickets in cart

        NOTE: this does NOT buy tickets, it simply initiates a checkout process
        which includes a 10-minute ticket hold
        ---
        requestBody: {}
        responses:
            "200":
                content:
                    application/json:
                        schema:
                           type: object
                           properties:
                                detail:
                                    type: string
        ---
        """
        cart = get_object_or_404(Cart, owner=self.request.user)

        # The assumption is that this filter query should return all tickets in the cart
        # however we cannot guarantee atomicity between cart and checkout

        # customers will be prompted to review the cart before payment

        tickets = cart.tickets.select_for_update().filter(
            Q(holder__isnull=True) | Q(holder=self.request.user), owner__isnull=True
        )

        for ticket in tickets:
            ticket.holder = self.request.user
            ticket.holding_expiration = timezone.now() + datetime.timedelta(minutes=10)

        Ticket.objects.bulk_update(tickets, ["holder", "holding_expiration"])

        return Response({"detail": "Successfully initated checkout"})

    @action(detail=False, methods=["post"])
    @transaction.atomic
    def checkout_success_callback(self, request, *args, **kwargs):
        """
        Callback after third party payment succeeds
        ---
        requestBody: {}
        responses:
            "200":
                content:
                    application/json:
                        schema:
                           type: object
                           properties:
                                detail:
                                    type: string
        ---
        """
        cart = get_object_or_404(Cart, owner=self.request.user)

        for ticket in cart.tickets.select_for_update().all():
            ticket.owner = request.user
            ticket.carts.clear()
            # ticket.send_confirmation_email()
            ticket.save()

        return Response({"detail": "callback successful"})

    @action(detail=False, methods=["post"])
    @transaction.atomic
    def buy(self, request, *args, **kwargs):
        """
        Buy held tickets in a cart
        ---
        requestBody:
            content: {}
        responses:
            "200":
                content:
                    application/json:
                        schema:
                            allOf:
                                - $ref: "#/components/schemas/Ticket"
        ---
        """

        # TODO: Implement

        # Some logic here to serialize all held tickets down to whatever
        # format third party asks for

        cart = get_object_or_404(Cart, owner=self.request.user)

        for ticket in cart.tickets.filter(holder=self.request.user):
            pass

        return Response({})

    @action(detail=True, methods=["get"])
    def qr(self, request, *args, **kwargs):
        """
        Return a QR code png image representing a link to the ticket.
        ---
        operationId: Generate QR Code for ticket
        responses:
            "200":
                description: Return a png image representing a QR code to the ticket.
                content:
                    image/png:
                        schema:
                            type: binary
        ---
        """
        ticket = self.get_object()
        qr_image = ticket.get_qr()
        response = HttpResponse(content_type="image/png")
        qr_image.save(response, "PNG")
        return response

    def get_queryset(self):
        return Ticket.objects.filter(owner=self.request.user.id)


class MemberInviteViewSet(viewsets.ModelViewSet):
    """
    update:
    Accept a membership invite.

    partial_update:
    Accept a membership invite.

    destroy:
    Rescind a membership invite.
    """

    permission_classes = [InvitePermission | IsSuperuser]
    serializer_class = MembershipInviteSerializer
    http_method_names = ["get", "put", "patch", "delete"]

    def get_operation_id(self, **kwargs):
        if kwargs["action"] == "resend":
            return f"{kwargs['operId']} ({kwargs['method']})"
        return None

    @action(detail=True, methods=["put", "patch"])
    def resend(self, request, *args, **kwargs):
        """
        Resend an email invitation that has already been issued.
        ---
        requestBody: {}
        responses:
            "200":
                content:
                    application/json:
                        schema:
                            type: object
                            properties:
                                detail:
                                    type: string
                                    description: A success or error message.
        ---
        """
        invite = self.get_object()
        invite.send_mail(request)
        invite.updated_at = timezone.now()
        invite.save(update_fields=["updated_at"])

        return Response(
            {"detail": "Resent email invitation to {}!".format(invite.email)}
        )

    def destroy(self, request, *args, **kwargs):
        invite = self.get_object()

        if request.user.is_authenticated:
            membership = find_membership_helper(request.user, invite.club)
            is_officer = (
                membership is not None and membership.role <= Membership.ROLE_OFFICER
            )
        else:
            is_officer = False

        # if we're not an officer and haven't specified the token
        # don't let us delete this invite
        if (
            not request.data.get("token") == invite.token
            and not is_officer
            and not request.user.has_perm("clubs.manage_club")
        ):
            return Response(
                {"detail": "Invalid or missing token in request."},
                status=status.HTTP_403_FORBIDDEN,
            )

        return super().destroy(request, *args, **kwargs)

    def get_queryset(self):
        return MembershipInvite.objects.filter(
            club__code=self.kwargs["club_code"], active=True
        )


class ExternalMemberListViewSet(viewsets.ModelViewSet):
    """
    get: Retrieve members' nonsensitive information per club
    """

    http_method_names = ["get"]
    serializer_class = ExternalMemberListSerializer

    def get_queryset(self):
        return (
            Membership.objects.all()
            .select_related("person", "club")
            .filter(club__code=self.kwargs["code"])
        )


class UserViewSet(viewsets.ModelViewSet):
    """
    list: Retrieve a list of users.

    get: Retrieve the profile information for given user.
    """

    queryset = get_user_model().objects.all().select_related("profile")
    permission_classes = [ProfilePermission | IsSuperuser]
    filter_backends = [filters.SearchFilter]
    http_method_names = ["get", "post"]

    search_fields = [
        "email",
        "first_name",
        "last_name",
        "username",
    ]
    lookup_field = "username"

    @action(detail=False, methods=["post"])
    def question_response(self, *args, **kwargs):
        """
        Accepts a response to a question, this happens when the user submits the
        application form
        ---
        requestBody:
            content:
                application/json:
                    schema:
                        type: object
                        properties:
                            prompt:
                                type: string
                            questionIds:
                                type: array
                                items:
                                    type: integer
                            committee:
                                type: string
                            text:
                                type: string
                            multipleChoice:
                                type: array
                                items:
                                    type: integer
        responses:
            "200":
                content:
                    application/json:
                        schema:
                            type: array
                            items:
                                type: object
                                properties:
                                    text:
                                        type: string
                                    multiple_choice:
                                        type: string
                                    question_type:
                                        type: integer
                                    question:
                                        type: object
                                        properties:
                                            id:
                                                type: integer
                                            question_type:
                                                type: integer
                                            prompt:
                                                type: string
                                            word_limit:
                                                type: integer
                                            multiple_choice:
                                                type: array
                                                items:
                                                    type: string
                                            committees:
                                                type: array
                                                items:
                                                    type: string
                                            committee_question:
                                                type: boolean
                                            precedence:
                                                type: integer
        ---
        """
        questions = self.request.data.get("questionIds", [])
        committee_name = self.request.data.get("committee", None)
        response = Response([])
        if len(questions) == 0:
            return response
        application = (
            ApplicationQuestion.objects.filter(pk=questions[0]).first().application
        )
        committee = application.committees.filter(name=committee_name).first()

        committees_applied = (
            ApplicationSubmission.objects.filter(
                user=self.request.user,
                committee__isnull=False,
                application=application,
                archived=False,
            )
            .values_list("committee__name", flat=True)
            .distinct()
        )

        # prevent submissions outside of the open duration
        now = timezone.now()
        extension = application.extensions.filter(user=self.request.user).first()
        end_time = (
            max(extension.end_time, application.application_end_time)
            if extension
            else application.application_end_time
        )
        if now > end_time or now < application.application_start_time:
            return Response(
                {"success": False, "detail": "This application is not currently open!"}
            )

        # limit applicants to 2 committees
        if (
            committee
            and committees_applied.count() >= 2
            and committee_name not in committees_applied
        ):
            return Response(
                {
                    "success": False,
                    "detail": """You cannot submit to more than two committees for any
                    particular club application. In case you'd like to change the
                    committees you applied to, you can delete submissions on the
                    submissions page""",
                }
            )
        submission, _ = ApplicationSubmission.objects.get_or_create(
            user=self.request.user,
            application=application,
            committee=committee,
            archived=False,
        )

        key = f"applicationsubmissions:{application.id}"
        cache.delete(key)

        for question_pk in questions:
            question = ApplicationQuestion.objects.filter(pk=question_pk).first()
            question_type = question.question_type
            question_data = self.request.data.get(question_pk, None)

            # skip the questions which do not belong to the current committee
            if (
                question.committee_question
                and committee not in question.committees.all()
            ):
                continue

            if (
                question_type == ApplicationQuestion.FREE_RESPONSE
                or question_type == ApplicationQuestion.SHORT_ANSWER
            ):
                text = question_data.get("text", None)
                if text is not None and text != "":
                    obj, _ = ApplicationQuestionResponse.objects.update_or_create(
                        question=question,
                        submission=submission,
                        defaults={"text": text},
                    )
                    response = Response(ApplicationQuestionResponseSerializer(obj).data)
            elif question_type == ApplicationQuestion.MULTIPLE_CHOICE:
                multiple_choice_value = question_data.get("multipleChoice", None)
                if multiple_choice_value is not None and multiple_choice_value != "":
                    multiple_choice_obj = ApplicationMultipleChoice.objects.filter(
                        question=question, value=multiple_choice_value
                    ).first()
                    obj, _ = ApplicationQuestionResponse.objects.update_or_create(
                        question=question,
                        submission=submission,
                        defaults={"multiple_choice": multiple_choice_obj},
                    )
                    response = Response(ApplicationQuestionResponseSerializer(obj).data)
        return response

    @action(detail=False, methods=["get"])
    def questions(self, *args, **kwargs):
        """
        Given a prompt lists the given users responses to this particular question.
        This allows us to populate the application form with the users'
        previous submissions.
        ---
        requestBody:
            content:
                application/json:
                    schema:
                        type: object
                        properties:
                            prompt:
                                type: string
        responses:
            "200":
                content:
                    application/json:
                        schema:
                            type: array
                            items:
                                type: object
                                properties:
                                    text:
                                        type: string
                                    multiple_choice:
                                        type: string
                                    question_type:
                                        type: integer
                                    question:
                                        type: object
                                        properties:
                                            id:
                                                type: integer
                                            question_type:
                                                type: integer
                                            prompt:
                                                type: string
                                            word_limit:
                                                type: integer
                                            multiple_choice:
                                                type: array
                                                items:
                                                    type: string
                                            committees:
                                                type: array
                                                items:
                                                    type: string
                                            committee_question:
                                                type: boolean
                                            precedence:
                                                type: integer
        ---
        """
        question_id_param = self.request.GET.get("question_id")
        if question_id_param is None or not question_id_param.isnumeric():
            return Response([])
        question_id = int(question_id_param)
        question = ApplicationQuestion.objects.filter(pk=question_id).first()
        if question is None:
            return Response([])

        response = (
            ApplicationQuestionResponse.objects.filter(
                question=question,
                submission__user=self.request.user,
                submission__archived=False,
            )
            .select_related("submission", "multiple_choice", "question")
            .prefetch_related("question__committees", "question__multiple_choice")
            .first()
        )

        if response is None:
            return Response([])
        else:
            return Response(ApplicationQuestionResponseSerializer(response).data)

    def get_serializer_class(self):
        if self.action in {"list"}:
            return MinimalUserProfileSerializer
        return UserProfileSerializer


class ClubApplicationViewSet(viewsets.ModelViewSet):
    """
    create: Create an application for the club.

    list: Retrieve a list of applications of the club.

    retrieve: Retrieve information about a single application

    current: Retrieve a list of active applications of the club.

    send_emails: Send out acceptance/rejection emails
    """

    permission_classes = [ClubItemPermission | IsSuperuser]
    serializer_class = ClubApplicationSerializer
    http_method_names = ["get", "post", "put", "patch", "delete"]

    def destroy(self, *args, **kwargs):
        """
        Invalidate cache before deleting
        """
        app = self.get_object()
        key = f"clubapplication:{app.id}"
        cache.delete(key)
        return super().destroy(*args, **kwargs)

    def update(self, *args, **kwargs):
        """
        Invalidate cache before updating
        """
        app = self.get_object()
        key = f"clubapplication:{app.id}"
        cache.delete(key)
        return super().update(*args, **kwargs)

    def retrieve(self, *args, **kwargs):
        """
        Cache responses for one hour. This is what people
        see when viewing an individual club's application
        """

        pk = self.kwargs["pk"]
        key = f"clubapplication:{pk}"
        cached = cache.get(key)
        if cached:
            return Response(cached)
        app = self.get_object()
        data = ClubApplicationSerializer(app).data
        cache.set(key, data, 60 * 60)
        return Response(data)

    @action(detail=True, methods=["post"])
    def send_emails(self, *args, **kwargs):
        """
        Send out acceptance/rejection emails for a particular application

        Dry run will validate that all emails have nonempty variables

        Allow resend will renotify submissions that have already been emailed
        ---
        requestBody:
            content:
                application/json:
                    schema:
                        type: object
                        properties:
                            allow_resend:
                                type: boolean
                            dry_run:
                                type: boolean
                            email_type:
                                type: object
                                properties:
                                    id:
                                        type: string
                                    name:
                                        type: string
        responses:
            "200":
                content:
                    application/json:
                        schema:
                            type: object
                            properties:
                                detail:
                                    type: string

        ---

        """

        app = self.get_object()

        # Query for recent submissions with user and committee joined
        submissions = ApplicationSubmission.objects.filter(
            application=app, archived=False,
        ).select_related("user", "committee")

        dry_run = self.request.data.get("dry_run")

        if not dry_run:
            # Invalidate submission viewset cache
            key = f"applicationsubmissions:{app.id}"
            cache.delete(key)

        email_type = self.request.data.get("email_type")["id"]

        subject = f"Application Update for {app.name}"
        n, skip = 0, 0

        allow_resend = self.request.data.get("allow_resend")

        acceptance_template = Template(app.acceptance_email)
        rejection_template = Template(app.rejection_email)

        mass_emails = []
        for submission in submissions:
            if (
                (not allow_resend and submission.notified)
                or submission.status == ApplicationSubmission.PENDING
                or not (submission.reason and submission.user.email)
            ):
                skip += 1
                continue
            elif (
                submission.status == ApplicationSubmission.ACCEPTED
                and email_type == "acceptance"
            ):
                template = acceptance_template
            elif (
                email_type == "rejection"
                and submission.status != ApplicationSubmission.ACCEPTED
            ):
                template = rejection_template
            else:
                continue

            data = {
                "reason": submission.reason,
                "name": submission.user.first_name or "",
                "committee": submission.committee.name if submission.committee else "",
            }

            html_content = template.render(data)
            text_content = html_to_text(html_content)

            contact_email = app.club.email

            msg = EmailMultiAlternatives(
                subject,
                text_content,
                settings.FROM_EMAIL,
                [submission.user.email],
                reply_to=[contact_email],
            )
            msg.attach_alternative(html_content, "text/html")
            mass_emails.append(msg)

            if not dry_run:
                submission.notified = True
            n += 1

        if not dry_run:
            with mail.get_connection() as conn:
                conn.send_messages(mass_emails)
            ApplicationSubmission.objects.bulk_update(submissions, ["notified"])

        dry_run_msg = "Would have sent" if dry_run else "Sent"
        return Response(
            {
                "detail": f"{dry_run_msg} emails to {n} people, "
                f"skipping {skip} due to one of (already notified, no reason, no email)"
            }
        )

    @action(detail=False, methods=["get"])
    def current(self, *args, **kwargs):
        """
        Return the ongoing application(s) for this club
        ---
        responses:
            "200":
                content:
                    application/json:
                        schema:
                            allOf:
                                - $ref: "#/components/schemas/ClubApplication"
        ---
        """
        qs = self.get_queryset().prefetch_related("extensions")
        now = timezone.now()
        user = self.request.user
        q = Q(application_end_time__gte=now)
        if user.is_authenticated:
            q |= Q(extensions__end_time__gte=now, extensions__user=user)

        return Response(ClubApplicationSerializer(qs.filter(q), many=True).data)

    @action(detail=True, methods=["post"])
    def duplicate(self, *args, **kwargs):
        """
        Duplicate an application, setting the start and end time arbitrarily.
        ---
        requestBody: {}
        responses:
            "200":
                content: {}
        ---
        """
        obj = self.get_object()

        clone = obj.make_clone()

        now = timezone.now()
        clone.application_start_time = now + datetime.timedelta(days=1)
        clone.application_end_time = now + datetime.timedelta(days=30)
        clone.result_release_time = now + datetime.timedelta(days=40)
        clone.external_url = (
            f"https://pennclubs.com/club/{clone.club.code}/" f"application/{clone.pk}"
        )
        clone.save()
        return Response([])

    def get_serializer_class(self):
        if self.action in {"create", "update", "partial_update"}:
            if "club_code" in self.kwargs:
                club = (
                    Club.objects.filter(code=self.kwargs["club_code"])
                    .prefetch_related("badges")
                    .first()
                )
                if club and club.is_wharton:
                    return ManagedClubApplicationSerializer
            return WritableClubApplicationSerializer
        return ClubApplicationSerializer

    def get_queryset(self):
        return (
            ClubApplication.objects.filter(club__code=self.kwargs["club_code"],)
            .select_related("application_cycle", "club")
            .prefetch_related(
                "questions__multiple_choice", "questions__committees", "committees",
            )
        )


class WhartonCyclesView(viewsets.ModelViewSet):
    """
    get: Return information about all Wharton Council application cycles
    patch: Update application cycle and WC applications with cycle
    clubs: list clubs with cycle
    add_clubs: add clubs to cycle
    remove_clubs_from_all: remove clubs from all cycles
    """

    permission_classes = [WhartonApplicationPermission | IsSuperuser]
    # Designed to support partial updates, but ModelForm sends all fields here
    http_method_names = ["get", "post", "patch", "delete"]
    serializer_class = ApplicationCycleSerializer

    def get_queryset(self):
        return ApplicationCycle.objects.all().order_by("end_date")

    def update(self, *args, **kwargs):
        """
        Updates times for all applications with cycle
        """
        applications = ClubApplication.objects.filter(
            application_cycle=self.get_object()
        )
        str_start_date = self.request.data.get("start_date").replace("T", " ")
        str_end_date = self.request.data.get("end_date").replace("T", " ")
        str_release_date = self.request.data.get("release_date").replace("T", " ")
        time_format = "%Y-%m-%d %H:%M:%S%z"
        start = (
            datetime.datetime.strptime(str_start_date, time_format)
            if str_start_date
            else self.get_object().start_date
        )
        end = (
            datetime.datetime.strptime(str_end_date, time_format)
            if str_end_date
            else self.get_object().end_date
        )
        release = (
            datetime.datetime.strptime(str_release_date, time_format)
            if str_release_date
            else self.get_object().release_date
        )
        for app in applications:
            app.application_start_time = start
            if app.application_end_time_exception:
                continue
            app.application_end_time = end
            app.result_release_time = release
        f = ["application_start_time", "application_end_time", "result_release_time"]
        ClubApplication.objects.bulk_update(applications, f)
        return super().update(*args, **kwargs)

    @action(detail=True, methods=["GET"])
    def get_clubs(self, *args, **kwargs):
        """
        Retrieve clubs associated with given cycle
        ---
        requestBody:
            content: {}
        responses:
            "200":
                content: {}
        ---
        """
        cycle = self.get_object()

        return Response(
            ClubApplication.objects.filter(application_cycle=cycle)
            .select_related("club")
            .values("club__name", "club__code")
        )

    @action(detail=True, methods=["PATCH"])
    def edit_clubs(self, *args, **kwargs):
        """
        Edit clubs associated with given cycle
        ---
        requestBody:
            content:
                application/json:
                    schema:
                        type: object
                        properties:
                            clubs:
                                type: array
                                items:
                                    type: string
        responses:
            "200":
                content: {}
        ---

        """
        cycle = self.get_object()
        club_codes = self.request.data.get("clubs")
        start = cycle.start_date
        end = cycle.end_date
        release = cycle.release_date

        # Some apps get deleted
        ClubApplication.objects.filter(application_cycle=cycle).exclude(
            club__code__in=club_codes
        ).delete()

        # Some apps need to be created - use the default Wharton Template
        prompt_one = (
            "Tell us about a time you took " "initiative or demonstrated leadership"
        )
        prompt_two = "Tell us about a time you faced a challenge and how you solved it"
        prompt_three = "Tell us about a time you collaborated well in a team"
        created_apps_clubs = (
            ClubApplication.objects.filter(
                application_cycle=cycle, club__code__in=club_codes
            )
            .select_related("club")
            .values_list("club__code", flat=True)
        )
        creation_pending_clubs = Club.objects.filter(
            code__in=set(club_codes) - set(created_apps_clubs)
        )

        for club in creation_pending_clubs:
            name = f"{club.name} Application"
            most_recent = (
                ClubApplication.objects.filter(club=club)
                .order_by("-created_at")
                .first()
            )

            if most_recent:
                # If an application for this club exists, clone it
                application = most_recent.make_clone()
                application.application_start_time = start
                application.application_end_time = end
                application.result_release_time = release
                application.application_cycle = cycle
                application.is_wharton_council = True
                application.external_url = (
                    f"https://pennclubs.com/club/{club.code}/"
                    f"application/{application.pk}"
                )
                application.save()
            else:
                # Otherwise, start afresh
                application = ClubApplication.objects.create(
                    name=name,
                    club=club,
                    application_start_time=start,
                    application_end_time=end,
                    result_release_time=release,
                    application_cycle=cycle,
                    is_wharton_council=True,
                )
                external_url = (
                    f"https://pennclubs.com/club/{club.code}/"
                    f"application/{application.pk}"
                )
                application.external_url = external_url
                application.save()
                prompt = (
                    "Choose one of the following prompts for your personal statement"
                )
                prompt_question = ApplicationQuestion.objects.create(
                    question_type=ApplicationQuestion.MULTIPLE_CHOICE,
                    application=application,
                    prompt=prompt,
                )
                ApplicationMultipleChoice.objects.create(
                    value=prompt_one, question=prompt_question
                )
                ApplicationMultipleChoice.objects.create(
                    value=prompt_two, question=prompt_question
                )
                ApplicationMultipleChoice.objects.create(
                    value=prompt_three, question=prompt_question
                )
                ApplicationQuestion.objects.create(
                    question_type=ApplicationQuestion.FREE_RESPONSE,
                    prompt="Answer the prompt you selected",
                    word_limit=150,
                    application=application,
                )

        return Response([])

    @action(detail=False, methods=["post"])
    def add_clubs_to_exception(self, *args, **kwargs):
        """
        Exempt selected clubs from application cycle deadline
        ---
        requestBody:
            content:
                application/json:
                    schema:
                        type: object
                        properties:
                            clubs:
                                type: array
                                items:
                                    type: object
                                    properties:
                                        id:
                                            type: integer
                                        application_end_time:
                                            type: string
        responses:
            "200":
                content: {}
        ---
        """
        clubs = self.request.data.get("clubs")
        apps = []
        for club in clubs:
            app = ClubApplication.objects.get(pk=club["id"])
            apps.append(app)
            app.application_end_time = club["end_date"]
            app.application_end_time_exception = True
        ClubApplication.objects.bulk_update(
            apps, ["application_end_time", "application_end_time_exception"],
        )
        return Response([])

    @action(detail=False, methods=["post"])
    def remove_clubs_from_exception(self, *args, **kwargs):
        """
        Remove selected clubs from application cycle deadline exemption
        ---
        requestBody:
            content:
                application/json:
                    schema:
                        type: object
                        properties:
                            clubs:
                                type: array
                                items:
                                    type: string
        responses:
            "200":
                content: {}
        ---
        """
        club_ids = self.request.data.get("clubs", [])
        apps = ClubApplication.objects.filter(pk__in=club_ids)
        for app in apps:
            app.application_end_time_exception = False
            app.application_end_time = app.application_cycle.end_date
        ClubApplication.objects.bulk_update(
            apps, ["application_end_time", "application_end_time_exception"],
        )
        return Response([])


class WhartonApplicationAPIView(viewsets.ModelViewSet):
    """
    list: Return information about all Wharton Council club applications which are
    currently on going
    """

    permission_classes = [IsAuthenticated]
    serializer_class = ClubApplicationSerializer

    def get_operation_id(self, **kwargs):
        return f"{kwargs['operId']} Wharton Application"

    def get_queryset(self):
        now = timezone.now()

        qs = (
            ClubApplication.objects.filter(
                is_wharton_council=True,
                application_start_time__lte=now,
                application_end_time__gte=now,
            )
            .select_related("club")
            .prefetch_related(
                "committees", "questions__multiple_choice", "questions__committees"
            )
        )

        # Order applications randomly for viewing (consistent and unique per user).
        key = str(self.request.user.id)
        qs = qs.annotate(
            random=SHA1(Concat("name", Value(key), output_field=TextField()))
        ).order_by("random")
        return qs

    @method_decorator(cache_page(60 * 20))
    @method_decorator(vary_on_cookie)
    def list(self, *args, **kwargs):
        """
        Cache responses for 20 minutes. Vary cache by user.
        """
        return super().list(*args, **kwargs)


class WhartonApplicationStatusAPIView(generics.ListAPIView):
    """
    get: Return aggregate status for Wharton application submissions
    """

    permission_class = [WhartonApplicationPermission | IsSuperuser]
    serializer_class = WhartonApplicationStatusSerializer

    def get_operation_id(self, **kwargs):
        return "List statuses for Wharton application submissions"

    def get_queryset(self):
        return (
            ApplicationSubmission.objects.filter(
                application__is_wharton_council=True, archived=False,
            )
            .annotate(
                annotated_name=F("application__name"),
                annotated_committee=F("committee__name"),
                annotated_club=F("application__club__name"),
            )
            .values(
                "annotated_name",
                "application",
                "annotated_committee",
                "annotated_club",
                "status",
            )
            .annotate(count=Count("status"))
        )


class ApplicationExtensionViewSet(viewsets.ModelViewSet):
    permission_classes = [ClubSensitiveItemPermission | IsSuperuser]
    serializer_class = ApplicationExtensionSerializer

    def get_queryset(self):
        return ApplicationExtension.objects.filter(
            application__pk=self.kwargs["application_pk"]
        )


class ApplicationSubmissionViewSet(viewsets.ModelViewSet):
    """
    list: List submissions for a given club application.

    status: Changes status of a submission

    export: export applications
    """

    permission_classes = [ClubSensitiveItemPermission | IsSuperuser]
    http_method_names = ["get", "post"]

    def get_queryset(self):
        app_id = self.kwargs["application_pk"]
        submissions = (
            ApplicationSubmission.objects.filter(application=app_id, archived=False,)
            .select_related("user__profile", "committee", "application__club")
            .prefetch_related(
                Prefetch(
                    "responses",
                    queryset=ApplicationQuestionResponse.objects.select_related(
                        "multiple_choice", "question"
                    ),
                ),
                "responses__question__committees",
                "responses__question__multiple_choice",
            )
        )
        return submissions

    def list(self, *args, **kwargs):
        """
        Manually cache responses (to support invalidation)
        Responses are invalidated on status / reason updates and email sending
        """

        app_id = self.kwargs["application_pk"]
        key = f"applicationsubmissions:{app_id}"

        cached = cache.get(key)
        if cached is not None:
            return Response(cached)
        else:
            serializer = self.get_serializer_class()
            qs = self.get_queryset()
            data = serializer(qs, many=True).data
            cache.set(key, data, 60 * 60)

        return Response(data)

    @method_decorator(cache_page(60 * 60 * 2))
    @action(detail=False, methods=["get"])
    def export(self, *args, **kwargs):
        """
        Given some application submissions, export them to CSV.

        Cached for 2 hours.
        ---
        requestBody:
            content:
                application/json:
                    schema:
                        type: object
                        properties:
                            submissions:
                                type: array
                                items:
                                    type: integer
                            status:
                                type: integer
        responses:
            "200":
                content:
                    text/csv:
                        schema:
                            type: string
        ---
        """
        app_id = int(self.kwargs["application_pk"])
        data = (
            ApplicationSubmission.objects.filter(application=app_id, archived=False,)
            .select_related("user__profile", "committee", "application__club")
            .prefetch_related(
                Prefetch(
                    "responses",
                    queryset=ApplicationQuestionResponse.objects.select_related(
                        "multiple_choice", "question"
                    ),
                ),
                "responses__question__committees",
                "responses__question__multiple_choice",
            )
        )
        df = pd.DataFrame(ApplicationSubmissionCSVSerializer(data, many=True).data)
        resp = HttpResponse(
            content_type="text/csv",
            headers={"Content-Disposition": "attachment;filename=submissions.csv"},
        )
        df.to_csv(index=True, path_or_buf=resp)
        return resp

    @action(detail=False, methods=["get"])
    def exportall(self, *args, **kwargs):
        """
        Export all application submissions for a particular cycle
        ---
        requestBody: {}
        responses:
            "200":
                content:
                    application/json:
                        schema:
                            type: object
                            properties:
                                output:
                                    type: string
        ---
        """

        app_id = int(self.kwargs["application_pk"])
        cycle = ClubApplication.objects.get(id=app_id).application_cycle
        data = (
            ApplicationSubmission.objects.filter(
                application__is_wharton_council=True,
                application__application_cycle=cycle,
                archived=False,
            )
            .select_related("application", "application__application_cycle")
            .annotate(
                annotated_name=F("application__name"),
                annotated_committee=F("committee__name"),
                annotated_club=F("application__club__name"),
            )
            .values(
                "annotated_name",
                "application",
                "annotated_committee",
                "annotated_club",
                "status",
                "user",
            )
        )
        serialized_q = json.dumps(list(data.values()), cls=DjangoJSONEncoder)
        return Response(serialized_q)

    @action(detail=False, methods=["post"])
    def status(self, *args, **kwargs):
        """
        Given some application submissions, change their status to a new one
        ---
        requestBody:
            content:
                application/json:
                    schema:
                        type: object
                        properties:
                            submissions:
                                type: array
                                items:
                                    type: integer
                            status:
                                type: integer
        responses:
            "200":
                content:
                    application/json:
                        schema:
                            type: object
                            properties:
                                detail:
                                    type: string

        ---
        """
        submission_pks = self.request.data.get("submissions", [])
        status = self.request.data.get("status", None)
        if (
            status in map(lambda x: x[0], ApplicationSubmission.STATUS_TYPES)
            and len(submission_pks) > 0
        ):
            # Invalidate submission viewset cache
            submissions = ApplicationSubmission.objects.filter(pk__in=submission_pks)
            app_id = submissions.first().application.id if submissions.first() else None
            if not app_id:
                return Response({"detail": "No submissions found"})
            key = f"applicationsubmissions:{app_id}"
            cache.delete(key)

            submissions.update(status=status)

            return Response(
                {
                    "detail": f"Successfully updated submissions' {submission_pks}"
                    f"status {status}"
                }
            )
        else:
            return Response({"detail": "Invalid request"})

    @action(detail=False, methods=["post"])
    def reason(self, *args, **kwargs):
        """
        Given some application submissions, update their acceptance/rejection
        reasons
        ---
        requestBody:
            content:
                application/json:
                    schema:
                        type: object
                        properties:
                            submissions:
                                type: array
                                items:
                                    type: object
                                    properties:
                                        id:
                                            type: integer
                                        reason:
                                            type: string

        responses:
            "200":
                content:
                    application/json:
                        schema:
                            type: object
                            properties:
                                detail:
                                    type: string

        ---
        """
        submissions = self.request.data.get("submissions", [])
        pks = list(map(lambda x: x["id"], submissions))
        reasons = list(map(lambda x: x["reason"], submissions))

        submission_objs = ApplicationSubmission.objects.filter(pk__in=pks)

        # Invalidate submission viewset cache
        app_id = (
            submission_objs.first().application.id if submission_objs.first() else None
        )
        if not app_id:
            return Response({"detail": "No submissions found"})
        key = f"applicationsubmissions:{app_id}"
        cache.delete(key)

        for idx, pk in enumerate(pks):
            obj = submission_objs.filter(pk=pk).first()
            if obj:
                obj.reason = reasons[idx]
                obj.save()
            else:
                return Response({"detail": "Object not found"})

        return Response({"detail": "Successfully updated submissions' reasons"})

    def get_serializer_class(self):
        if self.request and self.request.query_params.get("format") == "xlsx":
            return ApplicationSubmissionCSVSerializer
        else:
            return ApplicationSubmissionSerializer


class ApplicationSubmissionUserViewSet(viewsets.ModelViewSet):
    """
    get: Return list of submitted applications

    delete: Remove a specific application
    """

    permission_classes = [IsAuthenticated]
    serializer_class = ApplicationSubmissionUserSerializer
    http_method_names = ["get", "delete"]

    def get_queryset(self):
        submissions = (
            ApplicationSubmission.objects.filter(
                user=self.request.user, archived=False,
            )
            .select_related("user__profile", "committee", "application__club")
            .prefetch_related(
                Prefetch(
                    "responses",
                    queryset=ApplicationQuestionResponse.objects.select_related(
                        "multiple_choice", "question"
                    ),
                ),
                "responses__question__committees",
                "responses__question__multiple_choice",
            )
        )
        return submissions

    def perform_destroy(self, instance):
        """
        Set archived boolean to be True so that the submissions
        appears to have been deleted
        """

        instance.archived = True
        instance.archived_by = self.request.user
        instance.archived_on = timezone.now()
        instance.save()


class ApplicationQuestionViewSet(viewsets.ModelViewSet):
    """
    create: Create a question for a club application.

    list: List questions in a given club application.
    """

    permission_classes = [ClubItemPermission | IsSuperuser]
    serializer_class = ApplicationQuestionSerializer
    http_method_names = ["get", "post", "put", "patch", "delete"]

    def get_queryset(self):
        return ApplicationQuestion.objects.filter(
            application__pk=self.kwargs["application_pk"]
        ).order_by("precedence")

    def destroy(self, *args, **kwargs):
        """
        Invalidate caches before destroying
        """
        app_id = self.kwargs["application_pk"]
        key1 = f"applicationquestion:{app_id}"
        key2 = f"clubapplication:{app_id}"
        cache.delete(key1)
        cache.delete(key2)
        return super().destroy(*args, **kwargs)

    def create(self, *args, **kwargs):
        """
        Invalidate caches before creating
        """
        app_id = self.kwargs["application_pk"]
        key1 = f"applicationquestion:{app_id}"
        key2 = f"clubapplication:{app_id}"
        cache.delete(key1)
        cache.delete(key2)
        return super().create(*args, **kwargs)

    def update(self, *args, **kwargs):
        """
        Invalidate caches before updating
        """
        app_id = self.kwargs["application_pk"]
        key1 = f"applicationquestion:{app_id}"
        key2 = f"clubapplication:{app_id}"
        cache.delete(key1)
        cache.delete(key2)
        return super().update(*args, **kwargs)

    def list(self, *args, **kwargs):
        """
        Manually cache responses for one hour
        """

        app_id = self.kwargs["application_pk"]
        key = f"applicationquestion:{app_id}"
        cached = cache.get(key)
        if cached:
            return Response(cached)

        data = ApplicationQuestionSerializer(self.get_queryset(), many=True).data
        cache.set(key, data, 60 * 60)
        return Response(data)

    @action(detail=False, methods=["post"])
    def precedence(self, *args, **kwargs):
        """
        Updates the precedence of questions so they are ordered the same way as
        arranged by the officer creating the application after they drag and drop
        the different questions to re-order them
        ---
        requestBody:
            content:
                application/json:
                    schema:
                        type: array
                        items:
                            type: integer
        responses:
            "200":
                content: {}
        ---
        """
        precedence = self.request.data.get("precedence", [])
        for index, question_pk in enumerate(precedence):
            question = ApplicationQuestion.objects.filter(pk=question_pk).first()
            if question is not None:
                question.precedence = index
                question.save()
        return Response([])


class BadgeClubViewSet(viewsets.ModelViewSet):
    """
    create: Add this badge to a club.

    list: List the clubs with this badge.

    destroy: Remove this badge from a club.
    """

    permission_classes = [ClubBadgePermission | IsSuperuser]
    serializer_class = ClubMinimalSerializer
    http_method_names = ["get", "post", "delete"]
    lookup_field = "code"

    def create(self, request, *args, **kwargs):
        badge = get_object_or_404(Badge, pk=self.kwargs["badge_pk"])
        club = get_object_or_404(Club, code=request.data["club"])
        club.badges.add(badge)
        return Response({"success": True})

    def destroy(self, request, *args, **kwargs):
        club = self.get_object()
        badge = get_object_or_404(Badge, pk=self.kwargs["badge_pk"])
        club.badges.remove(badge)
        return Response({"success": True})

    def get_queryset(self):
        return Club.objects.filter(badges__id=self.kwargs["badge_pk"]).order_by("name")


class MassInviteAPIView(APIView):
    """
    Send out invites and add invite objects
    given a list of comma or newline separated emails.
    """

    permission_classes = [IsAuthenticated]

    def post(self, request, *args, **kwargs):
        club = get_object_or_404(Club, code=kwargs["club_code"])

        mem = Membership.objects.filter(club=club, person=request.user).first()

        if not request.user.has_perm("clubs.manage_club") and (
            not mem or not mem.role <= Membership.ROLE_OFFICER
        ):
            return Response(
                {
                    "detail": "You do not have permission to invite new members!",
                    "success": False,
                },
                status=status.HTTP_403_FORBIDDEN,
            )

        role = request.data.get("role", Membership.ROLE_MEMBER)
        title = request.data.get("title")

        if not title:
            return Response(
                {
                    "detail": "You must enter a title for the members "
                    "that you are inviting.",
                    "success": False,
                },
                status=status.HTTP_400_BAD_REQUEST,
            )

        if mem and mem.role > role and not request.user.is_superuser:
            return Response(
                {
                    "detail": "You cannot send invites "
                    "for a role higher than your own!",
                    "success": False,
                },
                status=status.HTTP_403_FORBIDDEN,
            )

        emails = [x.strip() for x in re.split(r"\n|,", request.data.get("emails", ""))]
        emails = [x for x in emails if x]

        original_count = len(emails)

        # remove users that are already in the club
        exist = Membership.objects.filter(
            club=club, person__email__in=emails
        ).values_list("person__email", flat=True)
        emails = list(set(emails) - set(exist))

        # remove users that have already been invited
        exist = MembershipInvite.objects.filter(
            club=club, email__in=emails, active=True
        ).values_list("email", flat=True)
        emails = list(set(emails) - set(exist))

        # ensure all emails are valid
        try:
            for email in emails:
                validate_email(email)
        except ValidationError:
            return Response(
                {
                    "detail": "The email address '{}' is not valid!".format(email),
                    "success": False,
                }
            )

        # send invites to all emails
        for email in emails:
            invite = MembershipInvite.objects.create(
                email=email, club=club, creator=request.user, role=role, title=title
            )
            if role <= Membership.ROLE_OWNER and not mem:
                invite.send_owner_invite(request)
            else:
                invite.send_mail(request)

        sent_emails = len(emails)
        skipped_emails = original_count - len(emails)

        return Response(
            {
                "detail": "Sent invite{} to {} email{}! {} email{} skipped.".format(
                    "" if sent_emails == 1 else "s",
                    sent_emails,
                    "" if sent_emails == 1 else "s",
                    skipped_emails,
                    "" if skipped_emails == 1 else "s",
                ),
                "sent": sent_emails,
                "skipped": skipped_emails,
                "success": True,
            }
        )


class EmailInvitesAPIView(generics.ListAPIView):
    """
    get: Return the club code, invite id and token of
    the email invitations for the current user.
    """

    permission_classes = [IsAuthenticated]
    serializer_class = UserMembershipInviteSerializer

    def get_operation_id(self, **kwargs):
        return "List Email Invitations for Self"

    def get_queryset(self):
        return MembershipInvite.objects.filter(
            email=self.request.user.email, active=True, club__archived=False
        ).order_by("-created_at")


class OptionListView(APIView):
    def get(self, request):
        """
        Return a list of options, with some options dynamically generated.
        This response is intended for site-wide global variables.
        ---
        responses:
            "200":
                content:
                    application/json:
                        schema:
                            type: object
                            additionalProperties:
                                type: string
        ---
        """
        # compute base django options
        options = {
            k: v
            for k, v in Option.objects.filter(public=True).values_list("key", "value")
        }

        # add in activities fair information
        now = timezone.now()

        fairs = ClubFair.objects.filter(
            Q(start_time__lte=now + datetime.timedelta(weeks=1))
            | Q(registration_start_time__lte=now),
            end_time__gte=now - datetime.timedelta(minutes=15),
        ).order_by("start_time")

        fair = fairs.first()
        if fair:
            happening = fair.start_time <= now - datetime.timedelta(minutes=3)
            close = fair.start_time >= now - datetime.timedelta(weeks=1)
            options["FAIR_NAME"] = fair.name
            options["FAIR_ID"] = fair.id
            options["FAIR_OPEN"] = happening
            options["PRE_FAIR"] = not happening and close
        else:
            options["FAIR_OPEN"] = False
            options["PRE_FAIR"] = False

        return Response(options)


class LoggingArgumentParser(argparse.ArgumentParser):
    """
    An argument parser that logs added arguments.
    """

    def __init__(self, *args, **kwargs):
        self._arguments = {}
        self._pos_count = 0
        super().__init__(*args, **kwargs)

    def add_argument(self, *args, **kwargs):
        super().add_argument(*args, **kwargs)

        if kwargs.get("default") == "==SUPPRESS==":
            return

        name = kwargs.get("dest", args[0].strip(" -").replace("-", "_"))
        default = kwargs.get("default")
        typ = kwargs.get(
            "type",
            bool
            if kwargs.get("action") == "store_true"
            else type(default)
            if default is not None
            else str,
        )
        pos = -1
        if not args[0].startswith("-"):
            pos = self._pos_count
            self._pos_count += 1
        self._arguments[name] = {
            "position": pos,
            "type": typ.__name__ if typ is not None else typ,
            "help": re.sub(r"\s+", " ", kwargs.get("help", "")) or None,
            "default": default,
            "choices": kwargs.get("choices"),
        }

    def set_defaults(self, *args, **kwargs):
        super().set_defaults(*args, **kwargs)
        for arg, value in kwargs.items():
            if arg in self._arguments:
                self._arguments[arg]["default"] = value

    def get_arguments(self):
        return self._arguments


@functools.lru_cache(maxsize=None)
def get_scripts():
    """
    Return a list of Django management commands and some associated metadata.
    """
    commands = get_commands()
    scripts = []
    for name, path in commands.items():
        cls = load_command_class(path, name)
        parser = LoggingArgumentParser()
        cls.add_arguments(parser)
        scripts.append(
            {
                "name": name,
                "path": path,
                "description": re.sub(r"\s+", " ", cls.help),
                "execute": hasattr(cls, "web_execute") and cls.web_execute,
                "arguments": parser.get_arguments(),
            }
        )
    scripts.sort(key=lambda s: (not s["execute"], s["name"]))
    return scripts


def parse_script_parameters(script, parameters):
    """
    Turn a list of user specified parameters into a set of args and kwargs that can
    be passed to call_command(), given the corresponding script.

    Use the script that is returned from get_scripts().
    """
    args = []
    kwargs = {}
    for arg, details in script["arguments"].items():
        if parameters.get(arg) is not None:
            value = {"str": str, "bool": bool, "int": int}.get(details["type"], str)(
                parameters[arg]
            )
            if details["position"] == -1:
                kwargs[arg] = value
            else:
                args.append((details["position"], value))
    args = [arg[1] for arg in sorted(args)]
    return args, kwargs


class AdminNoteViewSet(viewsets.ModelViewSet):
    """
    list:
    Return a list of admin notes.

    create:
    Add an admin note.

    put:
    Update an admin note. All fields are required.

    patch:
    Update an admin note. Only specified fields are updated.

    retrieve:
    Return a single admin note.

    destroy:
    Delete an admin note.
    """

    serializer_class = AdminNoteSerializer
    permission_classes = [IsSuperuser]
    lookup_field = "id"
    http_method_names = ["get", "post", "put", "patch", "delete"]

    def get_queryset(self):
        return AdminNote.objects.filter(club__code=self.kwargs.get("club_code"))


class ScriptExecutionView(APIView):
    """
    View and execute Django management scripts using these endpoints.
    """

    permission_classes = [DjangoPermission("clubs.manage_club") | IsSuperuser]

    def get(self, request):
        """
        Return a list of valid management scripts to execute.
        ---
        responses:
            "200":
                content:
                    application/json:
                        schema:
                            type: array
                            items:
                                type: object
                                properties:
                                    name:
                                        type: string
                                    path:
                                        type: string
                                    description:
                                        type: string
                                    execute:
                                        type: boolean
                                    arguments:
                                        type: object
                                        additionalProperties:
                                            type: object
                                            properties:
                                                type:
                                                    type: string
                                                help:
                                                    type: string
                                                position:
                                                    type: integer
                                                default:
                                                    type: string
                                                choices:
                                                    type: array
                                                    items:
                                                        type: string
                                                    nullable: true
        ---
        """
        scripts = get_scripts()
        return Response(scripts)

    def post(self, request):
        """
        Execute a management script.
        ---
        responses:
            "200":
                content:
                    application/json:
                        schema:
                            type: object
                            properties:
                                output:
                                    type: string
        ---
        """
        action = request.data.get("action")
        parameters = request.data.get("parameters", {})
        scripts = get_scripts()
        script = next((s for s in scripts if s["name"] == action), None)

        # check for validity and permission
        if script is None:
            return Response({"output": f"'{action}' is not a valid script to execute."})
        if not script["execute"]:
            return Response(
                {
                    "output": "You are not allowed to "
                    f"execute '{action}' from the web interface."
                }
            )

        args, kwargs = parse_script_parameters(script, parameters)

        # execute command and return output
        with io.StringIO() as output:
            call_command(action, *args, **kwargs, stdout=output, stderr=output)
            return Response({"output": output.getvalue()})


def get_initial_context_from_types(types):
    """
    Generate a sample context given the specified types.
    """
    # handle edge case where user explicitly says there are no types
    if isinstance(types, str) and types == "None":
        return {}

    # this allows for tuples to work properly
    context = collections.OrderedDict()

    for name, value in types.items():
        is_array = value["type"] == "array"
        if is_array:
            value = value["items"]

        if value["type"] == "string":
            context[name] = value.get("default", f"[{name}]")
        elif value["type"] == "number":
            context[name] = int(value.get("default", 0))
        elif value["type"] == "boolean":
            context[name] = bool(value.get("default", False))
        elif value["type"] == "object":
            context[name] = get_initial_context_from_types(value["properties"])
        elif value["type"] == "tuple":
            context[name] = tuple(
                get_initial_context_from_types(value["properties"]).values()
            )
        else:
            raise ValueError(f"Unknown email variable type '{value['type']}'!")

        # if is array, duplicate value three times as a sample
        if is_array:
            context[name] = [context[name]] * 3

    return context


def email_preview(request):
    """
    Debug endpoint used for previewing how email templates will look.
    """
    prefix = "fyh_emails" if settings.BRANDING == "fyh" else "emails"
    email_templates = os.listdir(os.path.join(settings.BASE_DIR, "templates", prefix))
    email_templates = [
        e.rsplit(".", 1)[0] for e in email_templates if e.endswith(".html")
    ]

    email = None
    text_email = None
    initial_context = {}

    if "email" in request.GET:
        email_path = os.path.basename(request.GET.get("email"))

        # initial values
        types = get_mail_type_annotation(email_path)
        if types is not None:
            initial_context = get_initial_context_from_types(types)

        # set specified values
        variables = request.GET.get("variables")
        if variables is not None:
            initial_context.update(json.loads(variables))

        email = render_to_string(f"{prefix}/{email_path}.html", initial_context)
        text_email = html_to_text(email)

    return render(
        request,
        "preview.html",
        {
            "templates": email_templates,
            "email": email,
            "text_email": text_email,
            "variables": json.dumps(initial_context, indent=4),
        },
    )<|MERGE_RESOLUTION|>--- conflicted
+++ resolved
@@ -39,13 +39,9 @@
     Q,
     TextField,
 )
-<<<<<<< HEAD
-from django.db.models.expressions import RawSQL, Value
+from django.db.models.expressions import Value
 from django.db.models.functions import SHA1, Lower, Trunc
 from django.db.models.functions.text import Concat
-=======
-from django.db.models.functions import SHA1, Concat, Lower, Trunc
->>>>>>> 965ab3c0
 from django.db.models.query import prefetch_related_objects
 from django.http import HttpResponse
 from django.shortcuts import get_object_or_404, render
