import argparse
import base64
import collections
import datetime
import functools
import io
import json
import os
import re
import secrets
import string
from functools import wraps
from typing import Tuple
from urllib.parse import urlparse

import jwt
import pandas as pd
import pytz
import qrcode
import requests
from asgiref.sync import async_to_sync
from channels.layers import get_channel_layer
from CyberSource import (
    PaymentsApi,
    TransientTokenDataApi,
    UnifiedCheckoutCaptureContextApi,
)
from CyberSource.rest import ApiException
from dateutil.parser import parse
from django.conf import settings
from django.contrib.auth import get_user_model
from django.contrib.auth.models import Permission
from django.core import mail
from django.core.cache import cache
from django.core.exceptions import ValidationError
from django.core.files.uploadedfile import UploadedFile
from django.core.mail import EmailMultiAlternatives
from django.core.management import call_command, get_commands, load_command_class
from django.core.serializers.json import DjangoJSONEncoder
from django.core.validators import validate_email
from django.db import transaction
from django.db.models import (
    Case,
    CharField,
    Count,
    DurationField,
    ExpressionWrapper,
    F,
    Max,
    Prefetch,
    Q,
    TextField,
    Value,
    When,
)
from django.db.models.functions import SHA1, Concat, Lower, Trunc
from django.db.models.query import prefetch_related_objects
from django.http import HttpResponse
from django.shortcuts import get_object_or_404, render
from django.template.loader import render_to_string
from django.utils import timezone
from django.utils.decorators import method_decorator
from django.utils.text import slugify
from django.views.decorators.cache import cache_page
from django.views.decorators.vary import vary_on_cookie
from ics import Calendar as ICSCal
from ics import Event as ICSEvent
from ics.grammar import parse as ICSParse
from jinja2 import Template
from options.models import Option
from rest_framework import filters, generics, parsers, serializers, status, viewsets
from rest_framework.decorators import action
from rest_framework.exceptions import PermissionDenied
from rest_framework.exceptions import ValidationError as DRFValidationError
from rest_framework.permissions import AllowAny, IsAuthenticated
from rest_framework.response import Response
from rest_framework.utils.serializer_helpers import ReturnList
from rest_framework.views import APIView
from social_django.utils import load_strategy
from tatsu.exceptions import FailedParse

from clubs.filters import RandomOrderingFilter, RandomPageNumberPagination
from clubs.mixins import XLSXFormatterMixin
from clubs.models import (
    AdminNote,
    Advisor,
    ApplicationCycle,
    ApplicationExtension,
    ApplicationMultipleChoice,
    ApplicationQuestion,
    ApplicationQuestionResponse,
    ApplicationSubmission,
    Asset,
    Badge,
    Cart,
    CheckoutQuestion,
    Club,
    ClubApplication,
    ClubApprovalResponseTemplate,
    ClubFair,
    ClubFairBooth,
    ClubFairRegistration,
    ClubVisit,
    Event,
    Favorite,
    Major,
    Membership,
    MembershipInvite,
    MembershipRequest,
    Note,
    OwnershipRequest,
    QuestionAnswer,
    RecurringEvent,
    RegistrationQueueSettings,
    Report,
    School,
    SearchQuery,
    StudentType,
    Subscribe,
    Tag,
    Testimonial,
    Ticket,
    TicketTransactionRecord,
    TicketTransferRecord,
    Year,
    ZoomMeetingVisit,
    get_mail_type_annotation,
    send_mail_helper,
)
from clubs.permissions import (
    AssetPermission,
    ClubBadgePermission,
    ClubFairPermission,
    ClubItemPermission,
    ClubPermission,
    ClubSensitiveItemPermission,
    DjangoPermission,
    EventPermission,
    InvitePermission,
    IsSuperuser,
    MemberPermission,
    MembershipRequestPermission,
    NotePermission,
    OwnershipRequestPermission,
    ProfilePermission,
    QuestionAnswerPermission,
    ReadOnly,
    WhartonApplicationPermission,
    find_membership_helper,
)
from clubs.serializers import (
    AdminNoteSerializer,
    AdvisorSerializer,
    ApplicationCycleSerializer,
    ApplicationExtensionSerializer,
    ApplicationQuestionResponseSerializer,
    ApplicationQuestionSerializer,
    ApplicationSubmissionCSVSerializer,
    ApplicationSubmissionSerializer,
    ApplicationSubmissionUserSerializer,
    ApprovalHistorySerializer,
    AssetSerializer,
    AuthenticatedClubSerializer,
    AuthenticatedMembershipSerializer,
    BadgeSerializer,
    CheckoutQuestionSerializer,
    ClubApplicationSerializer,
    ClubApprovalResponseTemplateSerializer,
    ClubBoothSerializer,
    ClubConstitutionSerializer,
    ClubFairSerializer,
    ClubListSerializer,
    ClubMembershipSerializer,
    ClubMinimalSerializer,
    ClubSerializer,
    EventSerializer,
    EventWriteSerializer,
    ExternalMemberListSerializer,
    FavoriteSerializer,
    FavoriteWriteSerializer,
    FavouriteEventSerializer,
    MajorSerializer,
    ManagedClubApplicationSerializer,
    MembershipInviteSerializer,
    MembershipRequestSerializer,
    MembershipSerializer,
    MinimalUserProfileSerializer,
    NoteSerializer,
    OwnershipRequestSerializer,
    QuestionAnswerSerializer,
    RegistrationQueueSettingsSerializer,
    ReportClubSerializer,
    ReportSerializer,
    SchoolSerializer,
    SearchQuerySerializer,
    StudentTypeSerializer,
    SubscribeBookmarkSerializer,
    SubscribeSerializer,
    TagSerializer,
    TestimonialSerializer,
    TicketSerializer,
    UserClubVisitSerializer,
    UserClubVisitWriteSerializer,
    UserMembershipInviteSerializer,
    UserMembershipRequestSerializer,
    UserMembershipSerializer,
    UserOwnershipRequestSerializer,
    UserProfileSerializer,
    UserSerializer,
    UserSubscribeSerializer,
    UserSubscribeWriteSerializer,
    UserUUIDSerializer,
    WhartonApplicationStatusSerializer,
    WritableClubApplicationSerializer,
    WritableClubFairSerializer,
    YearSerializer,
)
from clubs.utils import fuzzy_lookup_club, html_to_text


def update_holds(func):
    """
    Decorator to update ticket holds
    """

    @wraps(func)
    def wrap(self, request, *args, **kwargs):
        Ticket.objects.update_holds()
        return func(self, request, *args, **kwargs)

    return wrap


def file_upload_endpoint_helper(request, code):
    obj = get_object_or_404(Club, code=code)
    if "file" in request.data and isinstance(request.data["file"], UploadedFile):
        asset = Asset.objects.create(
            creator=request.user,
            club=obj,
            file=request.data["file"],
            name=request.data["file"].name,
        )
    else:
        return Response(
            {"detail": "No image file was uploaded!"},
            status=status.HTTP_400_BAD_REQUEST,
        )
    return Response({"detail": "Club file uploaded!", "id": asset.id})


def upload_endpoint_helper(request, cls, keyword, field, save=True, **kwargs):
    """
    Given a Model class with lookup arguments or a Model object, save the uploaded image
    to the image field specified in the argument.

    The save parameter can be used to control whether the Model is actually saved to
    the database. This parameter only applies if you pass in a Model object.

    Returns a response that can be given to the end user.
    """
    if isinstance(cls, type):
        obj = get_object_or_404(cls, **kwargs)
    else:
        obj = cls
    if keyword in request.data and isinstance(request.data[keyword], UploadedFile):
        getattr(obj, field).delete(save=False)
        setattr(obj, field, request.data[keyword])
        if save:
            obj._change_reason = f"Update '{field}' image field"
            obj.save()
    else:
        return Response(
            {"detail": "No image file was uploaded!"},
            status=status.HTTP_400_BAD_REQUEST,
        )
    return Response(
        {
            "detail": f"{obj.__class__.__name__} image uploaded!",
            "url": getattr(obj, field).url,
        }
    )


def find_relationship_helper(relationship, club_object, found):
    """
    Format and retrieve all parents or children of a club into tree.
    """
    children = getattr(club_object, relationship).all().prefetch_related(relationship)
    children_recurse = []
    for child in children:
        if child.code not in found:
            found.add(child.code)
            children_recurse.append(
                find_relationship_helper(relationship, child, found)
            )
            found.remove(child.code)
        else:
            children_recurse.append({"name": child.name, "code": child.code})

    return {
        "name": club_object.name,
        "code": club_object.code,
        "children": children_recurse,
    }


def filter_note_permission(queryset, club, user):
    """
    Filter the note queryset so that only notes the user has access
    to remain in the queryset
    """
    creating_club_membership = Membership.objects.filter(club=club, person=user).first()
    subject_club_membership = Membership.objects.filter(club=club, person=user).first()

    # Convert memberships into actual numerical representation
    if creating_club_membership is None:
        creating_club_membership = Note.PERMISSION_PUBLIC
    else:
        creating_club_membership = creating_club_membership.role

    if subject_club_membership is None:
        subject_club_membership = Note.PERMISSION_PUBLIC
    else:
        subject_club_membership = subject_club_membership.role

    queryset = queryset.filter(
        creating_club_permission__gte=creating_club_membership
    ) | queryset.filter(outside_club_permission__gte=subject_club_membership)

    return queryset


def hour_to_string_helper(hour):
    hour_string = ""
    if hour == 0:
        hour_string = "12am"
    elif hour < 12:
        hour_string = f"{hour}am"
    elif hour == 12:
        hour_string = "12pm"
    else:
        hour_string = f"{hour - 12}pm"

    return hour_string


def validate_transient_token(cc: str, tt: str) -> Tuple[bool, str]:
    """Validate the integrity of the transient token using
    the public key (JWK) obtained from the capture context"""

    try:
        _, body, _ = cc.split(".")
        decoded_body = json.loads(base64.b64decode(body + "==="))
        jwk = decoded_body["flx"]["jwk"]

        public_key = jwt.algorithms.RSAAlgorithm.from_jwk(json.dumps(jwk))
        # This will throw if the key is invalid
        jwt.decode(tt, key=public_key, algorithms=["RS256"])
        return (True, "Successfully decoded the JWT")

    except Exception as e:
        return (False, str(e))


class ReportViewSet(viewsets.ModelViewSet):
    """
    retrieve:
    Return a list of reports that can be generated.
    """

    permission_classes = [DjangoPermission("clubs.generate_reports") | IsSuperuser]
    serializer_class = ReportSerializer
    http_method_names = ["get", "post", "delete"]

    def get_queryset(self):
        return Report.objects.filter(Q(creator=self.request.user) | Q(public=True))


class ClubsSearchFilter(filters.BaseFilterBackend):
    """
    A DRF filter to implement custom filtering logic for the frontend.
    If model is not a Club, expects the model to have a club foreign key to Club.
    """

    def filter_queryset(self, request, queryset, view):
        params = request.GET.dict()

        def parse_year(field, value, operation, queryset):
            if value.isdigit():
                suffix = ""
                if operation in {"lt", "gt", "lte", "gte"}:
                    suffix = f"__{operation}"
                return {f"{field}__year{suffix}": int(value)}
            if value.lower() in {"none", "null"}:
                return {f"{field}__isnull": True}
            return {}

        def parse_int(field, value, operation, queryset):
            if operation == "in":
                values = value.strip().split(",")
                sizes = [int(size) for size in values if size]
                return {f"{field}__in": sizes}

            if "," in value:
                values = [int(x.strip()) for x in value.split(",") if x]
                if operation == "and":
                    for value in values:
                        queryset = queryset.filter(**{field: value})
                    return queryset
                return {f"{field}__in": values}

            if value.isdigit():
                suffix = ""
                if operation in {"lt", "gt", "lte", "gte"}:
                    suffix = f"__{operation}"
                return {f"{field}{suffix}": int(value)}
            if value.lower() in {"none", "null"}:
                return {f"{field}__isnull": True}
            return {}

        def parse_many_to_many(label, field, value, operation, queryset):
            tags = value.strip().split(",")
            if operation == "or":
                if tags[0].isdigit():
                    tags = [int(tag) for tag in tags if tag]
                    return {f"{field}__id__in": tags}
                else:
                    return {f"{field}__{label}__in": tags}

            if tags[0].isdigit() or operation == "id":
                tags = [int(tag) for tag in tags if tag]
                if settings.BRANDING == "fyh":
                    queryset = queryset.filter(**{f"{field}__id__in": tags})
                else:
                    for tag in tags:
                        queryset = queryset.filter(**{f"{field}__id": tag})
            else:
                for tag in tags:
                    queryset = queryset.filter(**{f"{field}__{label}": tag})
            return queryset

        def parse_badges(field, value, operation, queryset):
            return parse_many_to_many("label", field, value, operation, queryset)

        def parse_tags(field, value, operation, queryset):
            return parse_many_to_many("name", field, value, operation, queryset)

        def parse_boolean(field, value, operation, queryset):
            value = value.strip().lower()

            if operation == "in":
                if set(value.split(",")) == {"true", "false"}:
                    return

            if value in {"true", "yes"}:
                boolval = True
            elif value in {"false", "no"}:
                boolval = False
            elif value in {"null", "none"}:
                boolval = None
            else:
                return

            if boolval is None:
                return {f"{field}__isnull": True}

            return {f"{field}": boolval}

        def parse_string(field, value, operation, queryset):
            if operation == "in":
                values = [x.strip() for x in value.split(",")]
                values = [x for x in values if x]
                return {f"{field}__in": values}
            return {f"{field}": value}

        def parse_datetime(field, value, operation, queryset):
            try:
                value = parse(value.strip())
            except (ValueError, OverflowError):
                return

            if operation in {"gt", "lt", "gte", "lte"}:
                return {f"{field}__{operation}": value}
            return

        fields = {
            "accepting_members": parse_boolean,
            "active": parse_boolean,
            "application_required": parse_int,
            "appointment_needed": parse_boolean,
            "approved": parse_boolean,
            "available_virtually": parse_boolean,
            "badges": parse_badges,
            "code": parse_string,
            "enables_subscription": parse_boolean,
            "favorite_count": parse_int,
            "founded": parse_year,
            "recruiting_cycle": parse_int,
            "size": parse_int,
            "tags": parse_tags,
            "target_majors": parse_tags,
            "target_schools": parse_tags,
            "target_years": parse_tags,
            "target_students": parse_tags,
            "student_types": parse_tags,
        }

        def parse_fair(field, value, operation, queryset):
            try:
                value = int(value.strip())
            except ValueError:
                return

            fair = ClubFair.objects.filter(id=value).first()
            if fair:
                return {
                    "start_time__gte": fair.start_time,
                    "end_time__lte": fair.end_time,
                }

        if not queryset.model == Club:
            fields = {f"club__{k}": v for k, v in fields.items()}

        if queryset.model == Event:
            fields.update(
                {
                    "type": parse_int,
                    "start_time": parse_datetime,
                    "end_time": parse_datetime,
                    "fair": parse_fair,
                }
            )

        query = {}

        for param, value in params.items():
            field = param.split("__")
            if field[0] == "club":
                prefix = field.pop(0)
                field[0] = f"{prefix}__{field[0]}"

            if len(field) <= 1:
                field = field[0]
                type = "eq"
            else:
                type = field[1].lower()
                field = field[0]

            if field not in fields:
                continue

            condition = fields[field](field, value.strip(), type, queryset)
            if isinstance(condition, dict):
                query.update(condition)
            elif condition is not None:
                queryset = condition

        queryset = queryset.filter(**query)

        return queryset


class ClubsOrderingFilter(RandomOrderingFilter):
    """
    Custom ordering filter for club objects.
    If used by a non club model, the object must have a foreign key to Club named club.
    """

    def get_valid_fields(self, queryset, view, context={}):
        # report generators can order by any field
        request = context.get("request")
        if (
            request is not None
            and request.user.is_authenticated
            and request.user.has_perm("clubs.generate_reports")
        ):
            valid_fields = [
                (field.name, field.verbose_name)
                for field in queryset.model._meta.fields
            ]
            valid_fields += [
                (key, key.title().split("__")) for key in queryset.query.annotations
            ]
            valid_fields += [
                (f"club__{field.name}", f"Club - {field.verbose_name}")
                for field in Club._meta.fields
            ]
            return valid_fields

        # other people can order by allowlist
        return super().get_valid_fields(queryset, view, context)

    def filter_queryset(self, request, queryset, view):
        ordering = [
            arg for arg in request.GET.get("ordering", "").strip().split(",") if arg
        ]
        if not ordering and hasattr(view, "ordering"):
            ordering = [view.ordering]

        if "featured" in ordering:
            if queryset.model == Club:
                return queryset.order_by("-rank", "-favorite_count", "-id")
            return queryset.order_by(
                "-club__rank", "-club__favorite_count", "-club__id"
            )
        else:
            # prevent invalid SQL lookups from custom ordering properties
            if hasattr(view, "ordering") and view.ordering in {
                "featured",
                "alphabetical",
                "random",
            }:
                old_ordering = view.ordering
                view.ordering = "-id"
            else:
                old_ordering = None

            new_queryset = super().filter_queryset(request, queryset, view)

            # restore ordering property
            if old_ordering is not None:
                view.ordering = old_ordering

        if "alphabetical" in ordering:
            new_queryset = new_queryset.order_by(Lower("name"))

        return new_queryset


class ClubFairViewSet(viewsets.ModelViewSet):
    """
    list:
    Return a list of ongoing and upcoming club fairs.

    create:
    Schedule a new club fair.

    update:
    Update some attributes related to an existing club fair.
    All fields must be specified.

    partial_update:
    Update some attributes related to an existing club fair.
    Only specified fields are updated.

    destroy:
    Delete a club fair.
    """

    permission_classes = [ClubFairPermission | IsSuperuser]

    def get_serializer_class(self):
        if self.action in {"create", "update", "partial_update"}:
            return WritableClubFairSerializer
        return ClubFairSerializer

    @action(detail=False, methods=["get"])
    def current(self, request, *args, **kwargs):
        """
        Return only the current club fair instance in a list or an empty list
        if there is no fair going on.
        ---
        responses:
            "200":
                content:
                    application/json:
                        schema:
                            type: array
                            items:
                                $ref: "#/components/schemas/ClubFair"
        ---
        """
        now = timezone.now()
        fair = ClubFair.objects.filter(
            start_time__lte=now + datetime.timedelta(minutes=2),
            end_time__gte=now - datetime.timedelta(minutes=2),
        ).first()
        if fair is None:
            return Response([])
        else:
            return Response([ClubFairSerializer(instance=fair).data])

    @action(detail=True, methods=["get"])
    def live(self, *args, **kwargs):
        """
        Returns all events, grouped by id, with the number of participants currently
        in the meeting, the officers or owners in the meeting, and the number of
        participants who have already attended the meeting.
        ---
        responses:
            "200":
                content:
                    application/json:
                        schema:
                            type: object
                            additionalProperties:
                                type: object
                                properties:
                                    participant_count:
                                        type: integer
                                    already_attended:
                                        type: integer
                                    officers:
                                        type: array
                                        items:
                                            type: string
                                    median:
                                        type: number
        ---
        """
        fair = self.get_object()
        clubs = fair.participating_clubs.all()
        events = (
            Event.objects.filter(
                club__in=clubs,
                type=Event.FAIR,
                start_time__gte=fair.start_time,
                end_time__lte=fair.end_time,
            )
            .annotate(
                participant_count=Count(
                    "visits__person",
                    distinct=True,
                    filter=Q(visits__leave_time__isnull=True),
                )
            )
            .annotate(
                already_attended=Count(
                    "visits__person",
                    distinct=True,
                    filter=Q(visits__leave_time__isnull=False),
                )
            )
            .filter(visits__leave_time__isnull=False)
            .annotate(
                durations=ExpressionWrapper(
                    F("visits__leave_time") - F("visits__join_time"),
                    output_field=DurationField(),
                )
            )
        )

        median_list = collections.defaultdict(list)
        for event_id, duration in events.values_list("id", "durations").order_by(
            "durations"
        ):
            median_list[event_id].append(duration.total_seconds())
        median_list = {k: v[len(v) // 2] if v else 0 for k, v in median_list.items()}

        event_list = events.values_list("id", "participant_count", "already_attended")
        officer_mapping = collections.defaultdict(list)
        for k, v in events.filter(
            club__in=clubs,
            club__membership__role__lte=10,
            visits__leave_time__isnull=True,
        ).values_list("id", "club__membership__person__username"):
            officer_mapping[k].append(v)

        formatted = {}
        for event_id, particpant_count, already_attended in event_list:
            formatted[event_id] = {
                "participant_count": particpant_count,
                "already_attended": already_attended,
                "officers": officer_mapping.get(event_id, []),
                "median": median_list.get(event_id, 0),
            }
        return Response(formatted)

    @action(detail=True, methods=["post"])
    def create_events(self, request, *args, **kwargs):
        """
        Create events for each club registered for this activities fair.
        This endpoint will create one event per club spanning the
        entire listed duration.
        ---
        requestBody:
            content:
                application/json:
                    schema:
                        type: object
                        properties:
                            start_time:
                                type: string
                            end_time:
                                type: string
                            suffix:
                                type: string
                            clubs:
                                type: string
        responses:
            "200":
                content:
                    application/json:
                        schema:
                            type: object
                            properties:
                                events:
                                    type: number
        ---
        """
        start_time = None
        end_time = None
        query = None
        suffix = request.data.get("suffix") or "default"
        clubs = [c.strip() for c in re.split(r"[,\t\n]", request.data.get("clubs", ""))]
        clubs = [c for c in clubs]

        if clubs:
            query = Q(code__in=clubs)

        if "start_time" in request.data:
            start_time = parse(request.data["start_time"])
        if "end_time" in request.data:
            end_time = parse(request.data["end_time"])

        fair = self.get_object()
        events = fair.create_events(
            start_time=start_time, end_time=end_time, suffix=suffix, filter=query
        )
        return Response({"events": len(events)})

    @action(detail=True, methods=["get"])
    def events(self, request, *args, **kwargs):
        """
        Return all of the events related to this club fair
        and whether they are properly configured.
        ---
        responses:
            "200":
                content:
                    application/json:
                        schema:
                            type: array
                            items:
                                type: object
                                properties:
                                    code:
                                        type: string
                                        description: >
                                            The club code for the club.
                                    name:
                                        type: string
                                        description: >
                                            The name of the club.
                                    approved:
                                        type: boolean
                                        description: >
                                            Whether this club has been approved by the
                                            approval authority or not.
                                    badges:
                                        type: array
                                        description: >
                                            A list of badges associated with this
                                            club and fair.
                                        items:
                                            type: string
                                    meetings:
                                        type: array
                                        description: >
                                            The meeting links for the fair events.
                                        items:
                                            type: string
        ---
        """
        fair = self.get_object()
        clubs = fair.participating_clubs.all()

        # collect events
        events = collections.defaultdict(list)
        for k, v in Event.objects.filter(
            club__in=clubs,
            type=Event.FAIR,
            start_time__gte=fair.start_time,
            end_time__lte=fair.end_time,
        ).values_list("club__code", "url"):
            events[k].append(v)

        # collect badges
        badges = collections.defaultdict(list)
        for code, lbl in Badge.objects.filter(purpose="fair", fair=fair).values_list(
            "club__code", "label"
        ):
            badges[code].append(lbl)

        return Response(
            [
                {
                    "code": code,
                    "name": name,
                    "approved": approved or ghost,
                    "meetings": events.get(code, []),
                    "badges": badges.get(code, []),
                }
                for code, name, approved, ghost in clubs.order_by("name").values_list(
                    "code", "name", "approved", "ghost"
                )
            ]
        )

    @action(detail=True, methods=["post"])
    def register(self, request, *args, **kwargs):
        """
        Register a club for this club fair.
        Pass in a "club" string parameter with the club code
        and a "status" parameter that is true to register the club,
        or false to unregister.
        ---
        requestBody:
            content:
                application/json:
                    schema:
                        type: object
                        properties:
                            status:
                                type: boolean
                                description: >
                                    Whether to register or unregister this club for
                                    the fair. By default, the endpoint will attempt
                                    to register the club.
                            club:
                                type: string
                                description: >
                                    The code of the club that you are trying
                                    to register.
                            answers:
                                type: array
                                description: >
                                    The answers to the required fair questions.
                                    Each element in the array is an answer to a fair
                                    question, in the same order of the related
                                    fair questions.
                        required:
                            - club
        responses:
            "200":
                content:
                    application/json:
                        schema:
                            type: object
                            properties:
                                success:
                                    type: boolean
                                    description: >
                                        Whether or not this club has been registered.
                                message:
                                    type: string
                                    description: A success or error message.
        ---
        """
        fair = self.get_object()

        if not request.user.is_authenticated:
            raise PermissionDenied

        club = get_object_or_404(Club, code=request.data.get("club"))

        # get register/unregister action status
        status = request.data.get("status")
        if isinstance(status, str):
            status = status.strip().lower() == "true"
        elif not isinstance(status, bool):
            status = True

        # get answers to questions
        num_questions = len(json.loads(fair.questions)) if fair.questions else 0
        answer_objects = request.data.get("answers", [])
        answers = json.dumps(answer_objects)

        # make sure questions are answered
        if (
            status
            and num_questions > 0
            and (
                not all(ans is not None for ans in answer_objects)
                or len(answer_objects) < num_questions
            )
        ):
            return Response(
                {
                    "success": False,
                    "message": "Please fill out all of the questions in the form.",
                }
            )

        # make sure club constitution is uploaded for SAC clubs
        if (
            status
            and fair.organization == "Student Activities Council"
            and club.badges.filter(label="SAC").exists()
        ):
            if club.asset_set.count() <= 0 or not any(
                asset.name.lower().endswith((".pdf", ".doc", ".docx"))
                for asset in club.asset_set.all()
            ):
                if not request.user.is_superuser:
                    return Response(
                        {
                            "success": False,
                            "message": "As a SAC affiliated club, "
                            "you must upload a club constitution "
                            "before registering for this fair.",
                        }
                    )

        # check if registration has started
        now = timezone.now()
        if (
            fair.registration_start_time is not None
            and fair.registration_start_time > now
        ):
            return Response(
                {
                    "success": False,
                    "message": "Registration for this activities fair "
                    "has not opened yet.",
                }
            )

        # check if deadline has passed
        if fair.registration_end_time < now:
            return Response(
                {
                    "success": False,
                    "message": "The deadline has passed to register "
                    "for this activities fair. "
                    f"Please email {fair.contact} for assistance.",
                }
            )

        # check if user can actually register club
        mship = find_membership_helper(request.user, club)
        if (
            mship is not None
            and mship.role <= Membership.ROLE_OFFICER
            or request.user.is_superuser
        ):
            # register or unregister club
            if status:
                ClubFairRegistration.objects.update_or_create(
                    club=club,
                    fair=fair,
                    defaults={"answers": answers, "registrant": request.user},
                )
            else:
                fair.participating_clubs.remove(club)
            return Response({"success": True})
        else:
            raise PermissionDenied

    def get_queryset(self):
        now = timezone.now()
        return ClubFair.objects.filter(end_time__gte=now).order_by("start_time")


class ClubViewSet(XLSXFormatterMixin, viewsets.ModelViewSet):
    """
    retrieve:
    Return a single club with all information fields present.

    list:
    Return a list of clubs with partial information for each club.

    create:
    Add a new club record.
    After creation, the club will need to go through the approval process.

    update:
    Update all fields in the club.
    You must specify all of the fields or use a patch request.

    partial_update:
    Update certain fields in the club.
    Only specify the fields that you want to change.

    destroy:
    Delete a club. Consider marking the club as inactive instead of deleting the club.
    """

    queryset = (
        Club.objects.all().prefetch_related("tags").order_by("-favorite_count", "name")
    )
    permission_classes = [ClubPermission | IsSuperuser]
    filter_backends = [filters.SearchFilter, ClubsSearchFilter, ClubsOrderingFilter]
    search_fields = ["name", "subtitle", "code", "terms"]
    ordering_fields = ["favorite_count", "name"]
    ordering = "featured"

    lookup_field = "code"
    http_method_names = ["get", "post", "put", "patch", "delete"]
    pagination_class = RandomPageNumberPagination

    def get_queryset(self):
        queryset = super().get_queryset()

        # additional prefetch optimizations
        person = self.request.user
        if not person.is_authenticated:
            person = None

        if self.action in {"list", "retrieve"}:
            queryset = queryset.prefetch_related(
                Prefetch(
                    "favorite_set",
                    queryset=Favorite.objects.filter(person=person),
                    to_attr="user_favorite_set",
                ),
                Prefetch(
                    "subscribe_set",
                    queryset=Subscribe.objects.filter(person=person),
                    to_attr="user_subscribe_set",
                ),
                Prefetch(
                    "membership_set",
                    queryset=Membership.objects.filter(person=person),
                    to_attr="user_membership_set",
                ),
                "badges",
            )

            if self.action in {"retrieve"}:
                queryset = queryset.prefetch_related(
                    "asset_set",
                    "student_types",
                    "target_majors",
                    "target_schools",
                    "target_years",
                    "testimonials",
                    Prefetch(
                        "membership_set",
                        queryset=Membership.objects.filter(active=True)
                        .order_by("role", "person__first_name", "person__last_name")
                        .prefetch_related("person__profile"),
                    ),
                )

        # if there is a search query made by a signed-in user, save it to the database
        if self.request.query_params.get("search") and isinstance(
            self.request.user, get_user_model()
        ):
            SearchQuery(
                person=self.request.user,
                query=self.request.query_params.get("search"),
            ).save()

        # select subset of clubs if requested
        subset = self.request.query_params.get("in", None)

        if subset:
            subset = [x.strip() for x in subset.strip().split(",")]
            queryset = queryset.filter(code__in=subset)

        # filter out archived clubs
        queryset = queryset.filter(archived=False)

        # filter by approved clubs
        if (
            self.request.user.has_perm("clubs.see_pending_clubs")
            or self.request.query_params.get("bypass", "").lower() == "true"
            or self.action not in {"list"}
        ):
            return queryset
        else:
            return queryset.filter(Q(approved=True) | Q(ghost=True))

    def _has_elevated_view_perms(self, instance):
        """
        Determine if the current user has elevated view privileges.
        """
        see_pending = self.request.user.has_perm("clubs.see_pending_clubs")
        manage_club = self.request.user.has_perm("clubs.manage_club")
        is_member = (
            self.request.user.is_authenticated
            and instance.membership_set.filter(person=self.request.user).exists()
        )
        return see_pending or manage_club or is_member

    @action(detail=True, methods=["post"])
    def upload(self, request, *args, **kwargs):
        """
        Upload the club logo.
        Marks the club as pending approval since the logo has changed.
        Also create a thumbnail version of the club logo.
        ---
        requestBody:
            content:
                multipart/form-data:
                    schema:
                        type: object
                        properties:
                            file:
                                type: object
                                format: binary
        responses:
            "200":
                description: Returned if the file was successfully uploaded.
                content: &upload_resp
                    application/json:
                        schema:
                            type: object
                            properties:
                                detail:
                                    type: string
                                    description: The status of the file upload.
                                url:
                                    type: string
                                    nullable: true
                                    description: >
                                        The URL of the newly uploaded file.
                                        Only exists if the file was
                                        successfully uploaded.
            "400":
                description: Returned if there was an error while uploading the file.
                content: *upload_resp
        ---
        """
        # ensure user is allowed to upload image
        club = self.get_object()
        cache.delete(f"clubs:{club.id}-authed")
        cache.delete(f"clubs:{club.id}-anon")

        # reset approval status after upload
        resp = upload_endpoint_helper(request, club, "file", "image", save=False)
        if status.is_success(resp.status_code):
            club.approved = None
            club.approved_by = None
            club.approved_on = None
            if club.history.filter(approved=True).exists():
                club.ghost = True

            club._change_reason = "Mark pending approval due to image change"
            club.save(
                update_fields=[
                    "image",
                    "approved",
                    "approved_by",
                    "approved_on",
                    "ghost",
                ]
            )

            # create thumbnail
            club.create_thumbnail(request)

        return resp

    @action(detail=True, methods=["post"])
    def upload_file(self, request, *args, **kwargs):
        """
        Upload a file for the club.
        ---
        requestBody:
            content:
                multipart/form-data:
                    schema:
                        type: object
                        properties:
                            file:
                                type: object
                                format: binary
        responses:
            "200":
                description: Returned if the file was successfully uploaded.
                content: &upload_resp
                    application/json:
                        schema:
                            type: object
                            properties:
                                detail:
                                    type: string
                                    description: The status of the file upload.
                                url:
                                    type: string
                                    nullable: true
                                    description: >
                                        The URL of the newly uploaded file.
                                        Only exists if the file was successfully
                                        uploaded.
            "400":
                description: Returned if there was an error while uploading the file.
                content: *upload_resp
        ---
        """
        # ensure user is allowed to upload file
        club = self.get_object()

        return file_upload_endpoint_helper(request, code=club.code)

    @action(detail=True, methods=["get"])
    def history(self, request, *args, **kwargs):
        """
        Return a simplified approval history for the club.
        ---
        responses:
            "200":
                content:
                    application/json:
                        schema:
                            type: array
                            items:
                                type: object
                                properties:
                                    approved:
                                        type: boolean
                                    approved_on:
                                        type: string
                                        format: date-time
                                    approved_by:
                                        type: string
                                        description: >
                                            The full name of the user who approved
                                            the club.
                                    approved_comment:
                                        type: string
                                    history_date:
                                        type: string
                                        format: date-time
                                        description: >
                                            The time in which the specific version
                                            of the club was saved at.
        ---
        """
        club = self.get_object()
        return Response(
            ApprovalHistorySerializer(
                club.history.order_by("-history_date"),
                many=True,
                context={"request": request},
            ).data
        )

    @action(detail=True, methods=["get"])
    def owned_badges(self, request, *args, **kwargs):
        """
        Return a list of badges that this club is an owner of.
        The club will be able to assign these badges to other clubs.
        ---
        responses:
            "200":
                content:
                    application/json:
                        schema:
                            allOf:
                                - $ref: "#/components/schemas/Badge"
        ---
        """
        club = self.get_object()
        badges = Badge.objects.filter(org=club)
        return Response(BadgeSerializer(badges, many=True).data)

    @action(detail=True, methods=["get"])
    def children(self, request, *args, **kwargs):
        """
        Return a recursive list of all children that this club is a parent of.
        ---
        responses:
            "200":
                content:
                    application/json:
                        schema:
                            type: object
                            properties:
                                name:
                                    type: string
                                code:
                                    type: string
                                children:
                                    type: array
                                    description: >
                                        An array of clubs containing
                                        the fields in this object.
        ---
        """
        club = self.get_object()
        child_tree = find_relationship_helper("children_orgs", club, {club.code})
        return Response(child_tree)

    @action(detail=True, methods=["get"])
    def parents(self, request, *args, **kwargs):
        """
        Return a recursive list of all parents that this club is a child to.
        ---
        responses:
            "200":
                content:
                    application/json:
                        schema:
                            type: object
                            properties:
                                name:
                                    type: string
                                code:
                                    type: string
                                children:
                                    type: array
                                    description: >
                                        An array of clubs containing
                                        the fields in this object.
        ---
        """
        club = self.get_object()
        parent_tree = find_relationship_helper("parent_orgs", club, {club.code})
        return Response(parent_tree)

    @action(detail=True, methods=["get"])
    def alumni(self, request, *args, **kwargs):
        """
        Return the members of this club who are no longer active.
        ---
        responses:
            "200":
                content:
                    application/json:
                        schema:
                            type: object
                            additionalProperties:
                                type: array
                                items:
                                    type: object
                                    properties:
                                        name:
                                            type: string
                                        username:
                                            type: string
        ---
        """
        if not request.user.is_authenticated:
            raise PermissionDenied
        club = self.get_object()
        results = collections.defaultdict(list)
        for first, last, year, show, username in club.membership_set.filter(
            active=False, public=True
        ).values_list(
            "person__first_name",
            "person__last_name",
            "person__profile__graduation_year",
            "person__profile__show_profile",
            "person__username",
        ):
            results[year].append(
                {
                    "name": f"{first} {last}".strip(),
                    "username": username if show else None,
                }
            )
        return Response(results)

    @action(detail=True, methods=["get"], url_path="notes-about")
    def notes_about(self, request, *args, **kwargs):
        """
        Return a list of notes about this club, used by members of parent organizations.
        """
        club = self.get_object()
        queryset = Note.objects.filter(subject_club__code=club.code)
        queryset = filter_note_permission(queryset, club, self.request.user)
        serializer = NoteSerializer(queryset, many=True)
        return Response(serializer.data)

    @action(detail=True, methods=["get"])
    def qr(self, request, *args, **kwargs):
        """
        Return a QR code png image representing a link to the club on Penn Clubs.
        ---
        operationId: Generate QR Code for Club
        responses:
            "200":
                description: Return a png image representing a QR code to the fair page.
                content:
                    image/png:
                        schema:
                            type: binary
        ---
        """
        club = self.get_object()

        url = f"https://{settings.DEFAULT_DOMAIN}/club/{club.code}/fair"
        response = HttpResponse(content_type="image/png")
        qr_image = qrcode.make(url, box_size=20, border=0)
        qr_image.save(response, "PNG")
        return response

    @action(detail=True, methods=["get"])
    def subscription(self, request, *args, **kwargs):
        """
        Return a list of all students that have subscribed to the club,
        including their names and emails.

        If a student has indicated that they want to share their bookmarks as well,
        include this information in the results.
        """
        club = self.get_object()
        subscribes = (
            Subscribe.objects.filter(club=club)
            .select_related("person", "person__profile", "club")
            .prefetch_related("person__profile__school", "person__profile__major")
        )
        shared_bookmarks = (
            Favorite.objects.exclude(
                person__pk__in=subscribes.values_list("person__pk", flat=True)
            )
            .filter(club=club, person__profile__share_bookmarks=True)
            .select_related("person", "person__profile", "club")
            .prefetch_related("person__profile__school", "person__profile__major")
        )
        bookmark_serializer = SubscribeBookmarkSerializer(shared_bookmarks, many=True)
        serializer = SubscribeSerializer(subscribes, many=True)
        output = serializer.data + bookmark_serializer.data
        return Response(ReturnList(output, serializer=serializer))

    @action(detail=True, methods=["get"])
    def analytics_pie_charts(self, request, *args, **kwargs):
        """
        Returns demographic information about bookmarks
        and subscriptions in pie chart format.
        ---
        parameters:
            - name: category
              in: query
              type: string
            - name: metric
              in: query
              type: string
        responses:
            "200":
                content:
                    application/json:
                        schema:
                            type: object
                            properties:
                                content:
                                    type: array
        ---
        """
        club = self.get_object()
        lower_bound = timezone.now() - datetime.timedelta(days=30 * 6)
        category = self.request.query_params.get("category")
        metric = self.request.query_params.get("metric")

        def get_breakdown(category, metric):
            if category == "graduation_year":
                category_join = "person__profile__graduation_year"
            else:
                category_join = "person__profile__school__name"

            if metric == "favorite":
                queryset = Favorite.objects.filter(
                    club=club, created_at__gte=lower_bound
                )
            elif metric == "subscribe":
                queryset = Subscribe.objects.filter(
                    club=club, created_at__gte=lower_bound
                )
            else:
                queryset = ClubVisit.objects.filter(
                    club=club, created_at__gte=lower_bound, visit_type=1
                )

            return {
                "content": list(
                    queryset.values(category_join).annotate(count=Count("id"))
                ),
            }

        return Response(get_breakdown(category, metric))

    @action(detail=True, methods=["get"])
    def analytics(self, request, *args, **kwargs):
        """
        Returns a list of all analytics (club visits, favorites,
        subscriptions) for a club.
        ---
        responses:
            "200":
                content:
                    application/json:
                        schema:
                            type: object
                            properties:
                                max:
                                    type: integer
                                    description: >
                                        The maximum value among all categories.
                                        Useful when deciding how tall a
                                        line chart should be.
                                visits:
                                    type: array
                                favorites:
                                    type: array
                                subscriptions:
                                    type: array
        ---
        """
        club = self.get_object()
        group = self.request.query_params.get("group", "hour")
        if "date" in request.query_params:
            date = datetime.datetime.strptime(request.query_params["date"], "%Y-%m-%d")
        else:
            date = datetime.datetime.combine(
                datetime.date.today(), datetime.datetime.min.time()
            )

        # parse date range
        if "start" in request.query_params:
            start = parse(request.query_params["start"])
        else:
            start = date

        if "end" in request.query_params:
            end = parse(request.query_params["end"])
        else:
            end = start + datetime.timedelta(days=1)

        # retrieve data
        def get_count(queryset):
            """
            Return a json serializable aggregation of
            analytics data for a specific model.
            """
            objs = (
                queryset.annotate(group=Trunc("created_at", group))
                .values("group")
                .annotate(count=Count("id"))
            )
            for item in objs:
                item["group"] = item["group"].isoformat()
            return list(objs)

        visits_data = get_count(
            ClubVisit.objects.filter(
                club=club,
                created_at__gte=start,
                created_at__lte=end,
                visit_type=ClubVisit.CLUB_PAGE,
            )
        )
        favorites_data = get_count(
            Favorite.objects.filter(
                club=club, created_at__gte=start, created_at__lte=end
            )
        )
        subscriptions_data = get_count(
            Subscribe.objects.filter(
                club=club, created_at__gte=start, created_at__lte=end
            )
        )

        max_value = max(
            max([v["count"] for v in visits_data], default=0),
            max([v["count"] for v in favorites_data], default=0),
            max([v["count"] for v in subscriptions_data], default=0),
        )

        analytics_dict = {
            "visits": visits_data,
            "favorites": favorites_data,
            "subscriptions": subscriptions_data,
            "max": max_value,
        }

        return Response(analytics_dict)

    @action(detail=True, methods=["get"])
    def booths(self, request, *args, **kwargs):
        """
        Getting all booths associated with a club
        ---
        responses:
            "200":
                content:
                    application/json:
                        schema:
                            type: array
                            items:
                                type: object
                                properties:
                                    name:
                                        type: string
                                    subtitle:
                                        type: string
                                    club:
                                        type: string
                                    image_url:
                                        type: string
                                    lat:
                                        type: number
                                    long:
                                        type: number
                                    start_time:
                                        type: string
                                    end_time:
                                        type: string
        ---
        """
        club = self.get_object()
        res = ClubFairBooth.objects.filter(club=club).select_related("club").all()
        return Response(ClubBoothSerializer(res, many=True).data)

    def get_operation_id(self, **kwargs):
        if kwargs["action"] == "fetch" and kwargs["method"] == "DELETE":
            return "deleteIcsEvents"

    @action(detail=True, methods=["post", "delete"])
    def fetch(self, request, *args, **kwargs):
        """
        Fetch the ICS calendar events from the club's ICS calendar URL.
        ---
        requestBody: {}
        responses:
            "200":
                content:
                    application/json:
                        schema:
                            type: object
                            properties:
                                success:
                                    type: boolean
                                    description: Whether or not events were fetched.
                                message:
                                    type: string
                                    description: A success or error message.
        ---
        """
        club = self.get_object()

        if request.method == "DELETE":
            now = timezone.now()
            num = club.events.filter(is_ics_event=True, start_time__gte=now).delete()[0]
            return Response(
                {
                    "success": True,
                    "message": f"Deleted all {num} imported ICS calendar events!",
                }
            )

        if not club.ics_import_url:
            return Response(
                {
                    "success": False,
                    "message": "No ICS calendar URL set, so no events were imported.",
                }
            )

        try:
            num_events = club.add_ics_events()
        except requests.exceptions.RequestException:
            return Response(
                {
                    "success": False,
                    "message": "Failed to fetch events from server, "
                    "are you sure your URL is correct?",
                }
            )
        except FailedParse:
            return Response(
                {
                    "success": False,
                    "message": "Failed to parse ICS events, "
                    "are you sure this is an ICS file?",
                }
            )

        return Response({"success": True, "message": f"Fetched {num_events} events!"})

    @action(detail=False, methods=["get"])
    def directory(self, request, *args, **kwargs):
        """
        Custom return endpoint for the directory page, allows the page to load faster.
        ---
        operationId: Club Directory List
        ---
        """
        serializer = ClubMinimalSerializer(
            Club.objects.all()
            .exclude((~Q(approved=True) & Q(ghost=False)) | Q(archived=True))
            .order_by(Lower("name")),
            many=True,
        )
        return Response(serializer.data)

    @action(detail=False, methods=["get"])
    def constitutions(self, request, *args, **kwargs):
        """
        A special endpoint for SAC affiliated clubs to check if
        they have uploaded a club constitution.
        ---
        operationId: List Club Constitutions
        ---
        """
        badge = Badge.objects.filter(label="SAC").first()
        if badge:
            query = (
                Club.objects.filter(badges=badge, archived=False)
                .order_by(Lower("name"))
                .prefetch_related(
                    Prefetch("asset_set", to_attr="prefetch_asset_set"),
                )
            )
            if request.user.is_authenticated:
                query = query.prefetch_related(
                    Prefetch(
                        "membership_set",
                        queryset=Membership.objects.filter(person=request.user),
                        to_attr="user_membership_set",
                    )
                )
            serializer = ClubConstitutionSerializer(
                query, many=True, context={"request": request}
            )
            return Response(serializer.data)
        else:
            return Response({"error": "The SAC badge does not exist in the database."})

    @action(detail=False, methods=["post"])
    def lookup(self, request, *args, **kwargs):
        """
        An endpoint to look up club codes from club names.
        ---
        requestBody:
            content:
                application/json:
                    schema:
                        properties:
                            clubs:
                                type: string
        responses:
            "200":
                content:
                    application/json:
                        schema:
                            type: object
                            properties:
                                output:
                                    type: string
        ---
        """
        clubs = [c.strip() for c in re.split(r"[\t\n]", request.data.get("clubs", ""))]
        clubs = [c for c in clubs if c]
        simple = {
            name: code
            for name, code in Club.objects.filter(name__in=clubs).values_list(
                "name", "code"
            )
        }
        output = []
        for name in clubs:
            if name in simple:
                output.append(simple[name])
            elif name:
                fuzzy = fuzzy_lookup_club(name)
                if fuzzy is None:
                    fuzzy = "None"
                else:
                    fuzzy = fuzzy.code
                output.append(fuzzy)
            else:
                output.append(name)
        return Response({"output": "\n".join(output).strip()})

    @action(detail=False, methods=["post"])
    def bulk(self, request, *args, **kwargs):
        """
        An endpoint to perform certain club edit operations in bulk.
        ---
        requestBody:
            content:
                application/json:
                    schema:
                        properties:
                            action:
                                type: string
                                description: The bulk action to perform.
                            clubs:
                                type: string
                                description: >
                                    A list of club codes, separated by
                                    comma, newline, space, or tab.
                            tags:
                                type: array
                                items:
                                    type: object
                                    parameters:
                                        id:
                                            type: number
                            badges:
                                type: array
                                items:
                                    type: object
                                    parameters:
                                        id:
                                            type: number
                            fairs:
                                type: array
                                items:
                                    type: object
                                    parameters:
                                        id:
                                            type: number
                        required:
                            - action
                            - clubs
        responses:
            "200":
                content:
                    application/json:
                        schema:
                            type: object
                            properties:
                                success:
                                    type: boolean
                                    description: >
                                        Whether or not this club has been registered.
                                message:
                                    type: string
                                    description: >
                                        A success message. Only set if operation passes.
                                error:
                                    type: string
                                    description: >
                                        An error message. Only set if an error occurs.
        ---
        """
        if not request.user.is_authenticated or not request.user.has_perm(
            "clubs.manage_club"
        ):
            return Response(
                {"error": "You do not have permission to perform this action."}
            )

        action = request.data.get("action")
        if action is None:
            return Response({"error": "You must specify the action to perform!"})

        # lookup clubs by code
        clubs = [
            code.strip()
            for code in re.split(r"[,\t\n]", request.data.get("clubs", "").strip())
        ]
        clubs = [code for code in clubs if code]
        if not clubs:
            return Response(
                {
                    "error": "You must specify the list of codes "
                    "you want to apply this action to."
                }
            )
        club_objs = Club.objects.filter(code__in=clubs)
        missing_clubs = set(clubs) - set(club_objs.values_list("code", flat=True))

        # abort if none exist
        if not club_objs.exists():
            clubs_str = ", ".join(clubs)
            return Response(
                {
                    "error": "No objects were found matching those codes. "
                    f"Codes tried: {clubs_str}"
                }
            )

        tags = request.data.get("tags", [])
        badges = request.data.get("badges", [])
        fairs = request.data.get("fairs", [])

        if not tags and not badges and not fairs:
            return Response(
                {"error": "You must specify some related objects to manipulate!"}
            )

        tags = Tag.objects.filter(id__in=[tag["id"] for tag in tags])
        badges = Badge.objects.filter(id__in=[badge["id"] for badge in badges])
        fairs = ClubFair.objects.filter(id__in=[fair["id"] for fair in fairs])

        count = 0
        if tags or badges:
            for club in club_objs:
                if action == "add":
                    club.tags.add(*tags)
                    club.badges.add(*badges)
                    count += 1
                elif action == "remove":
                    club.tags.remove(*tags)
                    club.badges.remove(*badges)
                    count += 1

        if fairs:
            for fair in fairs:
                if action == "add":
                    registered_clubs = set(
                        ClubFairRegistration.objects.filter(fair=fair).values_list(
                            "club__code", flat=True
                        )
                    )
                    unregistered_clubs = [
                        club for club in club_objs if club.code not in registered_clubs
                    ]
                    ClubFairRegistration.objects.bulk_create(
                        [
                            ClubFairRegistration(
                                club=club, fair=fair, registrant=request.user
                            )
                            for club in unregistered_clubs
                        ]
                    )
                    count += len(unregistered_clubs)
                elif action == "remove":
                    count += ClubFairRegistration.objects.filter(
                        club__in=club_objs, fair=fair
                    ).delete()[0]

        msg = f"{count} object(s) have been updated!"
        if missing_clubs:
            msg += (
                f" Could not find {len(missing_clubs)} club(s) by code: "
                f"{', '.join(missing_clubs)}"
            )

        return Response({"success": True, "message": msg})

    def get_filename(self):
        """
        For excel spreadsheets, return the user-specified filename if it exists
        or the default filename otherwise.
        """
        name = self.request.query_params.get("xlsx_name")
        if name:
            return "{}.xlsx".format(slugify(name))
        return super().get_filename()

    def check_approval_permission(self, request):
        """
        Only users with specific permissions can modify the approval field.
        """
        if (
            request.data.get("approved", None) is not None
            or request.data.get("approved_comment", None) is not None
        ):
            # users without approve permission cannot approve
            if not request.user.has_perm("clubs.approve_club"):
                raise PermissionDenied

            # an approval request must not modify any other fields
            if set(request.data.keys()) - {"approved", "approved_comment"}:
                raise DRFValidationError(
                    "You can only pass the approved and approved_comment fields "
                    "when performing club approval."
                )

        if request.data.get("fair", None) is not None:
            if set(request.data.keys()) - {"fair"}:
                raise DRFValidationError(
                    "You can only pass the fair field when registering "
                    "or deregistering for the SAC fair."
                )

    def list(self, *args, **kwargs):
        """
        Return a list of all clubs. Responses cached for 1 hour

        Responses are only cached for people with specific permissions
        """
        key = self.request.build_absolute_uri()
        cached_object = cache.get(key)
        if (
            cached_object
            and not self.request.user.groups.filter(name="Approvers").exists()
        ):
            return Response(cached_object)

        resp = super().list(*args, **kwargs)
        cache.set(key, resp.data, 60 * 60)
        return resp

    def retrieve(self, *args, **kwargs):
        """
        Retrieve data about a specific club. Responses cached for 1 hour. Caching is
        disabled for users with elevated view perms so that changes without approval
        granted don't spill over to public.
        """
        club = self.get_object()

        # don't cache if user has elevated view perms
        if self._has_elevated_view_perms(club):
            return super().retrieve(*args, **kwargs)

        key = f"""clubs:{club.id}-{"authed" if self.request.user.is_authenticated
                                            else "anon"}"""
        cached = cache.get(key)
        if cached:
            return Response(cached)

        resp = super().retrieve(*args, **kwargs)
        cache.set(key, resp.data, 60 * 60)
        return resp

    def update(self, request, *args, **kwargs):
        """
        Invalidate caches
        """
        self.check_approval_permission(request)
        cache.delete(f"clubs:{self.get_object().id}-authed")
        cache.delete(f"clubs:{self.get_object().id}-anon")
        return super().update(request, *args, **kwargs)

    def partial_update(self, request, *args, **kwargs):
        """
        Invalidate caches
        """
        self.check_approval_permission(request)
        cache.delete(f"clubs:{self.get_object().id}-authed")
        cache.delete(f"clubs:{self.get_object().id}-anon")
        return super().partial_update(request, *args, **kwargs)

    def perform_destroy(self, instance):
        """
        Set archived boolean to be True so that the club appears to have been deleted
        """
        club = self.get_object()

        instance.archived = True
        instance.archived_by = self.request.user
        instance.archived_on = timezone.now()
        instance.save()

        # Send notice to club officers and executor
        context = {
            "name": club.name,
            "reply_emails": settings.OSA_EMAILS + [settings.BRANDING_SITE_EMAIL],
        }
        emails = club.get_officer_emails() + [self.request.user.email]
        send_mail_helper(
            name="club_deletion",
            subject="{} status update on {}".format(
                club.name, settings.BRANDING_SITE_NAME
            ),
            emails=emails,
            context=context,
            reply_to=settings.OSA_EMAILS + [settings.BRANDING_SITE_EMAIL],
        )

    @action(detail=False, methods=["GET"])
    def fields(self, request, *args, **kwargs):
        """
        Return the list of fields that can be exported in the Excel file.
        The list of fields is taken from the associated serializer, with model names
        overriding the serializer names if they exist. Custom fields are also available
        with certain permission levels.
        ---
        responses:
            "200":
                content:
                    application/json:
                        schema:
                            type: object
                            additionalProperties:
                                type: object
                                additionalProperties:
                                    type: string
        ---
        """
        # use the title given in the models.py if it exists,
        # fallback to the field name otherwise
        name_to_title = {}
        name_to_relation = {}
        for f in Club._meta._get_fields(reverse=False):
            name_to_title[f.name] = f.verbose_name.title()
            name_to_relation[f.name] = f.is_relation

        # return a list of additional dynamically generated fields
        serializer_class = self.get_serializer_class()
        if hasattr(serializer_class, "get_additional_fields"):
            fields = serializer_class.get_additional_fields()
        else:
            fields = {}

        # compute list of fields on Club
        club_fields = serializer_class().get_fields()
        for field, obj in club_fields.items():
            if isinstance(
                obj, (serializers.ModelSerializer, serializers.ListSerializer)
            ):
                name_to_relation[field] = True

        fields.update(
            {
                "basic": {
                    name_to_title.get(f, f.replace("_", " ").title()): f
                    for f in serializer_class.Meta.fields
                    if not name_to_relation.get(f, False)
                },
                "related": {
                    name_to_title.get(f, f.replace("_", " ").title()): f
                    for f in serializer_class.Meta.fields
                    if name_to_relation.get(f, False)
                },
            }
        )

        return Response(fields)

    @action(detail=False, methods=["post"])
    def email_blast(self, request, *args, **kwargs):
        """
        Send email blast to targeted (active) club members.
        ---
        requestBody:
            content:
                application/json:
                    schema:
                        type: object
                        properties:
                            content:
                                type: string
                                description: The content of the email blast to send
                            target:
                                type: string
                                description: Must be one of leaders, officers, or all
                        required:
                            - content
                            - target
        responses:
            "200":
                description: Email blast was sent successfully
                content:
                    application/json:
                        schema:
                            type: object
                            properties:
                                detail:
                                    type: string
                                    description: A message indicating how many
                                        recipients received the blast
            "400":
                description: Content or target field was empty or missing
                content:
                    application/json:
                        schema:
                            type: object
                            properties:
                                detail:
                                    type: string
                                    description: Error message indicating content
                                        or target was not provided correctly
        ---
        """
        if "target" not in request.data:
            return Response(
                {"detail": "Target must be specified"},
                status=status.HTTP_400_BAD_REQUEST,
            )

        target = request.data.get("target").lower().strip()
        roles = {
            "leaders": Membership.ROLE_OWNER,
            "officers": Membership.ROLE_OFFICER,
            "all": Membership.ROLE_MEMBER,
        }

        if target not in roles:
            return Response(
                {"detail": "Target must be one of: leaders, officers, all"},
                status=status.HTTP_400_BAD_REQUEST,
            )

        content = request.data.get("content", "").strip()
        if not content:
            return Response(
                {"detail": "Content must be specified"},
                status=status.HTTP_400_BAD_REQUEST,
            )

        target_role = roles[target]

        emails = list(
            Membership.objects.filter(role__lte=target_role, active=True)
            .values_list("person__email", flat=True)
            .distinct()
        )

        send_mail_helper(
            name="blast",
            subject=f"Update from {settings.BRANDING_SITE_NAME}",
            emails=emails,
            context={
                "sender": settings.BRANDING_SITE_NAME,
                "content": content,
                "reply_emails": settings.OSA_EMAILS + [settings.BRANDING_SITE_EMAIL],
            },
            reply_to=settings.OSA_EMAILS + [settings.BRANDING_SITE_EMAIL],
        )

        return Response({"detail": (f"Blast sent to {len(emails)} recipients")})

    def get_serializer_class(self):
        """
        Return a serializer class that is appropriate for the action being performed.
        Some serializer classes return less information, either for permission reasons
        or to improve performance.
        """
        if self.action == "upload":
            return AssetSerializer
        if self.action == "subscription":
            return SubscribeSerializer
        if self.action == "directory":
            return ClubMinimalSerializer
        if self.action == "constitutions":
            return ClubConstitutionSerializer
        if self.action == "notes_about":
            return NoteSerializer
        if self.action == "history":
            return ApprovalHistorySerializer
        if self.action in {"list", "fields"}:
            if self.request is not None and (
                self.request.accepted_renderer.format == "xlsx"
                or self.action == "fields"
            ):
                if (
                    self.request.user.has_perm("clubs.generate_reports")
                    or self.request.user.is_superuser
                ):
                    return ReportClubSerializer
                else:
                    return ClubSerializer
            return ClubListSerializer
        if self.request is not None and self.request.user.is_authenticated:
            see_pending = self.request.user.has_perm("clubs.see_pending_clubs")
            manage_club = self.request.user.has_perm("clubs.manage_club")
            is_member = (
                "code" in self.kwargs
                and Membership.objects.filter(
                    person=self.request.user, club__code=self.kwargs["code"]
                ).exists()
            )
            if see_pending or manage_club or is_member:
                return AuthenticatedClubSerializer
        return ClubSerializer


class SchoolViewSet(viewsets.ModelViewSet):
    """
    list:
    Retrieve a list of all of the schools (ex: Wharton, Engineering).

    retrieve:
    Retrieve a single school by ID.

    create:
    Add a new school to the list of schools.

    destroy:
    Delete a school from the list of schools.
    """

    serializer_class = SchoolSerializer
    permission_classes = [ReadOnly | IsSuperuser]
    queryset = School.objects.all().order_by("is_graduate", "name")


class MajorViewSet(viewsets.ModelViewSet):
    """
    list:
    Retrieve a list of all the majors (ex: Computer Science, BAS).

    retrieve:
    Retrieve a single major by ID.

    create:
    Add a new major to the list of majors.

    destroy:
    Remove a major from the list of majors.
    """

    serializer_class = MajorSerializer
    permission_classes = [ReadOnly | IsSuperuser]
    queryset = Major.objects.all()


class StudentTypeViewSet(viewsets.ModelViewSet):
    """
    list:
    Retrieve a list of all the student types
    (ex: Online Student, Transfer Student, etc).

    retrieve:
    Retrieve a single student type by ID.

    create:
    Add a new student type to the list of student types.

    destroy:
    Remove a student type from the list of student types.
    """

    serializer_class = StudentTypeSerializer
    permission_classes = [ReadOnly | IsSuperuser]
    queryset = StudentType.objects.all().order_by("name")


class YearViewSet(viewsets.ModelViewSet):
    """
    list:
    Retrieve a list of all of the graduation years
    (ex: Freshman, Sophomore, Junior, Senior).

    retrieve:
    Retrieve a single graduation year by ID.

    create:
    Add a new graduation year to the list of graduation years.

    destroy:
    Remove a graduation year from the list of graduation years.
    """

    serializer_class = YearSerializer
    permission_classes = [ReadOnly | IsSuperuser]
    queryset = Year.objects.all()

    def list(self, request, *args, **kwargs):
        """
        Sort items by reverse year. Since this calculation is done in Python, we need
        to apply it after the SQL query has been processed.
        """
        queryset = self.get_queryset()
        serializer = self.get_serializer_class()(queryset, many=True)
        return Response(sorted(serializer.data, key=lambda k: k["year"], reverse=True))


class AdvisorSearchFilter(filters.BaseFilterBackend):
    """
    A DRF filter to implement custom filtering logic for advisor objects.
    """

    def filter_queryset(self, request, queryset, view):
        public = request.GET.get("public")
        if public is not None:
            public = public.strip().lower()
            if public in {"true", "false"}:
                queryset = queryset.filter(
                    visibility__gte=Advisor.ADVISOR_VISIBILITY_STUDENTS
                    if public == "true"
                    else Advisor.ADVISOR_VISIBILITY_ADMIN
                )

        return queryset


class AdvisorViewSet(viewsets.ModelViewSet):
    """
    list:
    Return a list of advisors for this club for club administrators.

    create:
    Add an advisor to this club.

    put:
    Update an advisor for this club. All fields are required.

    patch:
    Update an advisor for this club. Only specified fields are updated.

    retrieve:
    Return a single advisor.

    destroy:
    Delete an advisor.
    """

    serializer_class = AdvisorSerializer
    permission_classes = [ClubSensitiveItemPermission | IsSuperuser]
    filter_backends = [AdvisorSearchFilter]
    lookup_field = "id"
    http_method_names = ["get", "post", "put", "patch", "delete"]

    def get_queryset(self):
        return Advisor.objects.filter(club__code=self.kwargs.get("club_code")).order_by(
            "name"
        )


class ClubEventViewSet(viewsets.ModelViewSet):
    """
    list:
    Return a list of events for this club.

    retrieve:
    Return a single event.

    destroy:
    Delete an event.

    tickets:
    Get or create tickets for particular event

    buyers:
    Get information about the buyers of an event's ticket

    remove_from_cart:
    Remove a ticket for this event from cart

    add_to_cart:
    Add a ticket for this event to cart

    """

    permission_classes = [EventPermission | IsSuperuser]
    filter_backends = [filters.SearchFilter, ClubsSearchFilter, ClubsOrderingFilter]
    search_fields = [
        "name",
        "club__name",
        "club__subtitle",
        "description",
        "club__code",
    ]
    lookup_field = "id"
    http_method_names = ["get", "post", "put", "patch", "delete"]
    pagination_class = RandomPageNumberPagination

    def get_serializer_class(self):
        if self.action in {"create", "update", "partial_update"}:
            return EventWriteSerializer
        return EventSerializer

    @action(detail=True, methods=["post"])
    @transaction.atomic
    @update_holds
    def add_to_cart(self, request, *args, **kwargs):
        """
        Add a certain number of tickets to the cart
        ---
        requestBody:
            content:
                application/json:
                    schema:
                        type: object
                        properties:
                            quantities:
                                type: array
                                items:
                                    type: object
                                    properties:
                                        type:
                                            type: string
                                        count:
                                            type: integer
        responses:
            "200":
                content:
                    application/json:
                        schema:
                           type: object
                           properties:
                                detail:
                                    type: string
                                success:
                                    type: boolean
            "403":
                content:
                    application/json:
                        schema:
                           type: object
                           properties:
                                detail:
                                    type: string
                                success:
                                    type: boolean
        ---
        """
        event = self.get_object()
        club = Club.objects.filter(code=event.club.code).first()
        # As clubs cannot go from historically approved to unapproved, we can
        # check here without checking further on in the checkout process
        # (the only exception is archiving a club, which is checked)
        if not club:
            return Response(
                {"detail": "Related club does not exist", "success": False},
                status=status.HTTP_404_NOT_FOUND,
            )
        elif not club.approved and not club.ghost:
            return Response(
                {
                    "detail": """This club has not been approved
                                 and cannot sell tickets.""",
                    "success": False,
                },
                status=status.HTTP_403_FORBIDDEN,
            )
        cart, _ = Cart.objects.get_or_create(owner=self.request.user)

        # Check if the event has already ended
        if event.end_time < timezone.now():
            return Response(
                {"detail": "This event has already ended", "success": False},
                status=status.HTTP_403_FORBIDDEN,
            )

        # Cannot add tickets that haven't dropped yet
        if event.ticket_drop_time and timezone.now() < event.ticket_drop_time:
            return Response(
                {"detail": "Ticket drop time has not yet elapsed", "success": False},
                status=status.HTTP_403_FORBIDDEN,
            )

        quantities = request.data.get("quantities")
        if not quantities:
            return Response(
                {"detail": "Quantities must be specified", "success": False},
                status=status.HTTP_400_BAD_REQUEST,
            )

        num_requested = sum(item["count"] for item in quantities)
        num_carted = cart.tickets.filter(event=event).count()

        if num_requested + num_carted > event.ticket_order_limit:
            return Response(
                {
                    "detail": f"Order exceeds the maximum ticket limit of "
                    f"{event.ticket_order_limit}.",
                    "success": False,
                },
                status=status.HTTP_403_FORBIDDEN,
            )

        for item in quantities:
            type = item["type"]
            count = item["count"]

            # Count unowned/unheld tickets of requested type
            # We don't need a lock since we aren't changing the holder or owner
            tickets = (
                Ticket.objects.filter(
                    event=event,
                    type=type,
                    owner__isnull=True,
                    holder__isnull=True,
                    buyable=True,
                )
                .prefetch_related("carts")
                .exclude(carts__owner=self.request.user)
            )

            if tickets.count() < count:
                return Response(
                    {
                        "detail": f"Not enough tickets of type {type} left!",
                        "success": False,
                    },
                    status=status.HTTP_403_FORBIDDEN,
                )
            cart.tickets.add(*tickets[:count])

        cart.save()
        return Response(
            {"detail": f"Successfully added {count} to cart", "success": True}
        )

    @action(detail=True, methods=["post"])
    @transaction.atomic
    @update_holds
    def remove_from_cart(self, request, *args, **kwargs):
        """
        Remove a certain type/number of tickets from the cart
        ---
        requestBody:
            content:
                application/json:
                    schema:
                        type: object
                        properties:
                            quantities:
                                type: array
                                items:
                                    type: object
                                    properties:
                                        type:
                                            type: string
                                        count:
                                            type: integer
        responses:
            "200":
                content:
                    application/json:
                        schema:
                           type: object
                           properties:
                                detail:
                                    type: string
                                success:
                                    type: boolean
        ---
        """
        event = self.get_object()
        quantities = request.data.get("quantities")
        if not quantities:
            return Response(
                {
                    "detail": "Quantities must be specified",
                    "success": False,
                },
                status=status.HTTP_400_BAD_REQUEST,
            )
        if not all(isinstance(item, dict) for item in quantities):
            return Response(
                {
                    "detail": "Quantities must be a list of dictionaries",
                    "success": False,
                },
                status=status.HTTP_400_BAD_REQUEST,
            )
        cart = get_object_or_404(Cart, owner=self.request.user)

        for item in quantities:
            type = item["type"]
            count = item["count"]
            tickets_to_remove = cart.tickets.filter(type=type, event=event)

            # Ensure we don't try to remove more tickets than we can
            count = min(count, tickets_to_remove.count())
            cart.tickets.remove(*tickets_to_remove[:count])

        cart.save()
        return Response(
            {"detail": f"Successfully removed {count} from cart", "success": True}
        )

    @action(detail=True, methods=["get"])
    def buyers(self, request, *args, **kwargs):
        """
        Get information about ticket buyers
        ---
        requestBody: {}
        responses:
            "200":
                content:
                    application/json:
                        schema:
                            type: object
                            properties:
                                buyers:
                                    type: array
                                    items:
                                        type: object
                                        properties:
                                            fullname:
                                                type: string
                                            id:
                                                type: string
                                            owner_id:
                                                type: integer
                                            type:
                                                type: string
                                            attended:
                                                type: boolean
        ---
        """
        tickets = Ticket.objects.filter(event=self.get_object()).annotate(
            fullname=Concat("owner__first_name", Value(" "), "owner__last_name")
        )

        buyers = tickets.filter(owner__isnull=False).values(
            "fullname", "id", "owner_id", "type", "attended", "owner__email"
        )

        return Response({"buyers": buyers})

    # @action(detail=True, methods=["get"])
    # def responses(self, request, *args, **kwargs):
    #     """
    #     Get responses and other information about ticket buyers
    #     ---
    #     requestBody: {}
    #     responses:
    #         "200":
    #             content:
    #                 application/json:
    #                     schema:
    #                         type: object
    #                         properties:
    #                             buyers:
    #                                 type: array
    #                                 items:
    #                                     type: object
    #                                     properties:
    #                                         fullname:
    #                                             type: string
    #                                         id:
    #                                             type: string
    #                                         owner_id:
    #                                             type: integer
    #                                         type:
    #                                             type: string
    #                                         attended:
    #                                             type: boolean
    #                                         submission:
    #                                             type: object
    #                                             properties:
    #                                                 responses:
    #                                                     type: array
    #                                                     items:
    #                                                         type: object
    #                                                         properties:
    #                                                             text:
    #                                                                 type: string
    #                                                             question:

    #     ---
    #     """
    #     tickets = Ticket.objects.filter(event=self.get_object()).annotate(
    #         fullname=Concat("owner__first_name", Value(" "), "owner__last_name")
    #     )

    #     buyers = tickets.filter(owner__isnull=False).values(
    #         "fullname", "id", "owner_id", "type", "attended", "owner__email"
    #     )

    #     return Response({"buyers": buyers})

    @action(detail=True, methods=["get"])
    def tickets(self, request, *args, **kwargs):
        """
        Get information about tickets for particular event
        ---
        requestBody: {}
        responses:
            "200":
                content:
                    application/json:
                        schema:
                            type: object
                            properties:
                                totals:
                                    type: array
                                    items:
                                        type: object
                                        properties:
                                            type:
                                                type: string
                                            count:
                                                type: integer
                                            price:
                                                type: number
                                available:
                                    type: array
                                    items:
                                        type: object
                                        properties:
                                            type:
                                                type: string
                                            count:
                                                type: integer
                                            price:
                                                type: number
        ---
        """
        event = self.get_object()
        tickets = Ticket.objects.filter(event=event)

        # Take price of first ticket of given type for now
        totals = (
            tickets.values("type")
            .annotate(price=Max("price"))
            .annotate(count=Count("type"))
            .order_by("type")
        )
        available = (
            tickets.filter(owner__isnull=True, holder__isnull=True, buyable=True)
            .values("type")
            .annotate(price=Max("price"))
            .annotate(count=Count("type"))
            .order_by("type")
        )
        return Response({"totals": list(totals), "available": list(available)})

    @tickets.mapping.put
    @transaction.atomic
    def create_tickets(self, request, *args, **kwargs):
        """
        Create ticket offerings for event
        ---
        requestBody:
            content:
                application/json:
                    schema:
                        type: object
                        properties:
                            quantities:
                                type: array
                                items:
                                    type: object
                                    properties:
                                        type:
                                            type: string
                                        count:
                                            type: integer
                                        price:
                                            type: number
                                        group_size:
                                            type: number
                                            required: false
                                        group_discount:
                                            type: number
                                            format: float
                                            required: false
                                        transferable:
                                            type: boolean
                                        buyable:
                                            type: boolean
                                            required: false
                            order_limit:
                                type: int
                                required: false
                            drop_time:
                                type: string
                                format: date-time
                                required: false
        responses:
            "200":
                content:
                    application/json:
                        schema:
                            type: object
                            properties:
                                detail:
                                    type: string
            "400":
                content:
                    application/json:
                        schema:
                            type: object
                            properties:
                                detail:
                                    type: string
            "403":
                content:
                    application/json:
                        schema:
                            type: object
                            properties:
                                detail:
                                    type: string
        ---
        """
        event = self.get_object()

        # Tickets can't be edited after they've dropped
        if event.ticket_drop_time and timezone.now() >= event.ticket_drop_time:
            return Response(
                {"detail": "Tickets cannot be edited after they have dropped"},
                status=status.HTTP_403_FORBIDDEN,
            )

        # Tickets can't be edited after they've been sold or held
        if (
            Ticket.objects.filter(event=event)
            .filter(Q(owner__isnull=False) | Q(holder__isnull=False))
            .exists()
        ):
            return Response(
                {
                    "detail": "Tickets cannot be edited after they have been "
                    "sold or checked out"
                },
                status=status.HTTP_403_FORBIDDEN,
            )

        quantities = request.data.get("quantities", [])
        if not quantities:
            return Response(
                {"detail": "Quantities must be specified"},
                status=status.HTTP_400_BAD_REQUEST,
            )

        for item in quantities:
            if not item.get("type") or not item.get("count"):
                return Response(
                    {"detail": "Specify type and count to create some tickets."},
                    status=status.HTTP_400_BAD_REQUEST,
                )

            # Ticket prices must be non-negative
            if item.get("price", 0) < 0:
                return Response(
                    {"detail": "Ticket price cannot be negative"},
                    status=status.HTTP_400_BAD_REQUEST,
                )

            # Group discounts must be between 0 and 1
            if item.get("group_discount", 0) < 0 or item.get("group_discount", 0) > 1:
                return Response(
                    {"detail": "Group discount must be between 0 and 1"},
                    status=status.HTTP_400_BAD_REQUEST,
                )

            # Min group sizes must be greater than 1
            if item.get("group_size", 2) <= 1:
                return Response(
                    {"detail": "Min group size must be greater than 1"},
                    status=status.HTTP_400_BAD_REQUEST,
                )

            # Tickets must specify both group_discount and group_size or neither
            if ("group_discount" in item) != ("group_size" in item):
                return Response(
                    {
                        "detail": (
                            "Ticket must specify either both group_discount "
                            "and group_size or neither"
                        )
                    },
                    status=status.HTTP_400_BAD_REQUEST,
                )

        # Atomicity ensures idempotency
        Ticket.objects.filter(event=event).delete()  # Idempotency
        tickets = [
            Ticket(
                event=event,
                type=item["type"],
                price=item.get("price", 0),
                group_discount=item.get("group_discount", 0),
                group_size=item.get("group_size", None),
                transferable=item.get("transferable", True),
                buyable=item.get("buyable", True),
            )
            for item in quantities
            for _ in range(item["count"])
        ]

        Ticket.objects.bulk_create(tickets)

        order_limit = request.data.get("order_limit", None)
        if order_limit is not None:
            event.ticket_order_limit = order_limit
            event.save()

        drop_time = request.data.get("drop_time", None)
        if drop_time is not None:
            try:
                drop_time = datetime.datetime.strptime(drop_time, "%Y-%m-%dT%H:%M:%S%z")
            except ValueError as e:
                return Response(
                    {"detail": f"Invalid drop time: {str(e)}"},
                    status=status.HTTP_400_BAD_REQUEST,
                )

            if drop_time < timezone.now():
                return Response(
                    {"detail": "Specified drop time has already elapsed"},
                    status=status.HTTP_400_BAD_REQUEST,
                )

            event.ticket_drop_time = drop_time
            event.save()

        cache.delete(f"clubs:{event.club.id}-authed")
        cache.delete(f"clubs:{event.club.id}-anon")
        return Response({"detail": "Successfully created tickets"})

    @action(detail=True, methods=["post"])
    @transaction.atomic
    @update_holds
    def issue_tickets(self, request, *args, **kwargs):
        """
        Issue tickets that have already been created to users in bulk.
        ---
        requestBody:
            content:
                application/json:
                    schema:
                        type: object
                        properties:
                            tickets:
                                type: array
                                items:
                                    type: object
                                    properties:
                                        username:
                                            type: string
                                        ticket_type:
                                            type: string

        responses:
            "200":
                content:
                    application/json:
                        schema:
                            type: object
                            properties:
                                success:
                                    type: boolean
                                detail:
                                    type: string
            "400":
                content:
                    application/json:
                        schema:
                            type: object
                            properties:
                                detail:
                                    type: string
                                errors:
                                    type: array
                                    items:
                                        type: string
        ---
        """
        event = self.get_object()

        tickets = request.data.get("tickets", [])

        if not tickets:
            return Response(
                {"detail": "tickets must be specified", "errors": []},
                status=status.HTTP_400_BAD_REQUEST,
            )

        for item in tickets:
            if not item.get("username") or not item.get("ticket_type"):
                return Response(
                    {
                        "detail": "Specify username and ticket type to issue tickets",
                        "errors": [],
                    },
                    status=status.HTTP_400_BAD_REQUEST,
                )

        usernames = [item.get("username") for item in tickets]
        ticket_types = [item.get("ticket_type") for item in tickets]

        # Validate all usernames
        invalid_usernames = set(usernames) - set(
            get_user_model()
            .objects.filter(username__in=usernames)
            .values_list("username", flat=True)
        )
        if invalid_usernames:
            return Response(
                {
                    "detail": "Invalid usernames",
                    "errors": sorted(list(invalid_usernames)),
                },
                status=status.HTTP_400_BAD_REQUEST,
            )

        # Validate all ticket types
        invalid_types = set(ticket_types) - set(
            Ticket.objects.filter(event=event).values_list("type", flat=True)
        )
        if invalid_types:
            return Response(
                {
                    "detail": "Invalid ticket classes",
                    "errors": sorted(list(invalid_types)),
                },
                status=status.HTTP_400_BAD_REQUEST,
            )

        tickets = []
        for ticket_type, num_requested in collections.Counter(ticket_types).items():
            available_tickets = Ticket.objects.select_for_update(
                skip_locked=True
            ).filter(
                event=event, type=ticket_type, owner__isnull=True, holder__isnull=True
            )[:num_requested]

            if available_tickets.count() < num_requested:
                return Response(
                    {
                        "detail": (
                            f"Not enough tickets available for type: {ticket_type}"
                        ),
                        "errors": [],
                    },
                    status=status.HTTP_400_BAD_REQUEST,
                )

            tickets.extend(available_tickets)

        # Assign tickets to users
        transaction_records = []

        for username, ticket_type in zip(usernames, ticket_types):
            user = get_user_model().objects.filter(username=username).first()
            ticket = next(
                ticket
                for ticket in tickets
                if ticket.type == ticket_type and ticket.owner is None
            )
            ticket.owner = user
            ticket.holder = None

            transaction_record = TicketTransactionRecord(
                total_amount=0.0,
                buyer_first_name=user.first_name,
                buyer_last_name=user.last_name,
                buyer_email=user.email,
            )
            ticket.transaction_record = transaction_record
            transaction_records.append(transaction_record)

        TicketTransactionRecord.objects.bulk_create(transaction_records)
        Ticket.objects.bulk_update(tickets, ["owner", "holder", "transaction_record"])
        Ticket.objects.update_holds()

        for ticket in tickets:
            ticket.send_confirmation_email()

        return Response(
            {"success": True, "detail": f"Issued {len(tickets)} tickets", "errors": []}
        )

    @action(detail=True, methods=["post"])
    def email_blast(self, request, *args, **kwargs):
        """
        Send an email blast to all users holding tickets.
        ---
        requestBody:
            content:
                application/json:
                    schema:
                        type: object
                        properties:
                            content:
                                type: string
                                description: The content of the email blast to send
                        required:
                            - content
        responses:
            "200":
                description: Email blast was sent successfully
                content:
                    application/json:
                        schema:
                            type: object
                            properties:
                                detail:
                                    type: string
                                    description: A message indicating how many
                                        recipients received the blast
            "400":
                description: Content field was empty or missing
                content:
                    application/json:
                        schema:
                            type: object
                            properties:
                                detail:
                                    type: string
                                    description: Error message indicating content
                                        was not provided
            "404":
                description: Event not found
                content:
                    application/json:
                        schema:
                            type: object
                            properties:
                                detail:
                                    type: string
                                    description: Error message indicating event was
                                        not found
        ---
        """
        event = self.get_object()

        holder_emails = Ticket.objects.filter(
            event=event, owner__isnull=False
        ).values_list("owner__email", flat=True)
        officer_emails = event.club.get_officer_emails()
        emails = list(holder_emails) + list(officer_emails)

        content = request.data.get("content", "").strip()
        if not content:
            return Response(
                {"detail": "Content must be specified"},
                status=status.HTTP_400_BAD_REQUEST,
            )

        reply_emails = event.club.get_officer_emails()

        send_mail_helper(
            name="blast",
            subject=f"Update on {event.name} from {event.club.name}",
            emails=emails,
            context={
                "sender": event.club.name,
                "content": content,
                "reply_emails": reply_emails,
            },
            reply_to=reply_emails,
        )

        return Response(
            {
                "detail": (
                    f"Blast sent to {len(holder_emails)} ticket holders "
                    f"and {len(officer_emails)} officers"
                )
            }
        )

    @action(detail=True, methods=["post"])
    def upload(self, request, *args, **kwargs):
        """
        Upload a picture for the event.
        ---
        requestBody:
            content:
                multipart/form-data:
                    schema:
                        type: object
                        properties:
                            file:
                                type: object
                                format: binary
        responses:
            "200":
                description: Returned if the file was successfully uploaded.
                content: &upload_resp
                    application/json:
                        schema:
                            type: object
                            properties:
                                detail:
                                    type: string
                                    description: The status of the file upload.
                                url:
                                    type: string
                                    description: >
                                        The URL of the newly uploaded file.
                                        Only exists if the file was successfully
                                        uploaded.
            "400":
                description: Returned if there was an error while uploading the file.
                content: *upload_resp
        ---
        """
        event = Event.objects.get(id=kwargs["id"])
        self.check_object_permissions(request, event)

        resp = upload_endpoint_helper(request, Event, "image", "image", pk=event.pk)

        # if image uploaded, create thumbnail
        if status.is_success(resp.status_code):
            event.create_thumbnail(request)

        return resp

    def create(self, request, *args, **kwargs):
        """
        Has the option to create a recurring event by specifying an offset and an
        end date. Additionaly, do not let non-superusers create events with the
        `FAIR` type through the API.
        ---
        requestBody:
            content:
                application/json:
                    schema:
                        allOf:
                            - $ref: "#/components/schemas/EventWrite"
                            - type: object
                              properties:
                                is_recurring:
                                    type: boolean
                                    description: >
                                        If this value is set, then make
                                        recurring events instead of a single event.
                                offset:
                                    type: number
                                    description: >
                                        The offset between recurring events, in days.
                                        Only specify this if the event is recurring.
                                end_date:
                                    type: string
                                    format: date-time
                                    description: >
                                        The date when all items in the recurring event
                                        series should end. Only specify this if the
                                        event is recurring.

        ---
        """
        # get event type
        type = request.data.get("type", 0)
        if type == Event.FAIR and not self.request.user.is_superuser:
            raise DRFValidationError(
                detail="Approved activities fair events have already been created. "
                "See above for events to edit, and "
                f"please email {settings.FROM_EMAIL} if this is en error."
            )

        # handle recurring events
        if request.data.get("is_recurring", None) is not None:
            parent_recurring_event = RecurringEvent.objects.create()
            event_data = request.data.copy()
            start_time = parse(event_data.pop("start_time"))
            end_time = parse(event_data.pop("end_time"))
            offset = event_data.pop("offset")
            end_date = parse(event_data.pop("end_date"))
            event_data.pop("is_recurring")

            result_data = []
            while start_time < end_date:
                event_data["start_time"] = start_time
                event_data["end_time"] = end_time
                event_serializer = EventWriteSerializer(
                    data=event_data, context={"request": request, "view": self}
                )
                if event_serializer.is_valid():
                    ev = event_serializer.save()
                    ev.parent_recurring_event = parent_recurring_event
                    result_data.append(ev)
                else:
                    return Response(
                        event_serializer.errors, status=status.HTTP_400_BAD_REQUEST
                    )

                start_time = start_time + datetime.timedelta(days=offset)
                end_time = end_time + datetime.timedelta(days=offset)

            Event.objects.filter(pk__in=[e.pk for e in result_data]).update(
                parent_recurring_event=parent_recurring_event
            )

            return Response(EventSerializer(result_data, many=True).data)

        return super().create(request, *args, **kwargs)

    def destroy(self, request, *args, **kwargs):
        """
        Do not let non-superusers delete events with the FAIR type through the API.
        Check if there are bought or held tickets before deletion.
        """
        event = self.get_object()

        if event.type == Event.FAIR and not self.request.user.is_superuser:
            raise DRFValidationError(
                detail="You cannot delete activities fair events. "
                f"If you would like to do this, email {settings.FROM_EMAIL}."
            )

        if (
            Ticket.objects.filter(event=event)
            .filter(Q(owner__isnull=False) | Q(holder__isnull=False))
            .exists()
        ):
            raise DRFValidationError(
                detail=(
                    "This event cannot be deleted because there are tickets "
                    "that have been bought or are being checked out."
                )
            )

        return super().destroy(request, *args, **kwargs)

    def partial_update(self, request, *args, **kwargs):
        """
        Do not let club admins modify the ticket drop time
        if tickets have potentially been sold through the checkout process.
        """
        event = self.get_object()
        if (
            "ticket_drop_time" in request.data
            and (
                event.ticket_drop_time is None  # case where sales immediately start
                or event.ticket_drop_time <= timezone.now()
            )
            and Ticket.objects.filter(event=event, owner__isnull=False).exists()
        ):
            raise DRFValidationError(
                detail="""Ticket drop times cannot be edited
                        after tickets have been sold."""
            )
        return super().partial_update(request, *args, **kwargs)

    def get_queryset(self):
        qs = Event.objects.all()
        is_club_specific = self.kwargs.get("club_code") is not None
        if is_club_specific:
            qs = qs.filter(club__code=self.kwargs["club_code"])
            # Check if the user is an officer or admin
            if not self.request.user.is_authenticated or (
                not self.request.user.has_perm("clubs.manage_club")
                and not Membership.objects.filter(
                    person=self.request.user,
                    club__code=self.kwargs["club_code"],
                    role__lte=Membership.ROLE_OFFICER,
                ).exists()
            ):
                qs = qs.filter(
                    Q(club__approved=True) | Q(type=Event.FAIR) | Q(club__ghost=True),
                    club__archived=False,
                )
        else:
            if not (
                self.request.user.is_authenticated
                and self.request.user.has_perm("clubs.manage_club")
            ):
                officer_clubs = (
                    Membership.objects.filter(
                        person=self.request.user, role__lte=Membership.ROLE_OFFICER
                    ).values_list("club", flat=True)
                    if self.request.user.is_authenticated
                    else []
                )
                qs = qs.filter(
                    Q(club__approved=True)
                    | Q(club__id__in=list(officer_clubs))
                    | Q(type=Event.FAIR)
                    | Q(club__ghost=True)
                    | Q(club__isnull=True),
                    Q(club__isnull=True) | Q(club__archived=False),
                )
        return (
            qs.select_related("club", "creator")
            .prefetch_related(
                Prefetch(
                    "club__badges",
                    queryset=(
                        Badge.objects.filter(
                            fair__id=self.request.query_params.get("fair")
                        )
                        if "fair" in self.request.query_params
                        else Badge.objects.filter(visible=True)
                    ),
                ),
                "tickets",
            )
            .order_by("start_time")
        )


class EventViewSet(ClubEventViewSet):
    """
    list:
    Return a list of events for the entire site.

    retrieve:
    Return a single event.

    destroy:
    Delete an event.

    fair:
    Get information about a fair listing

    owned:
    Return all events that the user has officer permissions over.
    """

    def get_operation_id(self, **kwargs):
        return f"{kwargs['operId']} (Global)"

    @action(detail=False, methods=["get"])
    def fair(self, request, *args, **kwargs):
        """
        Get the minimal information required for a fair directory listing.
        Groups by the start date of the event, and then the event category.
        Each event's club must have an associated fair badge in order to be displayed.
        ---
        parameters:
            - name: date
              in: query
              required: false
              description: >
                A date in YYYY-MM-DD format.
                If specified, will preview how this endpoint looked on the specified
                date.
              type: string
            - name: fair
              in: query
              required: false
              description: >
                A fair id. If specified, will preview how this endpoint will look for
                that fair. Overrides the date field if both are specified.
              type: number
        responses:
            "200":
                content:
                    application/json:
                        schema:
                            type: object
                            properties:
                                fair:
                                    type: object
                                    $ref: "#/components/schemas/ClubFair"
                                events:
                                    type: array
                                    items:
                                        type: object
                                        properties:
                                            start_time:
                                                type: string
                                                format: date-time
                                            end_time:
                                                type: string
                                                format: date-time
                                            events:
                                                type: array
                                                items:
                                                    type: object
                                                    properties:
                                                        category:
                                                            type: string
                                                        events:
                                                            type: array
                                                            items:
                                                                type: object
                                                                properties:
                                                                    name:
                                                                        type: string
                                                                    code:
                                                                        type: string
        ---
        """
        # accept custom date for preview rendering
        date = request.query_params.get("date")
        if date in {"null", "undefined"}:
            date = None
        if date:
            date = parse(date)

        # accept custom fair for preview rendering
        fair = request.query_params.get("fair")
        if fair in {"null", "undefined"}:
            fair = None
        if fair:
            fair = int(re.sub(r"\D", "", fair))

        # cache the response for this endpoint with short timeout
        if date is None:
            key = f"events:fair:directory:{request.user.is_authenticated}:{fair}"
            cached = cache.get(key)
            if cached:
                return Response(cached)
        else:
            key = None

        # lookup fair from id
        if fair:
            fair = get_object_or_404(ClubFair, id=fair)
        else:
            fair = (
                ClubFair.objects.filter(
                    end_time__gte=timezone.now() - datetime.timedelta(minutes=30)
                )
                .order_by("start_time")
                .first()
            )
        if not date and fair is not None:
            date = fair.start_time.date()

        now = date or timezone.now()
        events = Event.objects.filter(
            type=Event.FAIR, club__badges__purpose="fair", club__badges__fair=fair
        )

        # filter event range based on the fair times or provide a reasonable fallback
        if fair is None:
            events = events.filter(
                start_time__lte=now + datetime.timedelta(days=7),
                end_time__gte=now - datetime.timedelta(days=1),
            )
        else:
            events = events.filter(
                start_time__lte=fair.end_time, end_time__gte=fair.start_time
            )

        events = events.values_list(
            "start_time", "end_time", "club__name", "club__code", "club__badges__label"
        ).distinct()
        output = {}
        for event in events:
            # group by start date
            ts = int(event[0].replace(second=0, microsecond=0).timestamp())
            if ts not in output:
                output[ts] = {
                    "start_time": event[0],
                    "end_time": event[1],
                    "events": {},
                }

            # group by category
            category = event[4]
            if category not in output[ts]["events"]:
                output[ts]["events"][category] = {
                    "category": category,
                    "events": [],
                }

            output[ts]["events"][category]["events"].append(
                {"name": event[2], "code": event[3]}
            )
        for item in output.values():
            item["events"] = list(
                sorted(item["events"].values(), key=lambda cat: cat["category"])
            )
            for category in item["events"]:
                category["events"] = list(
                    sorted(category["events"], key=lambda e: e["name"].casefold())
                )

        output = list(sorted(output.values(), key=lambda cat: cat["start_time"]))
        final_output = {
            "events": output,
            "fair": ClubFairSerializer(instance=fair).data,
        }
        if key:
            cache.set(key, final_output, 60 * 5)

        return Response(final_output)

    @action(detail=False, methods=["get"])
    def owned(self, request, *args, **kwargs):
        """
        Return all events that the user has officer permissions over.
        """
        if not request.user.is_authenticated:
            return Response([])

        now = timezone.now()

        events = self.filter_queryset(self.get_queryset()).filter(
            club__membership__person=request.user,
            club__membership__role__lte=Membership.ROLE_OFFICER,
            start_time__gte=now,
        )

        return Response(EventSerializer(events, many=True).data)


class TestimonialViewSet(viewsets.ModelViewSet):
    """
    list:
    Return a list of testimonials for this club.

    create:
    Create a new testimonial for this club.

    update:
    Update a testimonial for this club.
    All fields must be specified.

    partial_update:
    Update a testimonial for this club.
    Specify only the fields you want to update.

    retrieve:
    Retrieve a single testimonial.

    destroy:
    Delete a testimonial.
    """

    serializer_class = TestimonialSerializer
    permission_classes = [ClubItemPermission | IsSuperuser]

    def get_queryset(self):
        return Testimonial.objects.filter(club__code=self.kwargs["club_code"])


class QuestionAnswerViewSet(viewsets.ModelViewSet):
    """
    list:
    Return a list of questions and answers for this club.

    create:
    Create a new question for this club.

    update:
    Change the question or the answer for this club.

    retrieve:
    Return a single testimonial.

    destroy:
    Delete a testimonial.
    """

    serializer_class = QuestionAnswerSerializer
    permission_classes = [QuestionAnswerPermission | IsSuperuser]

    def get_queryset(self):
        club_code = self.kwargs["club_code"]
        questions = QuestionAnswer.objects.filter(
            club__code=club_code, club__archived=False
        )

        if not self.request.user.is_authenticated:
            # Hide responder if not authenticated
            return questions.filter(approved=True).extra(select={"responder": "NULL"})

        membership = Membership.objects.filter(
            club__code=club_code, person=self.request.user
        ).first()

        if self.request.user.is_superuser or (
            membership is not None and membership.role <= Membership.ROLE_OFFICER
        ):
            return questions

        return questions.filter(Q(approved=True) | Q(author=self.request.user))

    @action(detail=True, methods=["post"])
    def like(self, request, *args, **kwargs):
        """
        Endpoint used to like a question answer.
        ---
        requestBody: {}
        responses:
            "200":
                content: {}
        ---
        """

        question = QuestionAnswer.objects.get(
            club__code=self.kwargs["club_code"],
            id=self.get_object().id,
            club__archived=False,
        )
        question.users_liked.add(self.request.user)
        question.save()
        return Response({})

    @action(detail=True, methods=["post"])
    def unlike(self, request, *args, **kwargs):
        """
        Endpoint used to unlike a question answer.
        ---
        requestBody: {}
        responses:
            "200":
                content: {}
        ---
        """
        question = QuestionAnswer.objects.get(
            club__code=self.kwargs["club_code"],
            id=self.get_object().id,
            club__archived=False,
        )
        question.users_liked.remove(self.request.user)
        question.save()
        return Response({})


class MembershipViewSet(viewsets.ModelViewSet):
    """
    list: Return a list of clubs that the logged in user is a member of.
    """

    serializer_class = UserMembershipSerializer
    permission_classes = [IsAuthenticated]
    http_method_names = ["get"]

    def get_queryset(self):
        queryset = Membership.objects.filter(
            person=self.request.user, club__archived=False
        ).prefetch_related("club__tags")
        person = self.request.user
        queryset = queryset.prefetch_related(
            Prefetch(
                "club__favorite_set",
                queryset=Favorite.objects.filter(person=person),
                to_attr="user_favorite_set",
            ),
            Prefetch(
                "club__subscribe_set",
                queryset=Subscribe.objects.filter(person=person),
                to_attr="user_subscribe_set",
            ),
            Prefetch(
                "club__membership_set",
                queryset=Membership.objects.filter(person=person),
                to_attr="user_membership_set",
            ),
        )
        return queryset

    @action(detail=False, methods=["get"])
    def admin(self, request, *args, **kwargs):
        """
        Endpoint used to retrieve the clubs that the logged-in user is an admin of
        ---
        requestBody: {}
        responses:
            "200":
                content:
                    application/json:
                        schema:
                            type: object
                            properties:
                                role:
                                    type: integer
                                    description: The enum value of the role of the user
                                club_code:
                                    type: string
                                    description: The club code of the membership
                                username:
                                    type: string
                                    description: The username of the logged in user
        ---
        """
        return Response(
            ClubMembershipSerializer(
                Membership.objects.filter(
                    person=self.request.user,
                    club__archived=False,
                    role__lte=Membership.ROLE_OFFICER,
                ),
                many=True,
            ).data
        )


class FavoriteViewSet(viewsets.ModelViewSet):
    """
    list: Return a list of clubs that the logged in user has favorited.

    create: Favorite a club.

    destroy: Unfavorite a club.
    """

    permission_classes = [IsAuthenticated]
    lookup_field = "club__code"
    http_method_names = ["get", "post", "delete"]

    def get_queryset(self):
        queryset = Favorite.objects.filter(
            person=self.request.user, club__archived=False
        ).prefetch_related("club__tags")

        person = self.request.user
        queryset = queryset.prefetch_related(
            Prefetch(
                "club__favorite_set",
                queryset=Favorite.objects.filter(person=person),
                to_attr="user_favorite_set",
            ),
            Prefetch(
                "club__subscribe_set",
                queryset=Subscribe.objects.filter(person=person),
                to_attr="user_subscribe_set",
            ),
            Prefetch(
                "club__membership_set",
                queryset=Membership.objects.filter(person=person),
                to_attr="user_membership_set",
            ),
        )

        return queryset

    def get_serializer_class(self):
        if self.action == "create":
            return FavoriteWriteSerializer
        return FavoriteSerializer


class UserUUIDAPIView(generics.RetrieveAPIView):
    """
    get: Retrieve the calendar URL with the appropriate uuid for the given user.
    """

    queryset = get_user_model().objects.all()
    serializer_class = UserUUIDSerializer
    permission_classes = [IsAuthenticated]
    http_method_names = ["get"]

    def get_operation_id(self, **kwargs):
        return "Retrieve Calendar Url"

    def get_object(self):
        user = self.request.user
        return user


class SubscribeViewSet(viewsets.ModelViewSet):
    """
    list: Return a list of clubs that the logged in user has subscribed to.

    create: Subscribe to a club.

    destroy: Unsubscribe from a club.
    """

    permission_classes = [IsAuthenticated]
    lookup_field = "club__code"
    http_method_names = ["get", "post", "delete"]

    def get_queryset(self):
        queryset = Subscribe.objects.filter(
            person=self.request.user, club__archived=False
        ).prefetch_related("club__tags")

        person = self.request.user
        queryset = queryset.prefetch_related(
            Prefetch(
                "club__favorite_set",
                queryset=Favorite.objects.filter(person=person),
                to_attr="user_favorite_set",
            ),
            Prefetch(
                "club__subscribe_set",
                queryset=Subscribe.objects.filter(person=person),
                to_attr="user_subscribe_set",
            ),
            Prefetch(
                "club__membership_set",
                queryset=Membership.objects.filter(person=person),
                to_attr="user_membership_set",
            ),
        )

        return queryset

    def get_serializer_class(self):
        if self.action == "create":
            return UserSubscribeWriteSerializer
        return UserSubscribeSerializer


class ClubVisitViewSet(viewsets.ModelViewSet):
    """
    list: Return a list of clubs that the logged in user has visited.

    create: Visit a club.
    """

    permission_classes = [IsAuthenticated]
    lookup_field = "club__code"
    http_method_names = ["get", "post"]

    def get_queryset(self):
        return ClubVisit.objects.filter(person=self.request.user, club__archived=False)

    def get_serializer_class(self):
        if self.action == "create":
            return UserClubVisitWriteSerializer
        return UserClubVisitSerializer


class SearchQueryViewSet(viewsets.ModelViewSet):
    """
    create: Add a new search query

    list: Superuser sees all queries, any other user sees only their own
    """

    serializer_class = SearchQuerySerializer
    permission_classes = [IsAuthenticated]
    http_method_names = ["get"]

    def get_queryset(self):
        if self.request.user.is_superuser:
            return SearchQuery.objects.all()
        else:
            return SearchQuery.objects.filter(person=self.request.user)


class MembershipRequestViewSet(viewsets.ModelViewSet):
    """
    list: Return a list of clubs that the logged in user has sent membership request to.

    create: Sent membership request to a club.

    destroy: Deleted a membership request from a club.
    """

    serializer_class = UserMembershipRequestSerializer
    permission_classes = [IsAuthenticated]
    lookup_field = "club__code"
    http_method_names = ["get", "post", "delete"]

    def create(self, request, *args, **kwargs):
        """
        If a membership request object already exists, reuse it.
        """
        club = request.data.get("club", None)
        club_instance = Club.objects.filter(code=club).first()
        if club_instance is None:
            return Response(
                {"detail": "Invalid club code"}, status=status.HTTP_400_BAD_REQUEST
            )

        create_defaults = {"club": club_instance, "requester": request.user}

        obj, created = MembershipRequest.objects.update_or_create(
            club__code=club,
            requester=request.user,
            defaults={"withdrawn": False, "created_at": timezone.now()},
            create_defaults=create_defaults,
        )

        if created:
            obj.send_request(request)

        serializer = self.get_serializer(obj, many=False)

        return Response(serializer.data, status=status.HTTP_201_CREATED)

    def destroy(self, request, *args, **kwargs):
        """
        Don't actually delete the membership request when it is withdrawn.

        This is to keep track of repeat membership requests and avoid spamming the club
        owners with requests.
        """
        obj = self.get_object()
        obj.withdrawn = True
        obj.save(update_fields=["withdrawn"])

        return Response(status=status.HTTP_204_NO_CONTENT)

    def get_queryset(self):
        return MembershipRequest.objects.filter(
            requester=self.request.user,
            withdrawn=False,
            club__archived=False,
        )


class MembershipRequestOwnerViewSet(XLSXFormatterMixin, viewsets.ModelViewSet):
    """
    list:
    Return a list of users who have sent membership request to the club.

    destroy:
    Delete a membership request for a specific user.
    """

    serializer_class = MembershipRequestSerializer
    permission_classes = [MembershipRequestPermission | IsSuperuser]
    http_method_names = ["get", "post", "delete"]
    lookup_field = "requester__username"

    def get_queryset(self):
        return MembershipRequest.objects.filter(
            club__code=self.kwargs["club_code"], withdrawn=False
        )

    @action(detail=True, methods=["post"])
    def accept(self, request, *ages, **kwargs):
        """
        Accept a membership request as a club officer.
        ---
        requestBody: {}
        responses:
            "200":
                content:
                    application/json:
                        schema:
                            type: object
                            properties:
                                success:
                                    type: boolean
                                    description: >
                                        True if this request was properly processed.
        ---
        """
        request_object = self.get_object()
        Membership.objects.get_or_create(
            person=request_object.requester, club=request_object.club
        )
        request_object.delete()
        return Response({"success": True})


class OwnershipRequestViewSet(viewsets.ModelViewSet):
    """
    list: Return a list of clubs that the logged in user has sent ownership request to.

    create: Sent ownership request to a club.

    destroy: Deleted a ownership request from a club.
    """

    serializer_class = UserOwnershipRequestSerializer
    permission_classes = [IsAuthenticated]
    lookup_field = "club__code"
    http_method_names = ["get", "post", "delete"]

    def create(self, request, *args, **kwargs):
        """
        If a ownership request object already exists, reuse it.
        """
        club = request.data.get("club", None)
        club_instance = Club.objects.filter(code=club).first()
        if club_instance is None:
            return Response(
                {"detail": "Invalid club code"}, status=status.HTTP_400_BAD_REQUEST
            )

        create_defaults = {"club": club_instance, "requester": request.user}

        obj, created = OwnershipRequest.objects.update_or_create(
            club__code=club,
            requester=request.user,
            defaults={"withdrawn": False, "created_at": timezone.now()},
            create_defaults=create_defaults,
        )

        if created:
            obj.send_request(request)

        serializer = self.get_serializer(obj, many=False)

        return Response(serializer.data, status=status.HTTP_201_CREATED)

    def destroy(self, request, *args, **kwargs):
        """
        Don't actually delete the ownership request when it is withdrawn.

        This is to keep track of repeat ownership requests and avoid spamming the club
        owners with requests.
        """
        obj = self.get_object()
        obj.withdrawn = True
        obj.save(update_fields=["withdrawn"])

        return Response(status=status.HTTP_204_NO_CONTENT)

    def get_queryset(self):
        return OwnershipRequest.objects.filter(
            requester=self.request.user,
            withdrawn=False,
            club__archived=False,
        )


class OwnershipRequestManagementViewSet(viewsets.ModelViewSet):
    """
    list:
    Return a list of users who have sent ownership request to the club.

    destroy:
    Delete a ownership request for a specific user.

    accept:
    Accept an ownership request as a club owner.

    all:
    Return a list of ownership requests older than a week. Used by Superusers.
    """

    serializer_class = OwnershipRequestSerializer

    permission_classes = [OwnershipRequestPermission | IsSuperuser]
    http_method_names = ["get", "post", "delete"]
    lookup_field = "requester__username"

    def get_queryset(self):
        if self.action != "all":
            return OwnershipRequest.objects.filter(
                club__code=self.kwargs["club_code"], withdrawn=False
            )
        else:
            return OwnershipRequest.objects.filter(withdrawn=False).order_by(
                "created_at"
            )

    @action(detail=True, methods=["post"])
    def accept(self, request, *args, **kwargs):
        """
        Accept an ownership request as a club owner.
        ---
        requestBody: {}
        responses:
            "200":
                content:
                    application/json:
                        schema:
                            type: object
                            properties:
                                success:
                                    type: boolean
                                    description: >
                                        True if this request was properly processed.
        ---
        """
        request_object = self.get_object()

        Membership.objects.update_or_create(
            person=request_object.requester,
            club=request_object.club,
            defaults={"role": Membership.ROLE_OWNER},
        )

        request_object.delete()
        return Response({"success": True})

    @action(detail=False, methods=["get"], permission_classes=[IsSuperuser])
    def all(self, request, *args, **kwargs):
        """
        View unaddressed ownership requests, sorted by date.
        ---
        requestBody: {}
        responses:
            "200":
                content:
                    application/json:
                        schema:
                            type: array
                            items:
                                type: object
                                properties:
                                    club:
                                        type: string
                                    created_at:
                                        type: string
                                        format: date-time
                                    email:
                                        type: string
                                    graduation_year:
                                        type: integer
                                    major:
                                        type: array
                                        items:
                                            type: object
                                            properties:
                                                id:
                                                    type: integer
                                                name:
                                                    type: string
                                    name:
                                        type: string
                                    school:
                                        type: array
                                        items:
                                            type: object
                                            properties:
                                                id:
                                                    type: integer
                                                name:
                                                    type: string
                                                is_graduate:
                                                    type: boolean
                                    username:
                                        type: string
        ---
        """

        serializer = self.get_serializer(self.get_queryset(), many=True)

        return Response(serializer.data)


class MemberViewSet(XLSXFormatterMixin, viewsets.ModelViewSet):
    """
    list:
    Return a list of members that are in the club.
    Returns more information about each member if the logged in user
    is a superuser or in the club.

    update:
    Update the role/title/status for a membership.
    You must specify all fields or use a patch request.

    partial_update:
    Update the role/title/status for a membership.
    Specify only the fields you want to change.

    retrieve:
    Return information about a specific membership between a student and the club.

    create:
    Add a member to a club.

    destroy:
    Kick out a member from a club.
    """

    serializer_class = MembershipSerializer
    permission_classes = [MemberPermission | IsSuperuser]
    http_method_names = ["get", "post", "put", "patch", "delete"]
    lookup_field = "person__username"

    def get_queryset(self):
        return (
            Membership.objects.filter(club__code=self.kwargs["club_code"])
            .order_by("-active", "role", "person__last_name", "person__first_name")
            .select_related("person", "person__profile")
        )

    def get_serializer_class(self):
        if self.request is not None and self.request.user.is_authenticated:
            if self.request.user.has_perm("clubs.manage_club") or (
                "club_code" in self.kwargs
                and Membership.objects.filter(
                    person=self.request.user, club__code=self.kwargs["club_code"]
                ).exists()
            ):
                return AuthenticatedMembershipSerializer
        return MembershipSerializer


class AssetViewSet(viewsets.ModelViewSet):
    """
    list:
    Return a list of files that belong to this club.

    retrieve:
    Retrieve the contents of the specific file that belongs to this club.

    create:
    Upload a new file to the club file repository.

    destroy:
    Delete a file from the club file repository.
    """

    serializer_class = AssetSerializer
    permission_classes = [AssetPermission | IsSuperuser]
    parser_classes = [parsers.MultiPartParser]
    http_method_names = ["get", "post", "delete"]

    def retrieve(self, request, *args, **kwargs):
        obj = self.get_object()
        resp = HttpResponse(obj.file, content_type="application/octet-stream")
        resp["Content-Disposition"] = "attachment; filename={}".format(obj.name)
        return resp

    def get_queryset(self):
        return Asset.objects.filter(club__code=self.kwargs["club_code"])


class NoteViewSet(viewsets.ModelViewSet):
    """
    list:
    Return a list of notes that this club has created for other clubs.

    retrieve:
    Return a specific note that this club has created for another club.

    create:
    Create a new note on another club.

    destroy:
    Destroy an existing note on another club.
    """

    serializer_class = NoteSerializer
    permission_classes = [NotePermission | IsSuperuser]
    http_method_names = ["get", "post", "delete"]

    def get_queryset(self):
        club = get_object_or_404(Club, code=self.kwargs["club_code"])

        queryset = Note.objects.filter(creating_club__code=self.kwargs["club_code"])
        queryset = filter_note_permission(queryset, club, self.request.user)

        return queryset


class TagViewSet(viewsets.ModelViewSet):
    """
    list:
    Return a list of tags.

    get:
    Return details for a specific tag by name.
    """

    queryset = (
        Tag.objects.all().annotate(clubs=Count("club", distinct=True)).order_by("name")
    )
    serializer_class = TagSerializer
    permission_classes = [ReadOnly | IsSuperuser]
    http_method_names = ["get"]
    lookup_field = "name"


class BadgeViewSet(viewsets.ModelViewSet):
    """
    list:
    Return a list of badges.

    get:
    Return details for a specific badge by name.
    """

    serializer_class = BadgeSerializer
    permission_classes = [ReadOnly | IsSuperuser]
    http_method_names = ["get"]

    def get_queryset(self):
        show_all = self.request.query_params.get("all", "false") == "true"
        fair = self.request.query_params.get("fair", None)

        if show_all:
            return Badge.objects.all()
        elif fair and fair not in {"null", "undefined"}:
            return Badge.objects.filter(fair__id=fair)

        return Badge.objects.filter(visible=True)


def parse_boolean(inpt):
    if not isinstance(inpt, str):
        return inpt
    inpt = inpt.strip().lower()
    if inpt in {"true", "yes", "y"}:
        return True
    elif inpt in {"false", "no", "n"}:
        return False
    return None


class FavoriteEventsAPIView(generics.ListAPIView):
    """
    Return a list of events, ordered in increasing order of start time (from time
    of API call) corresponding to clubs that a user has favourited
    """

    serializer_class = FavouriteEventSerializer
    permission_classes = [IsAuthenticated & ReadOnly]

    def get_queryset(self):
        date = datetime.date.today()
        return (
            Event.objects.filter(
                club__favorite__person=self.request.user.id,
                start_time__gte=datetime.datetime(date.year, date.month, date.day),
            )
            .select_related("club")
            .prefetch_related("club__badges")
            .order_by("start_time")
        )


class ClubBoothsViewSet(viewsets.ModelViewSet):
    """
    get: Get club booths corresponding to club code

    post: Create or update a club booth
    """

    lookup_field = "club__code"
    serializer_class = ClubBoothSerializer
    http_methods_names = ["get", "post"]

    def get_queryset(self):
        return ClubFairBooth.objects.all()

    @action(detail=False, methods=["get"])
    def live(self, *args, **kwargs):
        """
        Show live booths at the club fair
        ---
        responses:
            "200":
                content:
                    application/json:
                        schema:
                            type: array
                            items:
                                type: object
                                properties:
                                    name:
                                        type: string
                                    subtitle:
                                        type: string
                                    club:
                                        type: string
                                    image_url:
                                        type: string
                                    lat:
                                        type: number
                                    long:
                                        type: number
                                    start_time:
                                        type: string
                                    end_time:
                                        type: string
        ---
        """
        today = datetime.date.today()
        today = datetime.datetime(today.year, today.month, today.day)

        booths = (
            ClubFairBooth.objects.filter(
                start_time__gte=today, end_time__gte=timezone.now()
            )
            .select_related("club")
            .prefetch_related("club__badges")
            .order_by("start_time")
            .all()
        )

        return Response(ClubBoothSerializer(booths, many=True).data)


class FavoriteCalendarAPIView(APIView):
    def get(self, request, *args, **kwargs):
        """
        Return a .ics file of the user's favorite club events.
        ---
        parameters:
            - name: global
              in: query
              required: false
              description: >
                If specified, either only show global events
                if true or exclude global events if false.
            - name: all
              in: query
              required: false
              description: >
                If set to true, show all events instead of only subscribed events.
        responses:
            "200":
                description: Return a calendar file in ICS format.
                content:
                    text/calendar:
                        schema:
                            type: string
        ---
        """
        is_global = parse_boolean(request.query_params.get("global"))
        is_all = parse_boolean(request.query_params.get("all"))

        calendar = ICSCal(
            creator=f"{settings.BRANDING_SITE_NAME} ({settings.DOMAINS[0]})"
        )
        calendar.extra.append(
            ICSParse.ContentLine(
                name="X-WR-CALNAME", value=f"{settings.BRANDING_SITE_NAME} Events"
            )
        )

        # only fetch events newer than the past month
        one_month_ago = timezone.now() - datetime.timedelta(days=30)
        all_events = Event.objects.filter(start_time__gte=one_month_ago)

        # filter based on user supplied flags
        q = Q(club__favorite__person__profile__uuid_secret=kwargs["user_secretuuid"])
        if is_global is None:
            q |= Q(club__isnull=True)

        if is_global:
            all_events = all_events.filter(club__isnull=True)
        elif not is_all:
            all_events = all_events.filter(q)

        all_events = all_events.distinct().select_related("club")

        for event in all_events:
            e = ICSEvent()
            e.name = "{} - {}".format(event.club.name, event.name)
            e.begin = event.start_time

            # ensure event is at least 15 minutes for display purposes
            e.end = (
                (event.start_time + datetime.timedelta(minutes=15))
                if event.start_time >= event.end_time
                else event.end_time
            )

            # put url in location if location does not exist, otherwise put url in body
            if event.location:
                e.location = event.location
            else:
                e.location = event.url
            e.url = event.url
            e.description = "{}\n\n{}".format(
                event.url or "" if not event.location else "",
                html_to_text(event.description),
            ).strip()
            e.uid = f"{event.ics_uuid}@{settings.DOMAINS[0]}"
            e.created = event.created_at
            e.last_modified = event.updated_at
            e.categories = [event.club.name]

            calendar.events.add(e)

        response = HttpResponse(calendar, content_type="text/calendar")
        response["Content-Disposition"] = "attachment; filename=favorite_events.ics"
        return response


class FakeView(object):
    """
    Dummy view used for permissions checking by the UserPermissionAPIView.
    """

    def __init__(self, action):
        self.action = action


class UserGroupAPIView(APIView):
    """
    get: Return the major permission groups and their members on the site.
    """

    permission_classes = [DjangoPermission("clubs.manage_club")]

    def get(self, request):
        """
        ---
        responses:
            "200":
                content:
                    application/json:
                        schema:
                            type: array
                            items:
                                type: object
                                properties:
                                    code:
                                        type: string
                                    members:
                                        type: object
                                        properties:
                                            username:
                                                type: string
                                            name:
                                                type: string
        ---
        """
        perms = [
            "approve_club",
            "generate_reports",
            "manage_club",
            "see_fair_status",
            "see_pending_clubs",
        ]
        output = {}
        for name in perms:
            perm = Permission.objects.get(codename=name)
            output[name] = (
                get_user_model()
                .objects.filter(Q(groups__permissions=perm) | Q(user_permissions=perm))
                .distinct()
                .values_list("username", "first_name", "last_name")
            )
        output["superuser"] = (
            get_user_model()
            .objects.filter(is_superuser=True)
            .values_list("username", "first_name", "last_name")
        )
        output = [
            {
                "code": k,
                "members": [
                    {"username": x[0], "name": f"{x[1]} {x[2]}".strip()} for x in v
                ],
            }
            for k, v in output.items()
        ]
        return Response(output)


class UserPermissionAPIView(APIView):
    """
    get: Check if a user has a specific permission or list of permissions separated by
    commas, or return a list of all user permissions.

    This endpoint can accept general Django permissions or per object Django
    permissions, with the permission name and lookup key for the object separated by a
    colon. A general Django permission will grant access to the per object version
    if the user has the general permission.
    """

    permission_classes = [AllowAny]

    def get(self, request):
        """
        ---
        responses:
            "200":
                content:
                    application/json:
                        schema:
                            type: object
                            properties:
                                permissions:
                                    type: object
                                    additionalProperties:
                                        type: boolean
        ---
        """
        raw_perms = [
            perm.strip()
            for perm in request.GET.get("perm", "").strip().split(",")
            if perm
        ]

        if not request.user.is_authenticated:
            return Response({"permissions": {k: False for k in raw_perms}})

        general_perms = [p for p in raw_perms if ":" not in p]
        object_perms = [p for p in raw_perms if ":" in p]

        # process general permissions
        ret = {}
        all_perms = request.user.get_all_permissions()
        if raw_perms:
            for perm in general_perms:
                ret[perm] = request.user.is_superuser or perm in all_perms
        else:
            for perm in all_perms:
                ret[perm] = True

        # process object specific permissions
        lookups = {}

        for perm in object_perms:
            key, value = perm.split(":", 1)

            # if user has the global permission for all objects
            if request.user.is_superuser or key in all_perms:
                ret[perm] = True
                continue

            # otherwise, add permission to individual lookup queue
            if key not in lookups:
                lookups[key] = []
            ret[perm] = None
            lookups[key].append(value)

        # lookup individual permissions grouped by permission
        for key, values in lookups.items():
            if key in {"clubs.manage_club", "clubs.delete_club"}:
                perm_checker = ClubPermission()
                view = FakeView("destroy" if key == "clubs.delete_club" else "update")
                objs = Club.objects.filter(code__in=values)
                global_perm = perm_checker.has_permission(request, view)
                for obj in objs:
                    perm = f"{key}:{obj.code}"
                    ret[perm] = global_perm and perm_checker.has_object_permission(
                        request, view, obj
                    )

        return Response({"permissions": ret})


def zoom_api_call(user, verb, url, *args, **kwargs):
    """
    Perform an API call to Zoom with various checks.

    If the call returns a token expired event,
    refresh the token and try the call one more time.
    """
    if not settings.SOCIAL_AUTH_ZOOM_OAUTH2_KEY:
        raise DRFValidationError(
            "Server is not configured with Zoom OAuth2 credentials."
        )

    if not user.is_authenticated:
        raise DRFValidationError("You are not authenticated.")

    social = user.social_auth.filter(provider="zoom-oauth2").first()
    if social is None:
        raise DRFValidationError("You have not linked your Zoom account yet.")

    is_retry = "retry" in kwargs
    if is_retry:
        del kwargs["retry"]

    out = requests.request(
        verb,
        url.format(uid=social.uid),
        *args,
        headers={"Authorization": f"Bearer {social.get_access_token(load_strategy())}"},
        **kwargs,
    )

    if out.status_code == 204:
        return out

    # check for token expired event
    data = out.json()
    if data.get("code") == 124 and not is_retry:
        social.refresh_token(load_strategy())
        kwargs["retry"] = True
        return zoom_api_call(user, verb, url, *args, **kwargs)

    return out


def generate_zoom_password():
    """
    Create a secure Zoom password for the meeting.
    """
    alphabet = string.ascii_letters + string.digits
    return "".join(secrets.choice(alphabet) for i in range(10))


class MeetingZoomWebhookAPIView(APIView):
    """
    get: Given an event id, return the number of people on the Zoom call.

    post: Trigger this webhook. Should be triggered when a Zoom event occurs.
    Not available to the public, requires Zoom verification token.
    """

    def get(self, request):
        """
        ---
        parameters:
            - name: event
              in: query
              type: integer
        responses:
            "200":
                content:
                    application/json:
                        schema:
                            type: object
                            properties:
                                attending:
                                    type: integer
                                    description: >
                                        Number of users currently attending the meeting.
                                        Includes the club officers.
                                officers:
                                    type: integer
                                    description: >
                                        Number of officers attending the meeting.
                                attended:
                                    type: integer
                                    description: >
                                        Number of users that attended the meeting
                                        before. Does not include currently attending
                                        users.
                                time:
                                    type: number
                                    description: >
                                        Number of seconds that the median user attended
                                        the meeting.
        ---
        """
        event_id = request.query_params.get("event")

        time_query = (
            ZoomMeetingVisit.objects.filter(
                event__id=event_id, leave_time__isnull=False
            )
            .annotate(
                time=ExpressionWrapper(
                    F("leave_time") - F("join_time"), DurationField()
                )
            )
            .order_by("time")
        )
        time_index = time_query.count()
        if time_index > 0:
            time_index //= 2
            median_time = time_query[time_index].time
        else:
            median_time = 0

        return Response(
            {
                "attending": ZoomMeetingVisit.objects.filter(
                    event__id=event_id, leave_time__isnull=True
                ).count(),
                "attended": ZoomMeetingVisit.objects.filter(
                    event__id=event_id, leave_time__isnull=False
                )
                .values("person")
                .distinct()
                .count(),
                "officers": ZoomMeetingVisit.objects.filter(
                    event__id=event_id,
                    leave_time__isnull=True,
                    person=F("event__club__membership__person"),
                )
                .values("person")
                .distinct()
                .count(),
                "time": median_time,
            }
        )

    def post(self, request):
        # security check to make sure request contains zoom provided token
        if settings.ZOOM_VERIFICATION_TOKEN:
            authorization = request.META.get("HTTP_AUTHORIZATION")
            if authorization != settings.ZOOM_VERIFICATION_TOKEN:
                return Response(
                    {
                        "detail": "Your authorization token is invalid!",
                        "success": False,
                    },
                    status=status.HTTP_403_FORBIDDEN,
                )

        action = request.data.get("event")
        event_id = None
        if action == "meeting.participant_joined":
            email = (
                request.data.get("payload", {})
                .get("object", {})
                .get("participant", {})
                .get("email", None)
            )

            if email:
                username = email.split("@")[0]
                person = get_user_model().objects.filter(username=username).first()
            else:
                person = None

            meeting_id = (
                request.data.get("payload", {}).get("object", {}).get("id", None)
            )
            regex = rf"""https?:\/\/([A-z]*\.)?zoom\.us/[^\/]*\/
                        {meeting_id}(\?pwd=[A-z,0-9]*)?"""
            event = Event.objects.filter(url__regex=regex).first()

            participant_id = (
                request.data.get("payload", {})
                .get("object", {})
                .get("participant", {})
                .get("user_id", None)
            )
            join_time = (
                request.data.get("payload", {})
                .get("object", {})
                .get("participant", {})
                .get("join_time", None)
            )

            if event:
                ZoomMeetingVisit.objects.create(
                    person=person,
                    event=event,
                    meeting_id=meeting_id,
                    participant_id=participant_id,
                    join_time=join_time,
                )
                event_id = event.id
        elif action == "meeting.participant_left":
            meeting_id = (
                request.data.get("payload", {}).get("object", {}).get("id", None)
            )
            participant_id = (
                request.data.get("payload", {})
                .get("object", {})
                .get("participant", {})
                .get("user_id", None)
            )
            leave_time = (
                request.data.get("payload", {})
                .get("object", {})
                .get("participant", {})
                .get("leave_time", None)
            )

            meeting = (
                ZoomMeetingVisit.objects.filter(
                    meeting_id=meeting_id,
                    participant_id=participant_id,
                    leave_time__isnull=True,
                )
                .order_by("-created_at")
                .first()
            )
            if meeting is not None:
                meeting.leave_time = leave_time
                meeting.save()
                event_id = meeting.event.id

        if event_id is not None:
            channel_layer = get_channel_layer()
            if channel_layer is not None:
                async_to_sync(channel_layer.group_send)(
                    f"events-live-{event_id}", {"type": "join_leave", "event": action}
                )

        return Response({"success": True})


class MeetingZoomAPIView(APIView):
    """
    get: Return a list of upcoming Zoom meetings for a user.
    """

    permission_classes = [IsAuthenticated]

    def get(self, request):
        """
        ---
        responses:
            "200":
                content:
                    application/json:
                        schema:
                            type: object
                            properties:
                                success:
                                    type: boolean
                                meetings:
                                    type: object
                                    additionalProperties:
                                        type: string
                                extra_details:
                                    type: object
                                    additionalProperties:
                                        type: string
        ---
        """
        refresh = request.query_params.get("refresh", "false").lower() == "true"

        if request.user.is_authenticated:
            key = f"zoom:meetings:{request.user.username}"
            if not refresh:
                res = cache.get(key)
                if res is not None:
                    return Response(res)

        try:
            data = zoom_api_call(
                request.user, "GET", "https://api.zoom.us/v2/users/{uid}/meetings"
            )
        except requests.exceptions.HTTPError as e:
            raise DRFValidationError(
                "An error occured while fetching meetings for current user."
            ) from e

        # get meeting ids
        body = data.json()
        meetings = [meeting["id"] for meeting in body.get("meetings", [])]

        # get user events
        if request.user.is_authenticated:
            events = Event.objects.filter(
                club__membership__role__lte=Membership.ROLE_OFFICER,
                club__membership__person=request.user,
            )
        else:
            events = []

        extra_details = {}
        for event in events:
            if event.url is not None and "zoom.us" in event.url:
                match = re.search(r"(\d+)", urlparse(event.url).path)
                if match is not None:
                    zoom_id = int(match[1])
                    if zoom_id in meetings:
                        try:
                            individual_data = zoom_api_call(
                                request.user,
                                "GET",
                                f"https://api.zoom.us/v2/meetings/{zoom_id}",
                            ).json()
                            extra_details[individual_data["id"]] = individual_data
                        except requests.exceptions.HTTPError:
                            pass

        response = {
            "success": data.ok,
            "meetings": body,
            "extra_details": extra_details,
        }
        if response["success"]:
            cache.set(key, response, 120)
        return Response(response)

    def delete(self, request):
        """
        Delete the Zoom meeting for this event.
        """
        event = get_object_or_404(Event, id=request.query_params.get("event"))

        if (
            not request.user.has_perm("clubs.manage_club")
            and not event.club.membership_set.filter(
                person=request.user, role__lte=Membership.ROLE_OFFICER
            ).exists()
        ):
            return Response(
                {
                    "success": False,
                    "detail": "You do not have permission to perform this action.",
                },
                status=status.HTTP_403_FORBIDDEN,
            )

        if event.url:
            match = re.search(r"(\d+)", urlparse(event.url).path)
            if "zoom.us" in event.url and match is not None:
                zoom_id = int(match[1])
                zoom_api_call(
                    request.user, "DELETE", f"https://api.zoom.us/v2/meetings/{zoom_id}"
                )

            event.url = None
            event.save()
            return Response(
                {
                    "success": True,
                    "detail": "The Zoom meeting has been unlinked and deleted.",
                }
            )
        else:
            return Response(
                {
                    "success": True,
                    "detail": "There is no Zoom meeting configured for this event.",
                }
            )

    def post(self, request):
        """
        Create a new Zoom meeting for this event
        or try to fix the existing zoom meeting.
        ---
        responses:
            "200":
                content:
                    application/json:
                        schema:
                            type: object
                            properties:
                                success:
                                    type: boolean
                                detail:
                                    type: string
        ---
        """
        try:
            event = Event.objects.get(id=request.query_params.get("event"))
        except Event.DoesNotExist as e:
            raise DRFValidationError(
                "The event you are trying to modify does not exist."
            ) from e

        eastern = pytz.timezone("America/New_York")

        # ensure user can do this
        if not request.user.has_perm(
            "clubs.manage_club"
        ) and not event.club.membership_set.filter(
            role__lte=Membership.ROLE_OFFICER, person=request.user
        ):
            return Response(
                {
                    "success": False,
                    "detail": "You are not allowed to perform this action!",
                },
                status=status.HTTP_403_FORBIDDEN,
            )

        # add all other officers as alternative hosts
        alt_hosts = []
        for mship in event.club.membership_set.filter(
            role__lte=Membership.ROLE_OFFICER
        ):
            social = mship.person.social_auth.filter(provider="zoom-oauth2").first()
            if social is not None:
                alt_hosts.append(social.extra_data["email"])

        # recommended zoom meeting settings
        recommended_settings = {
            "audio": "both",
            "join_before_host": True,
            "mute_upon_entry": True,
            "waiting_room": False,
            "meeting_authentication": True,
            "authentication_domains": "upenn.edu,*.upenn.edu",
        }

        if alt_hosts:
            recommended_settings["alternative_hosts"] = ",".join(alt_hosts)

        if not event.url:
            password = generate_zoom_password()
            body = {
                "topic": f"Virtual Activities Fair - {event.club.name}",
                "type": 2,
                "start_time": event.start_time.astimezone(eastern)
                .replace(tzinfo=None, microsecond=0, second=0)
                .isoformat(),
                "duration": (event.end_time - event.start_time)
                / datetime.timedelta(minutes=1),
                "timezone": "America/New_York",
                "agenda": f"Virtual Activities Fair Booth for {event.club.name}",
                "password": password,
                "settings": recommended_settings,
            }
            data = zoom_api_call(
                request.user,
                "POST",
                "https://api.zoom.us/v2/users/{uid}/meetings",
                json=body,
            )
            out = data.json()
            event.url = out.get("join_url", "")
            event.save(update_fields=["url"])
            return Response(
                {
                    "success": True,
                    "detail": "Your Zoom meeting has been created! "
                    "The following Zoom accounts have been made hosts:"
                    f" {', '.join(alt_hosts)}",
                }
            )
        else:
            parsed_url = urlparse(event.url)

            if "zoom.us" not in parsed_url.netloc:
                return Response(
                    {
                        "success": False,
                        "detail": "The current meeting link is not a Zoom link. "
                        "If you would like to have your Zoom link automatically "
                        "generated, please clear the URL field and try again.",
                    }
                )

            if "upenn.zoom.us" not in parsed_url.netloc:
                return Response(
                    {
                        "success": False,
                        "detail": "The current meeting link is not a Penn Zoom link. "
                        "If you would like to have your Penn Zoom link automatically "
                        "generated, login with your Penn Zoom account, clear the URL "
                        "from your event, and try this process again.",
                    }
                )

            match = re.search(r"(\d+)", parsed_url.path)
            if match is None:
                return Response(
                    {
                        "success": False,
                        "detail": "Failed to parse your URL, "
                        "are you sure this is a valid Zoom link?",
                    }
                )

            zoom_id = int(match[1])

            data = zoom_api_call(
                request.user, "GET", f"https://api.zoom.us/v2/meetings/{zoom_id}"
            )
            out = data.json()
            event.url = out.get("join_url", event.url)
            event.save(update_fields=["url"])

            start_time = (
                event.start_time.astimezone(eastern)
                .replace(tzinfo=None, microsecond=0, second=0)
                .isoformat()
            )

            body = {
                "start_time": start_time,
                "duration": (event.end_time - event.start_time)
                / datetime.timedelta(minutes=1),
                "timezone": "America/New_York",
                "settings": recommended_settings,
            }

            out = zoom_api_call(
                request.user,
                "PATCH",
                f"https://api.zoom.us/v2/meetings/{zoom_id}",
                json=body,
            )

            return Response(
                {
                    "success": out.ok,
                    "detail": (
                        "Your Zoom meeting has been updated. "
                        "The following accounts have been made hosts:"
                        f" {', '.join(alt_hosts)}"
                        if out.ok
                        else "Your Zoom meeting has not been updated. "
                        "Are you the owner of the meeting?"
                    ),
                }
            )


class UserZoomAPIView(APIView):
    """
    get: Return information about the Zoom account associated with the logged in user.

    post: Update the Zoom account settings to be the recommended Penn Clubs settings.
    """

    def get(self, request):
        """
        ---
        responses:
            "200":
                content:
                    application/json:
                        schema:
                            type: object
                            properties:
                                success:
                                    type: boolean
                                settings:
                                    type: object
                                    additionalProperties:
                                        type: string
                                email:
                                    type: string
        ---
        """
        refresh = request.query_params.get("refresh", "false").lower() == "true"
        no_cache = request.query_params.get("noCache", "false").lower() == "true"

        if request.user.is_authenticated:
            key = f"zoom:user:{request.user.username}"
            res = cache.get(key)
            if res is not None:
                if not refresh:
                    if res.get("success") is True:
                        return Response(res)
                    else:
                        cache.delete(key)
                if no_cache:
                    cache.delete(key)

        try:
            response = zoom_api_call(
                request.user,
                "GET",
                "https://api.zoom.us/v2/users/{uid}/settings",
            )
        except requests.exceptions.HTTPError as e:
            raise DRFValidationError(
                "An error occured while fetching user information. "
                "Your authentication with the Zoom API might have expired. "
                "Try reconnecting your account."
            ) from e

        social = request.user.social_auth.filter(provider="zoom-oauth2").first()
        if social is None:
            email = None
        else:
            email = social.extra_data.get("email")

        settings = response.json()
        res = {
            "success": settings.get("code") is None,
            "settings": settings,
            "email": email,
        }

        if res["success"]:
            cache.set(key, res, 900)
        return Response(res)

    def post(self, request):
        """
        ---
        responses:
            "200":
                content:
                    application/json:
                        schema:
                            type: object
                            properties:
                                success:
                                    type: boolean
                                detail:
                                    type: string
        ---
        """
        if request.user.is_authenticated:
            key = f"zoom:user:{request.user.username}"
            cache.delete(key)

        response = zoom_api_call(
            request.user,
            "PATCH",
            "https://api.zoom.us/v2/users/{uid}/settings",
            json={
                "in_meeting": {
                    "breakout_room": True,
                    "waiting_room": False,
                    "co_host": True,
                    "screen_sharing": True,
                }
            },
        )

        return Response(
            {
                "success": response.ok,
                "detail": (
                    "Your user settings have been updated on Zoom."
                    if response.ok
                    else "Failed to update Zoom user settings."
                ),
            }
        )


class UserUpdateAPIView(generics.RetrieveUpdateAPIView):
    """
    get: Return information about the logged in user, including bookmarks,
    subscriptions, memberships, and school/major/graduation year information.

    put: Update information about the logged in user.
    All fields are required.

    patch: Update information about the logged in user.
    Only updates fields that are passed to the server.
    """

    permission_classes = [IsAuthenticated]
    serializer_class = UserSerializer

    def get(self, request, *args, **kwargs):
        """
        Cache the settings endpoint for 5 minutes or until user data is updated.
        """
        key = f"user:settings:{request.user.username}"
        val = cache.get(key)
        if val:
            return Response(val)
        resp = super().get(request, *args, **kwargs)
        cache.set(key, resp.data, 5 * 60)
        return resp

    def put(self, request, *args, **kwargs):
        """
        Clear the cache when putting user settings.
        """
        key = f"user:settings:{request.user.username}"
        cache.delete(key)
        return super().put(request, *args, **kwargs)

    def patch(self, request, *args, **kwargs):
        """
        Clear the cache when patching user settings.
        """
        key = f"user:settings:{request.user.username}"
        cache.delete(key)
        return super().patch(request, *args, **kwargs)

    def get_operation_id(self, **kwargs):
        if kwargs["action"] == "get":
            return "Retrieve Self User"
        return None

    def get_object(self):
        user = self.request.user
        prefetch_related_objects(
            [user],
            "profile__school",
            "profile__major",
        )
        return user


class TicketViewSet(viewsets.ModelViewSet):
    """
    get:
    Get a specific ticket owned by a user

    list:
    List all tickets owned by a user

    partial_update:
    Update attendance for a ticket

    cart:
    List all unowned/unheld tickets currently in a user's cart

    initiate_checkout:
    Initiate a hold on the tickets in a user's cart and create a capture context

    complete_checkout:
    Complete the checkout process after we have obtained an auth on a user's card

    qr:
    Get a ticket's QR code

    transfer:
    Transfer a ticket to another user
    """

    permission_classes = [IsAuthenticated]
    serializer_class = TicketSerializer
    http_method_names = ["get", "post", "patch"]
    lookup_field = "id"

    @staticmethod
    def _calculate_cart_total(cart) -> float:
        """
        Calculate the total price of all tickets in a cart, applying discounts
        where appropriate. Does not validate that the cart is valid.

        :param cart: Cart object
        :return: Total price of all tickets in the cart
        """
        ticket_type_counts = {
            item["type"]: item["count"]
            for item in cart.tickets.values("type").annotate(count=Count("type"))
        }
        cart_total = sum(
            (
                ticket.price * (1 - ticket.group_discount)
                if ticket.group_size
                and ticket_type_counts[ticket.type] >= ticket.group_size
                else ticket.price
            )
            for ticket in cart.tickets.all()
        )
        return cart_total

    def partial_update(self, request, *args, **kwargs):
        """
        Update a ticket's attendance (only accessible by club officers)
        ---
        requestBody:
            content:
                application/json:
                    schema:
                        type: object
                        properties:
                            attended:
                                type: boolean
        responses:
            "200":
                content:
                    application/json:
                        schema:
                            $ref: '#/components/schemas/Ticket'
            "400":
                content:
                    application/json:
                        schema:
                           type: object
                           properties:
                                detail:
                                    type: string
        ---
        """
        attended = request.data.get("attended")
        if attended is None or not isinstance(attended, bool):
            return Response(
                {"detail": "Missing boolean attribute 'attended'."},
                status=status.HTTP_400_BAD_REQUEST,
            )
        ticket = self.get_object()
        ticket.attended = attended
        ticket.save()
        return Response(TicketSerializer(ticket).data)

    @transaction.atomic
    @update_holds
    @action(detail=False, methods=["get"])
    def cart(self, request, *args, **kwargs):
        """
        Validate tickets in a cart and return them. Replace in-cart tickets that
        have been bought/held by someone else.
        ---
        requestBody:
            content: {}
        responses:
            "200":
                content:
                    application/json:
                        schema:
                            type: object
                            properties:
                                tickets:
                                    allOf:
                                        - $ref: "#/components/schemas/Ticket"
                                sold_out:
                                    type: array
                                    items:
                                        type: object
                                        properties:
                                            event:
                                                type: object
                                                properties:
                                                    id:
                                                        type: integer
                                                    name:
                                                        type: string
                                            type:
                                                type: string
                                            count:
                                                type: integer
        ---
        """

        cart, _ = Cart.objects.prefetch_related("tickets").get_or_create(
            owner=self.request.user
        )

        now = timezone.now()

        tickets_to_replace = cart.tickets.filter(
            Q(owner__isnull=False)
            | Q(event__club__archived=True)
            | Q(holder__isnull=False)
            | Q(event__end_time__lt=now)
            | (
                Q(event__ticket_drop_time__gt=timezone.now())
                & Q(event__ticket_drop_time__isnull=False)
            )
        ).exclude(holder=self.request.user)

        # In most cases, we won't need to replace, so exit early
        if not tickets_to_replace.exists():
            return Response(
                {
                    "tickets": TicketSerializer(cart.tickets.all(), many=True).data,
                    "sold_out": [],
                },
            )

        # Attempt to replace all tickets that have gone stale or are for elapsed events
        replacement_tickets, sold_out_tickets = [], []

        tickets_in_cart = cart.tickets.values_list("id", flat=True)
        tickets_to_replace = tickets_to_replace.select_related("event")

        for ticket_class in tickets_to_replace.values(
            "type", "event", "event__name", "event__end_time"
        ).annotate(count=Count("id")):
            # we don't need to lock, since we aren't updating holder/owner
            if ticket_class["event__end_time"] < now:
                # Event has elapsed, mark all tickets as sold out
                sold_out_tickets.append(
                    {
                        "type": ticket_class["type"],
                        "event": {
                            "id": ticket_class["event"],
                            "name": ticket_class["event__name"],
                        },
                        "count": ticket_class["count"],
                    }
                )
                continue

            available_tickets = Ticket.objects.filter(
                Q(event__ticket_drop_time__lte=timezone.now())
                | Q(event__ticket_drop_time__isnull=True),
                event=ticket_class["event"],
                type=ticket_class["type"],
                buyable=True,  # should not be triggered as buyable is by ticket class
                owner__isnull=True,
                holder__isnull=True,
            ).exclude(id__in=tickets_in_cart)[: ticket_class["count"]]

            num_short = ticket_class["count"] - available_tickets.count()
            if num_short > 0:
                sold_out_tickets.append(
                    {
                        "type": ticket_class["type"],
                        "event": {
                            "id": ticket_class["event"],
                            "name": ticket_class["event__name"],
                        },
                        "count": num_short,
                    }
                )

            replacement_tickets.extend(list(available_tickets))

        cart.tickets.remove(*tickets_to_replace)
        if replacement_tickets:
            cart.tickets.add(*replacement_tickets)
        cart.save()

        return Response(
            {
                "tickets": TicketSerializer(cart.tickets.all(), many=True).data,
                "sold_out": sold_out_tickets,
            },
        )

    @action(detail=False, methods=["post"])
    @update_holds
    @transaction.atomic
    def initiate_checkout(self, request, *args, **kwargs):
        """
        Checkout all tickets in cart and create a Cybersource capture context

        NOTE: this does NOT buy tickets, it simply initiates a checkout process
        which includes a 10-minute ticket hold

        Once the user has entered their payment details and submitted the form
        the request will be routed to complete_checkout

        403 implies a stale cart.
        ---
        requestBody: {}
        responses:
            "200":
                content:
                    application/json:
                        schema:
                           type: object
                           properties:
                                detail:
                                    type: string
                                success:
                                    type: boolean
                                sold_free_tickets:
                                    type: boolean
            "403":
                content:
                    application/json:
                        schema:
                           type: object
                           properties:
                                detail:
                                    type: string
                                success:
                                    type: boolean
                                sold_free_tickets:
                                    type: boolean
        ---
        """
        cart = get_object_or_404(Cart, owner=self.request.user)

        # Cart must have at least one ticket
        if not cart.tickets.exists():
            return Response(
                {
                    "success": False,
                    "detail": "No tickets selected for checkout.",
                    "sold_free_tickets": False,
                },
                status=status.HTTP_400_BAD_REQUEST,
            )

        # skip_locked is important here because if any of the tickets in cart
        # are locked, we shouldn't block.
        tickets = cart.tickets.select_for_update(skip_locked=True).filter(
            Q(holder__isnull=True) | Q(holder=self.request.user),
            Q(event__ticket_drop_time__lte=timezone.now())
            | Q(event__ticket_drop_time__isnull=True),
            event__club__archived=False,
            owner__isnull=True,
            buyable=True,
        )

        # Assert that the filter succeeded in freezing all the tickets for checkout
        if tickets.count() != cart.tickets.count():
            return Response(
                {
                    "success": False,
                    "detail": (
                        "Cart is stale or empty, invoke /api/tickets/cart to refresh"
                    ),
                    "sold_free_tickets": False,
                },
                status=status.HTTP_403_FORBIDDEN,
            )

        cart_total = self._calculate_cart_total(cart)

        # If all tickets are free, we can skip the payment process
        if not cart_total:
            order_info = {
                "amountDetails": {"totalAmount": "0.00"},
                "billTo": {
                    "firstName": self.request.user.first_name,
                    "lastName": self.request.user.last_name,
                    "phoneNumber": None,
                    "email": self.request.user.email,
                },
            }

            # Place hold on tickets for 10 mins
            self._place_hold_on_tickets(self.request.user, tickets)
            # Skip payment process and give tickets to user/buyer
            self._give_tickets(self.request.user, order_info, cart, None)

            return Response(
                {
                    "success": True,
                    "detail": "Free tickets sold.",
                    "sold_free_tickets": True,
                }
            )

        capture_context_request = {
            "_target_origins": [settings.CYBERSOURCE_TARGET_ORIGIN],
            "_client_version": settings.CYBERSOURCE_CLIENT_VERSION,
            "_allowed_card_networks": [
                "VISA",
                "MASTERCARD",
                "AMEX",
                "DISCOVER",
            ],
            "_allowed_payment_types": ["PANENTRY", "SRC"],
            "_country": "US",
            "_locale": "en_US",
            "_capture_mandate": {
                "_billing_type": "FULL",
                "_request_email": True,
                "_request_phone": True,
                "_request_shipping": True,
                "_show_accepted_network_icons": True,
            },
            "_order_information": {
                "_amount_details": {
                    "_total_amount": f"{cart_total:.2f}",
                    "_currency": "USD",
                }
            },
        }

        try:
            context, http_status, _ = UnifiedCheckoutCaptureContextApi(
                settings.CYBERSOURCE_CONFIG
            ).generate_unified_checkout_capture_context_with_http_info(
                json.dumps(capture_context_request)
            )
            if not context or http_status >= 400:
                raise ApiException(
                    reason=f"Received {context} with HTTP status {http_status}",
                )

            # Tie generated capture context to user cart
            if cart.checkout_context != context:
                cart.checkout_context = context
                cart.save()

            # Place hold on tickets for 10 mins
            self._place_hold_on_tickets(self.request.user, tickets)

            return Response(
                {
                    "success": True,
                    "detail": context,
                    "sold_free_tickets": False,
                }
            )

        except ApiException as e:
            return Response(
                {
                    "success": False,
                    "detail": f"Unable to generate capture context: {e}",
                    "sold_free_tickets": False,
                },
                status=status.HTTP_400_BAD_REQUEST,
            )

    @action(detail=False, methods=["post"])
    @update_holds
    @transaction.atomic
    def complete_checkout(self, request, *args, **kwargs):
        """
        Complete the checkout after the user has entered their payment details
        and obtained a transient token on the frontend.

        403 implies a stale cart.
        ---
        requestBody:
            content:
                application/json:
                    schema:
                        type: object
                        properties:
                            transient_token:
                                type: string
        responses:
            "200":
                content:
                    application/json:
                        schema:
                           type: object
                           properties:
                                detail:
                                    type: string
                                success:
                                    type: boolean
        ---
        """
        tt = request.data.get("transient_token")
        cart = get_object_or_404(
            Cart.objects.prefetch_related("tickets"), owner=self.request.user
        )

        cc = cart.checkout_context
        if cc is None:
            return Response(
                {"success": False, "detail": "Associated capture context not found"},
                status=status.HTTP_500_BAD_REQUEST,
            )

        ok, message = validate_transient_token(cc, tt)
        if not ok:
            # Cleanup state since the purchase failed
            cart.tickets.update(holder=None, owner=None)
            cart.checkout_context = None
            cart.save()
            return Response(
                {"success": False, "detail": message},
                status=status.HTTP_500_INTERNAL_SERVER_ERROR,
            )

        # Guard against holds expiring before the capture context
        tickets = cart.tickets.filter(holder=self.request.user, owner__isnull=True)
        if tickets.count() != cart.tickets.count():
            return Response(
                {
                    "success": False,
                    "detail": "Cart is stale, invoke /api/tickets/cart to refresh",
                },
                status=status.HTTP_403_FORBIDDEN,
            )

        try:
            _, http_status, transaction_data = TransientTokenDataApi(
                settings.CYBERSOURCE_CONFIG
            ).get_transaction_for_transient_token(tt)

            if not transaction_data or http_status >= 400:
                raise ApiException(
                    reason=f"Received {transaction_data} with HTTP status {http_status}"
                )
            transaction_data = json.loads(transaction_data)
        except ApiException as e:
            # Cleanup state since the purchase failed
            cart.tickets.update(holder=None, owner=None)
            cart.checkout_context = None
            cart.save()

            return Response(
                {
                    "success": False,
                    "detail": f"Transaction failed: {e}",
                },
                status=status.HTTP_500_INTERNAL_SERVER_ERROR,
            )

        create_payment_request = {"tokenInformation": {"transientTokenJwt": tt}}

        try:
            payment_response, http_status, _ = PaymentsApi(
                settings.CYBERSOURCE_CONFIG
            ).create_payment(json.dumps(create_payment_request))

            if payment_response.status != "AUTHORIZED":
                raise ApiException(reason="Payment response status is not authorized")
            reconciliation_id = payment_response.reconciliation_id

            if not payment_response or http_status >= 400:
                raise ApiException(
                    reason=f"Received {payment_response} with HTTP status {http_status}"
                )
        except ApiException as e:
            # Cleanup state since the purchase failed
            cart.tickets.update(holder=None, owner=None)
            cart.checkout_context = None
            cart.save()

            return Response(
                {
                    "success": False,
                    "detail": f"Transaction failed: {e}",
                },
                status=status.HTTP_500_INTERNAL_SERVER_ERROR,
            )

        order_info = transaction_data["orderInformation"]
        self._give_tickets(self.request.user, order_info, cart, reconciliation_id)

        return Response(
            {
                "success": True,
                "detail": "Payment successful.",
            }
        )

    @action(detail=True, methods=["get"])
    def qr(self, request, *args, **kwargs):
        """
        Return a QR code png image representing a link to the ticket.
        ---
        operationId: Generate QR Code for ticket
        responses:
            "200":
                description: Return a png image representing a QR code to the ticket.
                content:
                    image/png:
                        schema:
                            type: binary
        ---
        """
        ticket = self.get_object()
        qr_image = ticket.get_qr()
        response = HttpResponse(content_type="image/png")
        qr_image.save(response, "PNG")
        return response

    @action(detail=True, methods=["post"])
    @transaction.atomic
    def transfer(self, request, *args, **kwargs):
        """
        Transfer a ticket to another user
        ---
        requestBody:
            content:
                application/json:
                    schema:
                        type: object
                        properties:
                            username:
                                type: string
                        required:
                            - username
        responses:
            "200":
                content:
                    application/json:
                        schema:
                           type: object
                           properties:
                                detail:
                                    type: string
            "403":
                content:
                    application/json:
                        schema:
                           type: object
                           properties:
                                detail:
                                    type: string
            "404":
                content:
                    application/json:
                        schema:
                           type: object
                           properties:
                                detail:
                                    type: string
        ---
        """
        receiver = get_object_or_404(
            get_user_model(), username=request.data.get("username")
        )

        # checking whether the request's user owns the ticket is handled by the queryset
        ticket = self.get_object()
        if not ticket.transferable:
            return Response(
                {"detail": "The ticket is non-transferable"},
                status=status.HTTP_403_FORBIDDEN,
            )

        if self.request.user == receiver:
            return Response(
                {"detail": "You cannot transfer a ticket to yourself"},
                status=status.HTTP_403_FORBIDDEN,
            )

        ticket.owner = receiver
        ticket.save()
        TicketTransferRecord.objects.create(
            ticket=ticket, sender=self.request.user, receiver=receiver
        ).send_confirmation_email()
        ticket.send_confirmation_email()  # send event details to recipient

        return Response({"detail": "Successfully transferred ownership of ticket"})

    def get_queryset(self):
        officer_clubs = Membership.objects.filter(
            person=self.request.user, role__lte=Membership.ROLE_OFFICER
        ).values_list("club", flat=True)
        if self.action == "partial_update":
            return Ticket.objects.filter(event__club__in=officer_clubs).select_related(
                "event__club"
            )
        elif self.action == "retrieve":
            return Ticket.objects.filter(
                Q(owner=self.request.user.id) | Q(event__club__in=officer_clubs)
            ).select_related("event__club")
        return Ticket.objects.filter(owner=self.request.user.id)

    @staticmethod
    def _give_tickets(user, order_info, cart, reconciliation_id):
        """
        Helper function that gives user/buyer their held tickets
        and archives the transaction data
        """

        # At this point, we have validated that the payment was authorized
        # Give the tickets to the user
        tickets = cart.tickets.select_for_update().filter(holder=user)

        # Archive transaction data for historical purposes.
        # We're explicitly using the response data over what's in self.request.user
        transaction_record = TicketTransactionRecord.objects.create(
            reconciliation_id=str(reconciliation_id),
            total_amount=float(order_info["amountDetails"]["totalAmount"]),
            buyer_first_name=order_info["billTo"]["firstName"],
            buyer_last_name=order_info["billTo"]["lastName"],
            # TODO: investigate why phone numbers don't show in test API
            buyer_phone=order_info["billTo"].get("phoneNumber", None),
            buyer_email=order_info["billTo"]["email"],
        )
        tickets.update(owner=user, holder=None, transaction_record=transaction_record)

        cart.tickets.clear()
        Ticket.objects.update_holds()
        cart.checkout_context = None
        cart.save()

        tickets = Ticket.objects.filter(
            owner=user, transaction_record=transaction_record
        )
        for ticket in tickets:
            ticket.send_confirmation_email()

    @staticmethod
    def _place_hold_on_tickets(user, tickets):
        """
        Helper function that places a 10 minute hold on tickets for a user
        """
        holding_expiration = timezone.now() + datetime.timedelta(minutes=10)
        tickets.update(holder=user, holding_expiration=holding_expiration)


class MemberInviteViewSet(viewsets.ModelViewSet):
    """
    update:
    Accept a membership invite.

    partial_update:
    Accept a membership invite.

    destroy:
    Rescind a membership invite.
    """

    permission_classes = [InvitePermission | IsSuperuser]
    serializer_class = MembershipInviteSerializer
    http_method_names = ["get", "put", "patch", "delete"]

    def get_operation_id(self, **kwargs):
        if kwargs["action"] == "resend":
            return f"{kwargs['operId']} ({kwargs['method']})"
        return None

    @action(detail=True, methods=["put", "patch"])
    def resend(self, request, *args, **kwargs):
        """
        Resend an email invitation that has already been issued.
        ---
        requestBody: {}
        responses:
            "200":
                content:
                    application/json:
                        schema:
                            type: object
                            properties:
                                detail:
                                    type: string
                                    description: A success or error message.
        ---
        """
        invite = self.get_object()
        invite.send_mail(request)
        invite.updated_at = timezone.now()
        invite.save(update_fields=["updated_at"])

        return Response(
            {"detail": "Resent email invitation to {}!".format(invite.email)}
        )

    def destroy(self, request, *args, **kwargs):
        invite = self.get_object()

        if request.user.is_authenticated:
            membership = find_membership_helper(request.user, invite.club)
            is_officer = (
                membership is not None and membership.role <= Membership.ROLE_OFFICER
            )
        else:
            is_officer = False

        # if we're not an officer and haven't specified the token
        # don't let us delete this invite
        if (
            not request.data.get("token") == invite.token
            and not is_officer
            and not request.user.has_perm("clubs.manage_club")
        ):
            return Response(
                {"detail": "Invalid or missing token in request."},
                status=status.HTTP_403_FORBIDDEN,
            )

        return super().destroy(request, *args, **kwargs)

    def get_queryset(self):
        return MembershipInvite.objects.filter(
            club__code=self.kwargs["club_code"], active=True
        )


class ExternalMemberListViewSet(viewsets.ModelViewSet):
    """
    get: Retrieve members' nonsensitive information per club
    """

    http_method_names = ["get"]
    serializer_class = ExternalMemberListSerializer

    def get_queryset(self):
        return (
            Membership.objects.all()
            .select_related("person", "club")
            .filter(club__code=self.kwargs["code"])
        )


class UserViewSet(viewsets.ModelViewSet):
    """
    list: Retrieve a list of users.

    get: Retrieve the profile information for given user.
    """

    queryset = get_user_model().objects.all().select_related("profile")
    permission_classes = [ProfilePermission | IsSuperuser]
    filter_backends = [filters.SearchFilter]
    http_method_names = ["get", "post"]

    search_fields = [
        "email",
        "first_name",
        "last_name",
        "username",
    ]
    lookup_field = "username"

    @action(detail=False, methods=["post"])
    def question_response(self, *args, **kwargs):
        """
        Accepts a response to a question, this happens when the user submits the
        application form
        ---
        requestBody:
            content:
                application/json:
                    schema:
                        type: object
                        properties:
                            prompt:
                                type: string
                            questionIds:
                                type: array
                                items:
                                    type: integer
                            committee:
                                type: string
                            text:
                                type: string
                            multipleChoice:
                                type: array
                                items:
                                    type: integer
        responses:
            "200":
                content:
                    application/json:
                        schema:
                            type: array
                            items:
                                type: object
                                properties:
                                    text:
                                        type: string
                                    multiple_choice:
                                        type: string
                                    question_type:
                                        type: integer
                                    question:
                                        type: object
                                        properties:
                                            id:
                                                type: integer
                                            question_type:
                                                type: integer
                                            prompt:
                                                type: string
                                            word_limit:
                                                type: integer
                                            multiple_choice:
                                                type: array
                                                items:
                                                    type: string
                                            committees:
                                                type: array
                                                items:
                                                    type: string
                                            committee_question:
                                                type: boolean
                                            precedence:
                                                type: integer
        ---
        """
        questions = self.request.data.get("questionIds", [])
        committee_name = self.request.data.get("committee", None)
        response = Response([])
        if len(questions) == 0:
            return response
        application = (
            ApplicationQuestion.objects.filter(pk=questions[0]).first().application
        )
        committee = application.committees.filter(name=committee_name).first()

        committees_applied = (
            ApplicationSubmission.objects.filter(
                user=self.request.user,
                committee__isnull=False,
                application=application,
            )
            .values_list("committee__name", flat=True)
            .distinct()
        )

        # prevent submissions outside of the open duration
        now = timezone.now()
        extension = application.extensions.filter(user=self.request.user).first()
        end_time = (
            max(extension.end_time, application.application_end_time)
            if extension
            else application.application_end_time
        )
        if now > end_time or now < application.application_start_time:
            return Response(
                {"success": False, "detail": "This application is not currently open!"}
            )

        # limit applicants to 2 committees
        if (
            committee
            and committees_applied.count() >= 2
            and committee_name not in committees_applied
        ):
            return Response(
                {
                    "success": False,
                    "detail": """You cannot submit to more than two committees for any
                    particular club application. In case you'd like to change the
                    committees you applied to, you can delete submissions on the
                    submissions page""",
                }
            )
        submission, _ = ApplicationSubmission.objects.get_or_create(
            user=self.request.user,
            application=application,
            committee=committee,
        )

        key = f"applicationsubmissions:{application.id}"
        cache.delete(key)

        for question_pk in questions:
            question = ApplicationQuestion.objects.filter(pk=question_pk).first()
            question_type = question.question_type
            question_data = self.request.data.get(question_pk, None)

            # skip the questions which do not belong to the current committee
            if (
                question.committee_question
                and committee not in question.committees.all()
            ):
                continue

            if (
                question_type == ApplicationQuestion.FREE_RESPONSE
                or question_type == ApplicationQuestion.SHORT_ANSWER
            ):
                text = question_data.get("text", None)
                if text is not None and text != "":
                    obj, _ = ApplicationQuestionResponse.objects.update_or_create(
                        question=question,
                        submission=submission,
                        defaults={"text": text},
                    )
                    response = Response(ApplicationQuestionResponseSerializer(obj).data)
            elif question_type == ApplicationQuestion.MULTIPLE_CHOICE:
                multiple_choice_value = question_data.get("multipleChoice", None)
                if multiple_choice_value is not None and multiple_choice_value != "":
                    multiple_choice_obj = ApplicationMultipleChoice.objects.filter(
                        question=question, value=multiple_choice_value
                    ).first()
                    obj, _ = ApplicationQuestionResponse.objects.update_or_create(
                        question=question,
                        submission=submission,
                        defaults={"multiple_choice": multiple_choice_obj},
                    )
                    response = Response(ApplicationQuestionResponseSerializer(obj).data)
        return response

    @action(detail=False, methods=["get"])
    def questions(self, *args, **kwargs):
        """
        Given a prompt lists the given users responses to this particular question.
        This allows us to populate the application form with the users'
        previous submissions.
        ---
        requestBody:
            content:
                application/json:
                    schema:
                        type: object
                        properties:
                            prompt:
                                type: string
        responses:
            "200":
                content:
                    application/json:
                        schema:
                            type: array
                            items:
                                type: object
                                properties:
                                    text:
                                        type: string
                                    multiple_choice:
                                        type: string
                                    question_type:
                                        type: integer
                                    question:
                                        type: object
                                        properties:
                                            id:
                                                type: integer
                                            question_type:
                                                type: integer
                                            prompt:
                                                type: string
                                            word_limit:
                                                type: integer
                                            multiple_choice:
                                                type: array
                                                items:
                                                    type: string
                                            committees:
                                                type: array
                                                items:
                                                    type: string
                                            committee_question:
                                                type: boolean
                                            precedence:
                                                type: integer
        ---
        """
        question_id_param = self.request.GET.get("question_id")
        if question_id_param is None or not question_id_param.isnumeric():
            return Response([])
        question_id = int(question_id_param)
        question = ApplicationQuestion.objects.filter(pk=question_id).first()
        if question is None:
            return Response([])

        response = (
            ApplicationQuestionResponse.objects.filter(
                question=question,
                submission__user=self.request.user,
            )
            .select_related("submission", "multiple_choice", "question")
            .prefetch_related("question__committees", "question__multiple_choice")
            .first()
        )

        if response is None:
            return Response([])
        else:
            return Response(ApplicationQuestionResponseSerializer(response).data)

    def get_serializer_class(self):
        if self.action in {"list"}:
            return MinimalUserProfileSerializer
        return UserProfileSerializer


class ClubApplicationViewSet(viewsets.ModelViewSet):
    """
    create: Create an application for the club.

    list: Retrieve a list of applications of the club.

    retrieve: Retrieve information about a single application

    current: Retrieve a list of active applications of the club.

    send_emails: Send out acceptance/rejection emails
    """

    permission_classes = [ClubItemPermission | IsSuperuser]
    serializer_class = ClubApplicationSerializer
    http_method_names = ["get", "post", "put", "patch", "delete"]

    def destroy(self, *args, **kwargs):
        """
        Invalidate cache before deleting
        """
        app = self.get_object()
        key = f"clubapplication:{app.id}"
        cache.delete(key)
        return super().destroy(*args, **kwargs)

    def update(self, *args, **kwargs):
        """
        Invalidate cache before updating
        """
        app = self.get_object()
        key = f"clubapplication:{app.id}"
        cache.delete(key)
        return super().update(*args, **kwargs)

    def retrieve(self, *args, **kwargs):
        """
        Cache responses for one hour. This is what people
        see when viewing an individual club's application
        """

        pk = self.kwargs["pk"]
        key = f"clubapplication:{pk}"
        cached = cache.get(key)
        if cached:
            return Response(cached)
        app = self.get_object()
        data = ClubApplicationSerializer(app).data
        cache.set(key, data, 60 * 60)
        return Response(data)

    @action(detail=True, methods=["post"])
    def send_emails(self, *args, **kwargs):
        """
        Send out acceptance/rejection emails for a particular application

        Dry run will validate that all emails have nonempty variables

        Allow resend will renotify submissions that have already been emailed
        ---
        requestBody:
            content:
                application/json:
                    schema:
                        type: object
                        properties:
                            allow_resend:
                                type: boolean
                            dry_run:
                                type: boolean
                            email_type:
                                type: object
                                properties:
                                    id:
                                        type: string
                                    name:
                                        type: string
        responses:
            "200":
                content:
                    application/json:
                        schema:
                            type: object
                            properties:
                                detail:
                                    type: string

        ---

        """

        app = self.get_object()

        # Query for recent submissions with user and committee joined
        submissions = ApplicationSubmission.objects.filter(
            application=app
        ).select_related("user", "committee")

        dry_run = self.request.data.get("dry_run")

        if not dry_run:
            # Invalidate submission viewset cache
            key = f"applicationsubmissions:{app.id}"
            cache.delete(key)

        email_type = self.request.data.get("email_type")["id"]

        subject = f"Application Update for {app.name}"
        n, skip = 0, 0

        allow_resend = self.request.data.get("allow_resend")

        acceptance_template = Template(app.acceptance_email)
        rejection_template = Template(app.rejection_email)

        mass_emails = []
        invitee_emails = []
        for submission in submissions:
            if (
                (not allow_resend and submission.notified)
                or submission.status == ApplicationSubmission.PENDING
                or not (submission.reason and submission.user.email)
            ):
                skip += 1
                continue
            elif (
                submission.status == ApplicationSubmission.ACCEPTED
                and email_type == "acceptance"
            ):
                template = acceptance_template
                invitee_emails.append(submission.user.email)

            elif (
                email_type == "rejection"
                and submission.status != ApplicationSubmission.ACCEPTED
            ):
                template = rejection_template
            else:
                continue

            data = {
                "reason": submission.reason,
                "name": submission.user.first_name or "",
                "committee": submission.committee.name if submission.committee else "",
            }

            html_content = template.render(data)
            text_content = html_to_text(html_content)

            contact_email = app.club.email

            msg = EmailMultiAlternatives(
                subject,
                text_content,
                settings.FROM_EMAIL,
                [submission.user.email],
                reply_to=[contact_email],
            )
            msg.attach_alternative(html_content, "text/html")
            mass_emails.append(msg)

            if not dry_run:
                submission.notified = True
            n += 1

        if not dry_run:
            with mail.get_connection() as conn:
                conn.send_messages(mass_emails)
            ApplicationSubmission.objects.bulk_update(submissions, ["notified"])

            # Send out membership invites after sending acceptance emails
            expiry_time = timezone.now() + datetime.timedelta(days=5)
            invites = [
                MembershipInvite(
                    creator=self.request.user,
                    club=app.club,
                    email=email,
                    # programmatically generated invites should expire after some time
                    expires_at=expiry_time,
                )
                for email in invitee_emails
            ]

            # Create all the membership invitations in the database
            MembershipInvite.objects.bulk_create(invites)

            for invite in invites:
                invite.send_mail(self.request)

        dry_run_msg = "Would have sent" if dry_run else "Sent"
        return Response(
            {
                "detail": f"{dry_run_msg} emails to {n} people, "
                f"skipping {skip} due to one of (already notified, no reason, no email)"
            }
        )

    @action(detail=False, methods=["get"])
    def current(self, *args, **kwargs):
        """
        Return the ongoing application(s) for this club
        ---
        responses:
            "200":
                content:
                    application/json:
                        schema:
                            allOf:
                                - $ref: "#/components/schemas/ClubApplication"
        ---
        """
        qs = self.get_queryset().prefetch_related("extensions")
        now = timezone.now()
        user = self.request.user
        q = Q(application_end_time__gte=now)
        if user.is_authenticated:
            q |= Q(extensions__end_time__gte=now, extensions__user=user)

        return Response(ClubApplicationSerializer(qs.filter(q), many=True).data)

    @action(detail=True, methods=["post"])
    def duplicate(self, *args, **kwargs):
        """
        Duplicate an application, setting the start and end time arbitrarily.
        ---
        requestBody: {}
        responses:
            "200":
                content: {}
        ---
        """
        obj = self.get_object()

        clone = obj.make_clone()

        now = timezone.now()
        clone.application_start_time = now + datetime.timedelta(days=1)
        clone.application_end_time = now + datetime.timedelta(days=30)
        clone.result_release_time = now + datetime.timedelta(days=40)
        clone.external_url = (
            f"https://pennclubs.com/club/{clone.club.code}/" f"application/{clone.pk}"
        )
        clone.save()
        return Response([])

    def get_serializer_class(self):
        if self.action in {"create", "update", "partial_update"}:
            if "club_code" in self.kwargs:
                club = (
                    Club.objects.filter(code=self.kwargs["club_code"])
                    .prefetch_related("badges")
                    .first()
                )
                if club and club.is_wharton:
                    return ManagedClubApplicationSerializer
            return WritableClubApplicationSerializer
        return ClubApplicationSerializer

    def get_queryset(self):
        return (
            ClubApplication.objects.filter(
                club__code=self.kwargs["club_code"],
            )
            .select_related("application_cycle", "club")
            .prefetch_related(
                "questions__multiple_choice",
                "questions__committees",
                "committees",
            )
        )


class WhartonCyclesView(viewsets.ModelViewSet):
    """
    get: Return information about all Wharton Council application cycles
    patch: Update application cycle and WC applications with cycle
    clubs: list clubs with cycle
    add_clubs: add clubs to cycle
    applications: list application submissions for cycle
    remove_clubs_from_all: remove clubs from all cycles
    """

    permission_classes = [WhartonApplicationPermission | IsSuperuser]
    # Designed to support partial updates, but ModelForm sends all fields here
    http_method_names = ["get", "post", "patch", "delete"]
    serializer_class = ApplicationCycleSerializer

    def get_queryset(self):
        return ApplicationCycle.objects.all().order_by("end_date")

    def update(self, *args, **kwargs):
        """
        Updates times for all applications with cycle
        """
        applications = ClubApplication.objects.filter(
            application_cycle=self.get_object()
        )
        str_start_date = self.request.data.get("start_date").replace("T", " ")
        str_end_date = self.request.data.get("end_date").replace("T", " ")
        str_release_date = self.request.data.get("release_date").replace("T", " ")
        time_format = "%Y-%m-%d %H:%M:%S%z"
        start = (
            datetime.datetime.strptime(str_start_date, time_format)
            if str_start_date
            else self.get_object().start_date
        )
        end = (
            datetime.datetime.strptime(str_end_date, time_format)
            if str_end_date
            else self.get_object().end_date
        )
        release = (
            datetime.datetime.strptime(str_release_date, time_format)
            if str_release_date
            else self.get_object().release_date
        )
        for app in applications:
            app.application_start_time = start
            if app.application_end_time_exception:
                continue
            app.application_end_time = end
            app.result_release_time = release
        f = ["application_start_time", "application_end_time", "result_release_time"]
        ClubApplication.objects.bulk_update(applications, f)
        return super().update(*args, **kwargs)

    @action(detail=True, methods=["GET"])
    def get_clubs(self, *args, **kwargs):
        """
        Retrieve clubs associated with given cycle
        ---
        requestBody:
            content: {}
        responses:
            "200":
                content: {}
        ---
        """
        cycle = self.get_object()

        return Response(
            ClubApplication.objects.filter(application_cycle=cycle)
            .select_related("club")
            .values("club__name", "club__code")
        )

    @action(detail=True, methods=["PATCH"])
    def edit_clubs(self, *args, **kwargs):
        """
        Edit clubs associated with given cycle
        ---
        requestBody:
            content:
                application/json:
                    schema:
                        type: object
                        properties:
                            clubs:
                                type: array
                                items:
                                    type: string
        responses:
            "200":
                content: {}
        ---

        """
        cycle = self.get_object()
        club_codes = self.request.data.get("clubs")
        start = cycle.start_date
        end = cycle.end_date
        release = cycle.release_date

        # Remove cycle for club applications from non-included clubs
        ClubApplication.objects.filter(application_cycle=cycle).exclude(
            club__code__in=club_codes
        ).update(application_cycle=None)

        # Some apps need to be created - use the default Wharton Template
        prompt_one = (
            "Tell us about a time you took " "initiative or demonstrated leadership"
        )
        prompt_two = "Tell us about a time you faced a challenge and how you solved it"
        prompt_three = "Tell us about a time you collaborated well in a team"
        created_apps_clubs = (
            ClubApplication.objects.filter(
                application_cycle=cycle, club__code__in=club_codes
            )
            .select_related("club")
            .values_list("club__code", flat=True)
        )
        creation_pending_clubs = Club.objects.filter(
            code__in=set(club_codes) - set(created_apps_clubs)
        )

        for club in creation_pending_clubs:
            name = f"{club.name} Application"
            most_recent = (
                ClubApplication.objects.filter(club=club)
                .order_by("-created_at")
                .first()
            )

            if most_recent:
                # If an application for this club exists, clone it
                application = most_recent.make_clone()
                application.application_start_time = start
                application.application_end_time = end
                application.result_release_time = release
                application.application_cycle = cycle
                application.is_wharton_council = True
                application.external_url = (
                    f"https://pennclubs.com/club/{club.code}/"
                    f"application/{application.pk}"
                )
                application.save()
            else:
                # Otherwise, start afresh
                application = ClubApplication.objects.create(
                    name=name,
                    club=club,
                    application_start_time=start,
                    application_end_time=end,
                    result_release_time=release,
                    application_cycle=cycle,
                    is_wharton_council=True,
                )
                external_url = (
                    f"https://pennclubs.com/club/{club.code}/"
                    f"application/{application.pk}"
                )
                application.external_url = external_url
                application.save()
                prompt = (
                    "Choose one of the following prompts for your personal statement"
                )
                prompt_question = ApplicationQuestion.objects.create(
                    question_type=ApplicationQuestion.MULTIPLE_CHOICE,
                    application=application,
                    prompt=prompt,
                )
                ApplicationMultipleChoice.objects.create(
                    value=prompt_one, question=prompt_question
                )
                ApplicationMultipleChoice.objects.create(
                    value=prompt_two, question=prompt_question
                )
                ApplicationMultipleChoice.objects.create(
                    value=prompt_three, question=prompt_question
                )
                ApplicationQuestion.objects.create(
                    question_type=ApplicationQuestion.FREE_RESPONSE,
                    prompt="Answer the prompt you selected",
                    word_limit=150,
                    application=application,
                )

        return Response([])

    @action(detail=False, methods=["post"])
    def add_clubs_to_exception(self, *args, **kwargs):
        """
        Exempt selected clubs from application cycle deadline
        ---
        requestBody:
            content:
                application/json:
                    schema:
                        type: object
                        properties:
                            clubs:
                                type: array
                                items:
                                    type: object
                                    properties:
                                        id:
                                            type: integer
                                        application_end_time:
                                            type: string
        responses:
            "200":
                content: {}
        ---
        """
        clubs = self.request.data.get("clubs")
        apps = []
        for club in clubs:
            app = ClubApplication.objects.get(pk=club["id"])
            apps.append(app)
            app.application_end_time = club["end_date"]
            app.application_end_time_exception = True
        ClubApplication.objects.bulk_update(
            apps,
            ["application_end_time", "application_end_time_exception"],
        )
        return Response([])

    @action(detail=False, methods=["post"])
    def remove_clubs_from_exception(self, *args, **kwargs):
        """
        Remove selected clubs from application cycle deadline exemption
        ---
        requestBody:
            content:
                application/json:
                    schema:
                        type: object
                        properties:
                            clubs:
                                type: array
                                items:
                                    type: string
        responses:
            "200":
                content: {}
        ---
        """
        club_ids = self.request.data.get("clubs", [])
        apps = ClubApplication.objects.filter(pk__in=club_ids)
        for app in apps:
            app.application_end_time_exception = False
            app.application_end_time = app.application_cycle.end_date
        ClubApplication.objects.bulk_update(
            apps,
            ["application_end_time", "application_end_time_exception"],
        )
        return Response([])

    @action(detail=True, methods=["GET"])
    def club_applications(self, *args, **kwargs):
        """
        Retrieve club applications for given cycle
        ---
        requestBody:
            content: {}
        responses:
            "200":
                content:
                    application/json:
                        schema:
                            type: array
                            items:
                                type: object
                                properties:
                                    name:
                                        type: string
                                    id:
                                        type: integer
                                    application_end_time:
                                        type: string
                                        format: date-time
                                    application_end_time_exception:
                                        type: string
                                    club__name:
                                        type: string
                                    club__code:
                                        type: string
        ---
        """
        cycle = self.get_object()

        return Response(
            ClubApplication.objects.filter(application_cycle=cycle)
            .select_related("club")
            .values(
                "name",
                "id",
                "application_end_time",
                "application_end_time_exception",
                "club__name",
                "club__code",
            )
        )

    @action(detail=True, methods=["GET"])
    def applications(self, *args, **kwargs):
        """
        Retrieve applications for given cycle
        ---
        requestBody: {}
        responses:
            "200":
                content:
                    text/csv:
                        schema:
                            type: string
        ---
        """
        cycle = self.get_object()
        data = (
            ApplicationSubmission.objects.filter(
                Q(application__is_wharton_council=True)
                | Q(application__club__name__icontains="Wharton"),
                application__application_cycle=cycle,
            )
            .select_related(
                "user__profile", "application", "application__application_cycle"
            )
            .annotate(
                annotated_name=F("application__name"),
                annotated_committee=F("committee__name"),
                annotated_club=F("application__club__name"),
                annotated_grad_year=F("user__profile__graduation_year"),
                annotated_school=F("user__profile__school__name"),
                annotated_wc=F("application__is_wharton_council"),
                status_name=Case(
                    When(status=1, then=Value("Pending")),
                    When(status=2, then=Value("Rejected after written application")),
                    When(status=3, then=Value("Rejected after interview(s)")),
                    When(status=4, then=Value("Accepted")),
                    default=Value("Unknown"),
                    output_field=CharField(),
                ),
            )
            .values(
                "annotated_name",
                "application",
                "annotated_committee",
                "annotated_club",
                "annotated_grad_year",
                "annotated_school",
                "annotated_wc",
                "status_name",
                "user",
            )
        )
        df = pd.DataFrame(data)
        resp = HttpResponse(
            content_type="text/csv",
            headers={"Content-Disposition": "attachment;filename=submissions.csv"},
        )
        df.to_csv(index=True, path_or_buf=resp)
        return resp


class WhartonApplicationAPIView(viewsets.ModelViewSet):
    """
    list: Return information about all Wharton Council club applications which are
    currently on going
    """

    permission_classes = [IsAuthenticated]
    serializer_class = ClubApplicationSerializer

    def get_operation_id(self, **kwargs):
        return f"{kwargs['operId']} Wharton Application"

    def get_queryset(self):
        now = timezone.now()

        qs = (
            ClubApplication.objects.filter(
                is_wharton_council=True,
                application_start_time__lte=now,
                application_end_time__gte=now,
            )
            .select_related("club")
            .prefetch_related(
                "committees", "questions__multiple_choice", "questions__committees"
            )
        )

        # Order applications randomly for viewing (consistent and unique per user).
        key = str(self.request.user.id)
        qs = qs.annotate(
            random=SHA1(Concat("name", Value(key), output_field=TextField()))
        ).order_by("random")
        return qs

    @method_decorator(cache_page(60 * 20))
    @method_decorator(vary_on_cookie)
    def list(self, *args, **kwargs):
        """
        Cache responses for 20 minutes. Vary cache by user.
        """
        return super().list(*args, **kwargs)


class WhartonApplicationStatusAPIView(generics.ListAPIView):
    """
    get: Return aggregate status for Wharton application submissions
    """

    permission_class = [WhartonApplicationPermission | IsSuperuser]
    serializer_class = WhartonApplicationStatusSerializer

    def get_operation_id(self, **kwargs):
        return "List statuses for Wharton application submissions"

    def get_queryset(self):
        return (
            ApplicationSubmission.objects.filter(application__is_wharton_council=True)
            .annotate(
                annotated_name=F("application__name"),
                annotated_committee=F("committee__name"),
                annotated_club=F("application__club__name"),
            )
            .values(
                "annotated_name",
                "application",
                "annotated_committee",
                "annotated_club",
                "status",
            )
            .annotate(count=Count("status"))
        )


class ApplicationExtensionViewSet(viewsets.ModelViewSet):
    permission_classes = [ClubSensitiveItemPermission | IsSuperuser]
    serializer_class = ApplicationExtensionSerializer

    def get_queryset(self):
        return ApplicationExtension.objects.filter(
            application__pk=self.kwargs["application_pk"]
        )


class ApplicationSubmissionViewSet(viewsets.ModelViewSet):
    """
    list: List submissions for a given club application.

    status: Changes status of a submission

    export: export applications
    """

    permission_classes = [ClubSensitiveItemPermission | IsSuperuser]
    http_method_names = ["get", "post"]

    def get_queryset(self):
        app_id = self.kwargs["application_pk"]
        submissions = (
            ApplicationSubmission.objects.filter(application=app_id)
            .select_related("user__profile", "committee", "application__club")
            .prefetch_related(
                Prefetch(
                    "responses",
                    queryset=ApplicationQuestionResponse.objects.select_related(
                        "multiple_choice", "question"
                    ),
                ),
                "responses__question__committees",
                "responses__question__multiple_choice",
            )
        )
        return submissions

    def list(self, *args, **kwargs):
        """
        Manually cache responses (to support invalidation)
        Responses are invalidated on status / reason updates and email sending
        """

        app_id = self.kwargs["application_pk"]
        key = f"applicationsubmissions:{app_id}"

        cached = cache.get(key)
        if cached is not None:
            return Response(cached)
        else:
            serializer = self.get_serializer_class()
            qs = self.get_queryset()
            data = serializer(qs, many=True).data
            cache.set(key, data, 60 * 60)

        return Response(data)

    @action(detail=False, methods=["get"])
    def export(self, *args, **kwargs):
        """
        Given some application submissions, export them to CSV.

        Cached for 2 hours.
        ---
        requestBody:
            content:
                application/json:
                    schema:
                        type: object
                        properties:
                            submissions:
                                type: array
                                items:
                                    type: integer
                            status:
                                type: integer
        responses:
            "200":
                content:
                    text/csv:
                        schema:
                            type: string
        ---
        """
        app_id = int(self.kwargs["application_pk"])
        data = (
            ApplicationSubmission.objects.filter(application=app_id)
            .select_related("user__profile", "committee", "application__club")
            .prefetch_related(
                Prefetch(
                    "responses",
                    queryset=ApplicationQuestionResponse.objects.select_related(
                        "multiple_choice", "question"
                    ),
                ),
                "responses__question__committees",
                "responses__question__multiple_choice",
            )
        )
        df = pd.DataFrame(ApplicationSubmissionCSVSerializer(data, many=True).data)
        resp = HttpResponse(
            content_type="text/csv; charset=utf-8-sig",  # support special chars
            headers={"Content-Disposition": "attachment;filename=submissions.csv"},
        )
        df.to_csv(index=True, path_or_buf=resp, encoding="utf-8-sig")
        return resp

    @action(detail=False, methods=["get"])
    def exportall(self, *args, **kwargs):
        """
        Export all application submissions for a particular cycle
        ---
        requestBody: {}
        responses:
            "200":
                content:
                    application/json:
                        schema:
                            type: object
                            properties:
                                output:
                                    type: string
        ---
        """

        app_id = int(self.kwargs["application_pk"])
        cycle = ClubApplication.objects.get(id=app_id).application_cycle
        data = (
            ApplicationSubmission.objects.filter(
                application__is_wharton_council=True,
                application__application_cycle=cycle,
            )
            .select_related("application", "application__application_cycle")
            .annotate(
                annotated_name=F("application__name"),
                annotated_committee=F("committee__name"),
                annotated_club=F("application__club__name"),
            )
            .values(
                "annotated_name",
                "application",
                "annotated_committee",
                "annotated_club",
                "status",
                "user",
            )
        )
        serialized_q = json.dumps(list(data.values()), cls=DjangoJSONEncoder)
        return Response(serialized_q)

    @action(detail=False, methods=["post"])
    def status(self, *args, **kwargs):
        """
        Given some application submissions, change their status to a new one
        ---
        requestBody:
            content:
                application/json:
                    schema:
                        type: object
                        properties:
                            submissions:
                                type: array
                                items:
                                    type: integer
                            status:
                                type: integer
        responses:
            "200":
                content:
                    application/json:
                        schema:
                            type: object
                            properties:
                                detail:
                                    type: string

        ---
        """
        submission_pks = self.request.data.get("submissions", [])
        status = self.request.data.get("status", None)
        if (
            status in map(lambda x: x[0], ApplicationSubmission.STATUS_TYPES)
            and len(submission_pks) > 0
        ):
            # Invalidate submission viewset cache
            submissions = ApplicationSubmission.objects.filter(pk__in=submission_pks)
            app_id = submissions.first().application.id if submissions.first() else None
            if not app_id:
                return Response({"detail": "No submissions found"})
            key = f"applicationsubmissions:{app_id}"
            cache.delete(key)

            submissions.update(status=status)

            return Response(
                {
                    "detail": f"Successfully updated submissions' {submission_pks}"
                    f"status {status}"
                }
            )
        else:
            return Response({"detail": "Invalid request"})

    @action(detail=False, methods=["post"])
    def reason(self, *args, **kwargs):
        """
        Given some application submissions, update their acceptance/rejection
        reasons
        ---
        requestBody:
            content:
                application/json:
                    schema:
                        type: object
                        properties:
                            submissions:
                                type: array
                                items:
                                    type: object
                                    properties:
                                        id:
                                            type: integer
                                        reason:
                                            type: string

        responses:
            "200":
                content:
                    application/json:
                        schema:
                            type: object
                            properties:
                                detail:
                                    type: string

        ---
        """
        submissions = self.request.data.get("submissions", [])
        pks = list(map(lambda x: x["id"], submissions))
        reasons = list(map(lambda x: x["reason"], submissions))

        submission_objs = ApplicationSubmission.objects.filter(pk__in=pks)

        # Invalidate submission viewset cache
        app_id = (
            submission_objs.first().application.id if submission_objs.first() else None
        )
        if not app_id:
            return Response({"detail": "No submissions found"})
        key = f"applicationsubmissions:{app_id}"
        cache.delete(key)

        for idx, pk in enumerate(pks):
            obj = submission_objs.filter(pk=pk).first()
            if obj:
                obj.reason = reasons[idx]
                obj.save()
            else:
                return Response({"detail": "Object not found"})

        return Response({"detail": "Successfully updated submissions' reasons"})

    def get_serializer_class(self):
        if self.request and self.request.query_params.get("format") == "xlsx":
            return ApplicationSubmissionCSVSerializer
        else:
            return ApplicationSubmissionSerializer


class ApplicationSubmissionUserViewSet(viewsets.ModelViewSet):
    """
    get: Return list of submitted applications

    delete: Remove a specific application
    """

    permission_classes = [IsAuthenticated]
    serializer_class = ApplicationSubmissionUserSerializer
    http_method_names = ["get", "delete"]

    def get_queryset(self):
        submissions = (
            ApplicationSubmission.objects.filter(user=self.request.user)
            .select_related("user__profile", "committee", "application__club")
            .prefetch_related(
                Prefetch(
                    "responses",
                    queryset=ApplicationQuestionResponse.objects.select_related(
                        "multiple_choice", "question"
                    ),
                ),
                "responses__question__committees",
                "responses__question__multiple_choice",
            )
        )
        return submissions


class ApplicationQuestionViewSet(viewsets.ModelViewSet):
    """
    create: Create a question for a club application.

    list: List questions in a given club application.
    """

    permission_classes = [ClubItemPermission | IsSuperuser]
    serializer_class = ApplicationQuestionSerializer
    http_method_names = ["get", "post", "put", "patch", "delete"]

    def get_queryset(self):
        return ApplicationQuestion.objects.filter(
            application__pk=self.kwargs["application_pk"]
        ).order_by("precedence")

    def destroy(self, *args, **kwargs):
        """
        Invalidate caches before destroying
        """
        app_id = self.kwargs["application_pk"]
        key1 = f"applicationquestion:{app_id}"
        key2 = f"clubapplication:{app_id}"
        cache.delete(key1)
        cache.delete(key2)
        return super().destroy(*args, **kwargs)

    def create(self, *args, **kwargs):
        """
        Invalidate caches before creating
        """
        app_id = self.kwargs["application_pk"]
        key1 = f"applicationquestion:{app_id}"
        key2 = f"clubapplication:{app_id}"
        cache.delete(key1)
        cache.delete(key2)
        return super().create(*args, **kwargs)

    def update(self, *args, **kwargs):
        """
        Invalidate caches before updating
        """
        app_id = self.kwargs["application_pk"]
        key1 = f"applicationquestion:{app_id}"
        key2 = f"clubapplication:{app_id}"
        cache.delete(key1)
        cache.delete(key2)
        return super().update(*args, **kwargs)

    def list(self, *args, **kwargs):
        """
        Manually cache responses for one hour
        """

        app_id = self.kwargs["application_pk"]
        key = f"applicationquestion:{app_id}"
        cached = cache.get(key)
        if cached:
            return Response(cached)

        data = ApplicationQuestionSerializer(self.get_queryset(), many=True).data
        cache.set(key, data, 60 * 60)
        return Response(data)

    @action(detail=False, methods=["post"])
    def precedence(self, *args, **kwargs):
        """
        Updates the precedence of questions so they are ordered the same way as
        arranged by the officer creating the application after they drag and drop
        the different questions to re-order them
        ---
        requestBody:
            content:
                application/json:
                    schema:
                        type: array
                        items:
                            type: integer
        responses:
            "200":
                content: {}
        ---
        """
        precedence = self.request.data.get("precedence", [])
        for index, question_pk in enumerate(precedence):
            question = ApplicationQuestion.objects.filter(pk=question_pk).first()
            if question is not None:
                question.precedence = index
                question.save()
        return Response([])


class BadgeClubViewSet(viewsets.ModelViewSet):
    """
    create: Add this badge to a club.

    list: List the clubs with this badge.

    destroy: Remove this badge from a club.
    """

    permission_classes = [ClubBadgePermission | IsSuperuser]
    serializer_class = ClubMinimalSerializer
    http_method_names = ["get", "post", "delete"]
    lookup_field = "code"

    def create(self, request, *args, **kwargs):
        badge = get_object_or_404(Badge, pk=self.kwargs["badge_pk"])
        club = get_object_or_404(Club, code=request.data["club"])
        club.badges.add(badge)
        return Response({"success": True})

    def destroy(self, request, *args, **kwargs):
        club = self.get_object()
        badge = get_object_or_404(Badge, pk=self.kwargs["badge_pk"])
        club.badges.remove(badge)
        return Response({"success": True})

    def get_queryset(self):
        return Club.objects.filter(badges__id=self.kwargs["badge_pk"]).order_by("name")


class MassInviteAPIView(APIView):
    """
    Send out invites and add invite objects
    given a list of comma or newline separated emails.
    """

    permission_classes = [IsAuthenticated]

    def post(self, request, *args, **kwargs):
        club = get_object_or_404(Club, code=kwargs["club_code"])

        mem = Membership.objects.filter(club=club, person=request.user).first()

        if not request.user.has_perm("clubs.manage_club") and (
            not mem or not mem.role <= Membership.ROLE_OFFICER
        ):
            return Response(
                {
                    "detail": "You do not have permission to invite new members!",
                    "success": False,
                },
                status=status.HTTP_403_FORBIDDEN,
            )

        role = request.data.get("role", Membership.ROLE_MEMBER)
        title = request.data.get("title")

        if not title:
            return Response(
                {
                    "detail": "You must enter a title for the members "
                    "that you are inviting.",
                    "success": False,
                },
                status=status.HTTP_400_BAD_REQUEST,
            )

        if mem and mem.role > role and not request.user.is_superuser:
            return Response(
                {
                    "detail": "You cannot send invites "
                    "for a role higher than your own!",
                    "success": False,
                },
                status=status.HTTP_403_FORBIDDEN,
            )

        emails = [x.strip() for x in re.split(r"\n|,", request.data.get("emails", ""))]
        emails = [x for x in emails if x]

        original_count = len(emails)

        # remove users that are already in the club
        exist = Membership.objects.filter(
            club=club, person__email__in=emails
        ).values_list("person__email", flat=True)
        emails = list(set(emails) - set(exist))

        # remove users that have already been invited
        exist = MembershipInvite.objects.filter(
            club=club, email__in=emails, active=True
        ).values_list("email", flat=True)
        emails = list(set(emails) - set(exist))

        # ensure all emails are valid
        try:
            for email in emails:
                validate_email(email)
        except ValidationError:
            return Response(
                {
                    "detail": "The email address '{}' is not valid!".format(email),
                    "success": False,
                }
            )

        # send invites to all emails
        for email in emails:
            invite = MembershipInvite.objects.create(
                email=email, club=club, creator=request.user, role=role, title=title
            )
            if role <= Membership.ROLE_OWNER and not mem:
                invite.send_owner_invite(request)
            else:
                invite.send_mail(request)

        sent_emails = len(emails)
        skipped_emails = original_count - len(emails)

        return Response(
            {
                "detail": "Sent invite{} to {} email{}! {} email{} skipped.".format(
                    "" if sent_emails == 1 else "s",
                    sent_emails,
                    "" if sent_emails == 1 else "s",
                    skipped_emails,
                    "" if skipped_emails == 1 else "s",
                ),
                "sent": sent_emails,
                "skipped": skipped_emails,
                "success": True,
            }
        )


class EmailInvitesAPIView(generics.ListAPIView):
    """
    get: Return the club code, invite id and token of
    the email invitations for the current user.
    """

    permission_classes = [IsAuthenticated]
    serializer_class = UserMembershipInviteSerializer

    def get_operation_id(self, **kwargs):
        return "List Email Invitations for Self"

    def get_queryset(self):
        return MembershipInvite.objects.filter(
            email=self.request.user.email, active=True, club__archived=False
        ).order_by("-created_at")


class OptionListView(APIView):
    def get(self, request):
        """
        Return a list of options, with some options dynamically generated.
        This response is intended for site-wide global variables.
        ---
        responses:
            "200":
                content:
                    application/json:
                        schema:
                            type: object
                            additionalProperties:
                                type: string
        ---
        """
        # compute base django options
        options = {
            k: v
            for k, v in Option.objects.filter(public=True).values_list("key", "value")
        }

        # add in activities fair information
        now = timezone.now()

        fairs = ClubFair.objects.filter(
            Q(start_time__lte=now + datetime.timedelta(weeks=1))
            | Q(registration_start_time__lte=now),
            end_time__gte=now - datetime.timedelta(minutes=15),
        ).order_by("start_time")

        fair = fairs.first()
        if fair:
            happening = fair.start_time <= now - datetime.timedelta(minutes=3)
            close = fair.start_time >= now - datetime.timedelta(weeks=1)
            options["FAIR_NAME"] = fair.name
            options["FAIR_CONTACT"] = fair.contact
            options["FAIR_ID"] = fair.id
            options["FAIR_OPEN"] = happening
            options["FAIR_VIRTUAL"] = fair.virtual
            options["PRE_FAIR"] = not happening and close
        else:
            options["FAIR_OPEN"] = False
            options["PRE_FAIR"] = False

        return Response(options)


class LoggingArgumentParser(argparse.ArgumentParser):
    """
    An argument parser that logs added arguments.
    """

    def __init__(self, *args, **kwargs):
        self._arguments = {}
        self._pos_count = 0
        super().__init__(*args, **kwargs)

    def add_argument(self, *args, **kwargs):
        super().add_argument(*args, **kwargs)

        if kwargs.get("default") == "==SUPPRESS==":
            return

        name = kwargs.get("dest", args[0].strip(" -").replace("-", "_"))
        default = kwargs.get("default")
        typ = kwargs.get(
            "type",
            (
                bool
                if kwargs.get("action") == "store_true"
                else type(default)
                if default is not None
                else str
            ),
        )
        pos = -1
        if not args[0].startswith("-"):
            pos = self._pos_count
            self._pos_count += 1
        self._arguments[name] = {
            "position": pos,
            "type": typ.__name__ if typ is not None else typ,
            "help": re.sub(r"\s+", " ", kwargs.get("help", "")) or None,
            "default": default,
            "choices": kwargs.get("choices"),
        }

    def set_defaults(self, *args, **kwargs):
        super().set_defaults(*args, **kwargs)
        for arg, value in kwargs.items():
            if arg in self._arguments:
                self._arguments[arg]["default"] = value

    def get_arguments(self):
        return self._arguments


@functools.lru_cache(maxsize=None)
def get_scripts():
    """
    Return a list of Django management commands and some associated metadata.
    """
    commands = get_commands()
    scripts = []
    for name, path in commands.items():
        cls = load_command_class(path, name)
        parser = LoggingArgumentParser()
        cls.add_arguments(parser)
        scripts.append(
            {
                "name": name,
                "path": path,
                "description": re.sub(r"\s+", " ", cls.help),
                "execute": hasattr(cls, "web_execute") and cls.web_execute,
                "arguments": parser.get_arguments(),
            }
        )
    scripts.sort(key=lambda s: (not s["execute"], s["name"]))
    return scripts


def parse_script_parameters(script, parameters):
    """
    Turn a list of user specified parameters into a set of args and kwargs that can
    be passed to call_command(), given the corresponding script.

    Use the script that is returned from get_scripts().
    """
    args = []
    kwargs = {}
    for arg, details in script["arguments"].items():
        if parameters.get(arg) is not None:
            value = {"str": str, "bool": bool, "int": int}.get(details["type"], str)(
                parameters[arg]
            )
            if details["position"] == -1:
                kwargs[arg] = value
            else:
                args.append((details["position"], value))
    args = [arg[1] for arg in sorted(args)]
    return args, kwargs


class AdminNoteViewSet(viewsets.ModelViewSet):
    """
    list:
    Return a list of admin notes.

    create:
    Add an admin note.

    put:
    Update an admin note. All fields are required.

    patch:
    Update an admin note. Only specified fields are updated.

    retrieve:
    Return a single admin note.

    destroy:
    Delete an admin note.
    """

    serializer_class = AdminNoteSerializer
    permission_classes = [IsSuperuser]
    lookup_field = "id"
    http_method_names = ["get", "post", "put", "patch", "delete"]

    def get_queryset(self):
        return AdminNote.objects.filter(
            club__code=self.kwargs.get("club_code")
        ).order_by("-created_at")


class ClubApprovalResponseTemplateViewSet(viewsets.ModelViewSet):
    serializer_class = ClubApprovalResponseTemplateSerializer
    permission_classes = [IsSuperuser]
    lookup_field = "id"

    def get_queryset(self):
        return ClubApprovalResponseTemplate.objects.all().order_by("-created_at")


class ScriptExecutionView(APIView):
    """
    View and execute Django management scripts using these endpoints.
    """

    permission_classes = [DjangoPermission("clubs.manage_club") | IsSuperuser]

    def get(self, request):
        """
        Return a list of valid management scripts to execute.
        ---
        responses:
            "200":
                content:
                    application/json:
                        schema:
                            type: array
                            items:
                                type: object
                                properties:
                                    name:
                                        type: string
                                    path:
                                        type: string
                                    description:
                                        type: string
                                    execute:
                                        type: boolean
                                    arguments:
                                        type: object
                                        additionalProperties:
                                            type: object
                                            properties:
                                                type:
                                                    type: string
                                                help:
                                                    type: string
                                                position:
                                                    type: integer
                                                default:
                                                    type: string
                                                choices:
                                                    type: array
                                                    items:
                                                        type: string
                                                    nullable: true
        ---
        """
        scripts = get_scripts()
        return Response(scripts)

    def post(self, request):
        """
        Execute a management script.
        ---
        responses:
            "200":
                content:
                    application/json:
                        schema:
                            type: object
                            properties:
                                output:
                                    type: string
        ---
        """
        action = request.data.get("action")
        parameters = request.data.get("parameters", {})
        scripts = get_scripts()
        script = next((s for s in scripts if s["name"] == action), None)

        # check for validity and permission
        if script is None:
            return Response({"output": f"'{action}' is not a valid script to execute."})
        if not script["execute"]:
            return Response(
                {
                    "output": "You are not allowed to "
                    f"execute '{action}' from the web interface."
                }
            )

        args, kwargs = parse_script_parameters(script, parameters)

        # execute command and return output
        with io.StringIO() as output:
            call_command(action, *args, **kwargs, stdout=output, stderr=output)
            return Response({"output": output.getvalue()})


class HealthView(APIView):
    def get(self, request):
        """
        Health check endpoint to confirm the backend is running.
        ---
        summary: Health Check
        responses:
            "200":
                content:
                    application/json:
                        schema:
                            type: object
                            properties:
                                message:
                                    type: string
                                    enum: ["OK"]
        ---
        """
        return Response({"message": "OK"}, status=status.HTTP_200_OK)


def get_initial_context_from_types(types):
    """
    Generate a sample context given the specified types.
    """
    # handle edge case where user explicitly says there are no types
    if isinstance(types, str) and types == "None":
        return {}

    # this allows for tuples to work properly
    context = collections.OrderedDict()

    for name, value in types.items():
        is_array = value["type"] == "array"
        if is_array:
            value = value["items"]

        if value["type"] == "string":
            context[name] = value.get("default", f"[{name}]")
        elif value["type"] == "number":
            context[name] = int(value.get("default", 0))
        elif value["type"] == "boolean":
            context[name] = bool(value.get("default", False))
        elif value["type"] == "object":
            context[name] = get_initial_context_from_types(value["properties"])
        elif value["type"] == "tuple":
            context[name] = tuple(
                get_initial_context_from_types(value["properties"]).values()
            )
        else:
            raise ValueError(f"Unknown email variable type '{value['type']}'!")

        # if is array, duplicate value three times as a sample
        if is_array:
            context[name] = [context[name]] * 3

    return context


def email_preview(request):
    """
    Debug endpoint used for previewing how email templates will look.
    """
    prefix = "fyh_emails" if settings.BRANDING == "fyh" else "emails"
    email_templates = os.listdir(os.path.join(settings.BASE_DIR, "templates", prefix))
    email_templates = [
        e.rsplit(".", 1)[0] for e in email_templates if e.endswith(".html")
    ]

    email = None
    text_email = None
    initial_context = {}

    if "email" in request.GET:
        email_path = os.path.basename(request.GET.get("email"))

        # initial values
        types = get_mail_type_annotation(email_path)
        if types is not None:
            initial_context = get_initial_context_from_types(types)

        # set specified values
        variables = request.GET.get("variables")
        if variables is not None:
            initial_context.update(json.loads(variables))

        email = render_to_string(f"{prefix}/{email_path}.html", initial_context)
        text_email = html_to_text(email)

    return render(
        request,
        "preview.html",
        {
            "templates": email_templates,
            "email": email,
            "text_email": text_email,
            "variables": json.dumps(initial_context, indent=4),
        },
    )


<<<<<<< HEAD
class CheckoutQuestionViewSet(viewsets.ModelViewSet):
    """
    create: Create a question for an event.
    list: List questions in a given event.
    destroy: Delete a question.
    update: Update a question.
    """

    permission_classes = [ClubItemPermission | IsSuperuser]
    serializer_class = CheckoutQuestionSerializer
    http_method_names = ["get", "post", "put", "patch", "delete"]

    def get_queryset(self):
        return CheckoutQuestion.objects.filter(
            event__pk=self.kwargs["event_id"]
        ).order_by("precedence")

    def destroy(self, *args, **kwargs):
        """
        Invalidate caches before destroying
        """
        event_id = self.kwargs["event_id"]
        key = f"checkoutquestions:{event_id}"
        cache.delete(key)
        return super().destroy(*args, **kwargs)

    def create(self, *args, **kwargs):
        """
        Invalidate caches before creating
        """
        event_id = self.kwargs["event_id"]
        key = f"checkoutquestions:{event_id}"
        cache.delete(key)
        return super().create(*args, **kwargs)

    def update(self, *args, **kwargs):
        """
        Invalidate caches before updating
        """
        event_id = self.kwargs["event_id"]
        key = f"checkoutquestions:{event_id}"
        cache.delete(key)
        return super().update(*args, **kwargs)

    def list(self, *args, **kwargs):
        """
        Manually cache responses for one hour
        """

        event_id = self.kwargs["event_id"]
        key = f"checkoutquestions:{event_id}"
        cached = cache.get(key)
        if cached:
            return Response(cached)

        data = CheckoutQuestionSerializer(self.get_queryset(), many=True).data
        cache.set(key, data, 60 * 60)
        return Response(data)

    @action(detail=False, methods=["post"])
    def precedence(self, *args, **kwargs):
        """
        Updates the precedence of questions so they are ordered the same way as
        arranged by the officer creating the checkout questions after they drag and drop
        the different questions to re-order them
=======
class RegistrationQueueSettingsView(APIView):
    """
    View to get and update registration queue settings.
    Only superusers can update settings.
    """

    permission_classes = [IsSuperuser]

    def get(self, request):
        """
        Return the current queue settings.
        ---
        responses:
            "200":
                content:
                    application/json:
                        schema:
                            type: object
                            properties:
                                reapproval_queue_open:
                                    type: boolean
                                new_approval_queue_open:
                                    type: boolean
                                updated_at:
                                    type: string
                                    format: date-time
                                updated_by:
                                    type: string
        ---
        """
        queue_setting = RegistrationQueueSettings.get()
        serializer = RegistrationQueueSettingsSerializer(queue_setting)
        return Response(serializer.data)

    def patch(self, request):
        """
        Update the queue settings.
>>>>>>> 1bcd3ce4
        ---
        requestBody:
            content:
                application/json:
                    schema:
<<<<<<< HEAD
                        type: array
                        items:
                            type: integer
        responses:
            "200":
                content: {}
        ---
        """
        event_id = self.kwargs["event_id"]
        precedence = self.request.data.get("precedence", [])
        for index, question_pk in enumerate(precedence):
            question = CheckoutQuestion.objects.filter(pk=question_pk).first()
            if question is not None:
                question.precedence = index
                question.save()

        key = f"checkoutquestions:{event_id}"
        cache.delete(key)
        return Response([])
=======
                        type: object
                        properties:
                            reapproval_queue_open:
                                type: boolean
                            new_approval_queue_open:
                                type: boolean
        responses:
            "200":
                content:
                    application/json:
                        schema:
                            type: object
                            properties:
                                reapproval_queue_open:
                                    type: boolean
                                new_approval_queue_open:
                                    type: boolean
                                updated_at:
                                    type: string
                                    format: date-time
                                updated_by:
                                    type: string
            "400":
                content:
                    application/json:
                        schema:
                            type: object
                            properties:
                                error:
                                    type: string
        ---
        """
        queue_setting = RegistrationQueueSettings.get()
        serializer = RegistrationQueueSettingsSerializer(
            queue_setting, data=request.data, partial=True
        )

        if serializer.is_valid():
            queue_setting = serializer.save(updated_by=request.user)
            return Response(RegistrationQueueSettingsSerializer(queue_setting).data)

        return Response(serializer.errors, status=status.HTTP_400_BAD_REQUEST)
>>>>>>> 1bcd3ce4
<|MERGE_RESOLUTION|>--- conflicted
+++ resolved
@@ -8208,75 +8208,7 @@
             "variables": json.dumps(initial_context, indent=4),
         },
     )
-
-
-<<<<<<< HEAD
-class CheckoutQuestionViewSet(viewsets.ModelViewSet):
-    """
-    create: Create a question for an event.
-    list: List questions in a given event.
-    destroy: Delete a question.
-    update: Update a question.
-    """
-
-    permission_classes = [ClubItemPermission | IsSuperuser]
-    serializer_class = CheckoutQuestionSerializer
-    http_method_names = ["get", "post", "put", "patch", "delete"]
-
-    def get_queryset(self):
-        return CheckoutQuestion.objects.filter(
-            event__pk=self.kwargs["event_id"]
-        ).order_by("precedence")
-
-    def destroy(self, *args, **kwargs):
-        """
-        Invalidate caches before destroying
-        """
-        event_id = self.kwargs["event_id"]
-        key = f"checkoutquestions:{event_id}"
-        cache.delete(key)
-        return super().destroy(*args, **kwargs)
-
-    def create(self, *args, **kwargs):
-        """
-        Invalidate caches before creating
-        """
-        event_id = self.kwargs["event_id"]
-        key = f"checkoutquestions:{event_id}"
-        cache.delete(key)
-        return super().create(*args, **kwargs)
-
-    def update(self, *args, **kwargs):
-        """
-        Invalidate caches before updating
-        """
-        event_id = self.kwargs["event_id"]
-        key = f"checkoutquestions:{event_id}"
-        cache.delete(key)
-        return super().update(*args, **kwargs)
-
-    def list(self, *args, **kwargs):
-        """
-        Manually cache responses for one hour
-        """
-
-        event_id = self.kwargs["event_id"]
-        key = f"checkoutquestions:{event_id}"
-        cached = cache.get(key)
-        if cached:
-            return Response(cached)
-
-        data = CheckoutQuestionSerializer(self.get_queryset(), many=True).data
-        cache.set(key, data, 60 * 60)
-        return Response(data)
-
-    @action(detail=False, methods=["post"])
-    def precedence(self, *args, **kwargs):
-        """
-        Updates the precedence of questions so they are ordered the same way as
-        arranged by the officer creating the checkout questions after they drag and drop
-        the different questions to re-order them
-=======
+     
 class RegistrationQueueSettingsView(APIView):
     """
     View to get and update registration queue settings.
@@ -8314,33 +8246,11 @@
     def patch(self, request):
         """
         Update the queue settings.
->>>>>>> 1bcd3ce4
         ---
         requestBody:
             content:
                 application/json:
                     schema:
-<<<<<<< HEAD
-                        type: array
-                        items:
-                            type: integer
-        responses:
-            "200":
-                content: {}
-        ---
-        """
-        event_id = self.kwargs["event_id"]
-        precedence = self.request.data.get("precedence", [])
-        for index, question_pk in enumerate(precedence):
-            question = CheckoutQuestion.objects.filter(pk=question_pk).first()
-            if question is not None:
-                question.precedence = index
-                question.save()
-
-        key = f"checkoutquestions:{event_id}"
-        cache.delete(key)
-        return Response([])
-=======
                         type: object
                         properties:
                             reapproval_queue_open:
@@ -8383,4 +8293,93 @@
             return Response(RegistrationQueueSettingsSerializer(queue_setting).data)
 
         return Response(serializer.errors, status=status.HTTP_400_BAD_REQUEST)
->>>>>>> 1bcd3ce4
+      
+class CheckoutQuestionViewSet(viewsets.ModelViewSet):
+    """
+    create: Create a question for an event.
+    list: List questions in a given event.
+    destroy: Delete a question.
+    update: Update a question.
+    """
+
+    permission_classes = [ClubItemPermission | IsSuperuser]
+    serializer_class = CheckoutQuestionSerializer
+    http_method_names = ["get", "post", "put", "patch", "delete"]
+
+    def get_queryset(self):
+        return CheckoutQuestion.objects.filter(
+            event__pk=self.kwargs["event_id"]
+        ).order_by("precedence")
+
+    def destroy(self, *args, **kwargs):
+        """
+        Invalidate caches before destroying
+        """
+        event_id = self.kwargs["event_id"]
+        key = f"checkoutquestions:{event_id}"
+        cache.delete(key)
+        return super().destroy(*args, **kwargs)
+
+    def create(self, *args, **kwargs):
+        """
+        Invalidate caches before creating
+        """
+        event_id = self.kwargs["event_id"]
+        key = f"checkoutquestions:{event_id}"
+        cache.delete(key)
+        return super().create(*args, **kwargs)
+
+    def update(self, *args, **kwargs):
+        """
+        Invalidate caches before updating
+        """
+        event_id = self.kwargs["event_id"]
+        key = f"checkoutquestions:{event_id}"
+        cache.delete(key)
+        return super().update(*args, **kwargs)
+
+    def list(self, *args, **kwargs):
+        """
+        Manually cache responses for one hour
+        """
+
+        event_id = self.kwargs["event_id"]
+        key = f"checkoutquestions:{event_id}"
+        cached = cache.get(key)
+        if cached:
+            return Response(cached)
+
+        data = CheckoutQuestionSerializer(self.get_queryset(), many=True).data
+        cache.set(key, data, 60 * 60)
+        return Response(data)
+
+    @action(detail=False, methods=["post"])
+    def precedence(self, *args, **kwargs):
+        """
+        Updates the precedence of questions so they are ordered the same way as
+        arranged by the officer creating the checkout questions after they drag and drop
+        the different questions to re-order them
+        ---
+        requestBody:
+            content:
+                application/json:
+                    schema:
+                        type: array
+                        items:
+                            type: integer
+        responses:
+            "200":
+                content: {}
+        ---
+        """
+        event_id = self.kwargs["event_id"]
+        precedence = self.request.data.get("precedence", [])
+        for index, question_pk in enumerate(precedence):
+            question = CheckoutQuestion.objects.filter(pk=question_pk).first()
+            if question is not None:
+                question.precedence = index
+                question.save()
+
+        key = f"checkoutquestions:{event_id}"
+        cache.delete(key)
+        return Response([])