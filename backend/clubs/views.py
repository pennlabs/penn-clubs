import argparse
import collections
import datetime
import functools
import io
import json
import os
import re
import secrets
import string
from functools import wraps
from urllib.parse import urlparse

import pytz
import qrcode
import requests
from asgiref.sync import async_to_sync
from channels.layers import get_channel_layer
from dateutil.parser import parse
from django.conf import settings
from django.contrib.auth import get_user_model
from django.contrib.auth.models import Permission
from django.core.cache import cache
from django.core.exceptions import ValidationError
from django.core.files.uploadedfile import UploadedFile
from django.core.management import call_command, get_commands, load_command_class
from django.core.serializers.json import DjangoJSONEncoder
from django.core.validators import validate_email
from django.db import transaction
<<<<<<< HEAD
from django.db.models import Count, DurationField, ExpressionWrapper, F, Prefetch, Q
from django.db.models.expressions import RawSQL, Value
from django.db.models.functions import Lower, Trunc
=======
from django.db.models import (
    Count,
    DurationField,
    ExpressionWrapper,
    F,
    Prefetch,
    Q,
    TextField,
)
from django.db.models.expressions import RawSQL, Value
from django.db.models.functions import SHA1, Lower, Trunc
>>>>>>> 7f650dc7
from django.db.models.functions.text import Concat
from django.db.models.query import prefetch_related_objects
from django.http import HttpResponse
from django.shortcuts import get_object_or_404, render
from django.template.loader import render_to_string
from django.utils import timezone
from django.utils.text import slugify
from ics import Calendar as ICSCal
from ics import Event as ICSEvent
from ics import parse as ICSParse
from options.models import Option
from rest_framework import filters, generics, parsers, serializers, status, viewsets
from rest_framework.decorators import action
from rest_framework.exceptions import PermissionDenied
from rest_framework.exceptions import ValidationError as DRFValidationError
from rest_framework.permissions import AllowAny, IsAuthenticated
from rest_framework.response import Response
from rest_framework.utils.serializer_helpers import ReturnList
from rest_framework.views import APIView
from social_django.utils import load_strategy
from tatsu.exceptions import FailedParse

from clubs.filters import RandomOrderingFilter, RandomPageNumberPagination
from clubs.mixins import XLSXFormatterMixin
from clubs.models import (
    AdminNote,
    Advisor,
    ApplicationMultipleChoice,
    ApplicationQuestion,
    ApplicationQuestionResponse,
    ApplicationSubmission,
    Asset,
    Badge,
    Cart,
    Club,
    ClubApplication,
    ClubFair,
    ClubFairBooth,
    ClubFairRegistration,
    ClubVisit,
    Event,
    Favorite,
    Major,
    Membership,
    MembershipInvite,
    MembershipRequest,
    Note,
    QuestionAnswer,
    RecurringEvent,
    Report,
    School,
    SearchQuery,
    StudentType,
    Subscribe,
    Tag,
    Testimonial,
    Ticket,
    Year,
    ZoomMeetingVisit,
    get_mail_type_annotation,
)
from clubs.permissions import (
    AssetPermission,
    ClubBadgePermission,
    ClubFairPermission,
    ClubItemPermission,
    ClubPermission,
    ClubSensitiveItemPermission,
    DjangoPermission,
    EventPermission,
    InvitePermission,
    IsSuperuser,
    MemberPermission,
    MembershipRequestPermission,
    NotePermission,
    ProfilePermission,
    QuestionAnswerPermission,
    ReadOnly,
    WhartonApplicationPermission,
    find_membership_helper,
)
from clubs.serializers import (
    AdminNoteSerializer,
    AdvisorSerializer,
    ApplicationQuestionResponseSerializer,
    ApplicationQuestionSerializer,
    ApplicationSubmissionCSVSerializer,
    ApplicationSubmissionSerializer,
    ApplicationSubmissionUserSerializer,
    AssetSerializer,
    AuthenticatedClubSerializer,
    AuthenticatedMembershipSerializer,
    BadgeSerializer,
    ClubApplicationSerializer,
    ClubBoothSerializer,
    ClubConstitutionSerializer,
    ClubFairSerializer,
    ClubListSerializer,
    ClubMembershipSerializer,
    ClubMinimalSerializer,
    ClubSerializer,
    EventSerializer,
    EventWriteSerializer,
    ExternalMemberListSerializer,
    FavoriteSerializer,
    FavoriteWriteSerializer,
    FavouriteEventSerializer,
    MajorSerializer,
    MembershipInviteSerializer,
    MembershipRequestSerializer,
    MembershipSerializer,
    MinimalUserProfileSerializer,
    NoteSerializer,
    QuestionAnswerSerializer,
    ReportClubSerializer,
    ReportSerializer,
    SchoolSerializer,
    SearchQuerySerializer,
    StudentTypeSerializer,
    SubscribeBookmarkSerializer,
    SubscribeSerializer,
    TagSerializer,
    TestimonialSerializer,
    TicketSerializer,
    UserClubVisitSerializer,
    UserClubVisitWriteSerializer,
    UserMembershipInviteSerializer,
    UserMembershipRequestSerializer,
    UserMembershipSerializer,
    UserProfileSerializer,
    UserSerializer,
    UserSubscribeSerializer,
    UserSubscribeWriteSerializer,
    UserUUIDSerializer,
    WhartonApplicationStatusSerializer,
    WritableClubApplicationSerializer,
    WritableClubFairSerializer,
    YearSerializer,
)
from clubs.utils import fuzzy_lookup_club, html_to_text


def update_holds(func):
    """
    Decorator to update ticket holds
    """

    @wraps(func)
    def wrap(self, request, *args, **kwargs):
        Ticket.objects.update_holds()
        return func(self, request, *args, **kwargs)

    return wrap


def file_upload_endpoint_helper(request, code):
    obj = get_object_or_404(Club, code=code)
    if "file" in request.data and isinstance(request.data["file"], UploadedFile):
        asset = Asset.objects.create(
            creator=request.user,
            club=obj,
            file=request.data["file"],
            name=request.data["file"].name,
        )
    else:
        return Response(
            {"detail": "No image file was uploaded!"},
            status=status.HTTP_400_BAD_REQUEST,
        )
    return Response({"detail": "Club file uploaded!", "id": asset.id})


def upload_endpoint_helper(request, cls, keyword, field, save=True, **kwargs):
    """
    Given a Model class with lookup arguments or a Model object, save the uploaded image
    to the image field specified in the argument.

    The save parameter can be used to control whether the Model is actually saved to
    the database. This parameter only applies if you pass in a Model object.

    Returns a response that can be given to the end user.
    """
    if isinstance(cls, type):
        obj = get_object_or_404(cls, **kwargs)
    else:
        obj = cls
    if keyword in request.data and isinstance(request.data[keyword], UploadedFile):
        getattr(obj, field).delete(save=False)
        setattr(obj, field, request.data[keyword])
        if save:
            obj._change_reason = f"Update '{field}' image field"
            obj.save()
    else:
        return Response(
            {"detail": "No image file was uploaded!"},
            status=status.HTTP_400_BAD_REQUEST,
        )
    return Response(
        {
            "detail": f"{obj.__class__.__name__} image uploaded!",
            "url": getattr(obj, field).url,
        }
    )


def find_relationship_helper(relationship, club_object, found):
    """
    Format and retrieve all parents or children of a club into tree.
    """
    children = getattr(club_object, relationship).all().prefetch_related(relationship)
    children_recurse = []
    for child in children:
        if child.code not in found:
            found.add(child.code)
            children_recurse.append(
                find_relationship_helper(relationship, child, found)
            )
            found.remove(child.code)
        else:
            children_recurse.append({"name": child.name, "code": child.code})

    return {
        "name": club_object.name,
        "code": club_object.code,
        "children": children_recurse,
    }


def filter_note_permission(queryset, club, user):
    """
    Filter the note queryset so that only notes the user has access
    to remain in the queryset
    """
    creating_club_membership = Membership.objects.filter(club=club, person=user).first()
    subject_club_membership = Membership.objects.filter(club=club, person=user).first()

    # Convert memberships into actual numerical representation
    if creating_club_membership is None:
        creating_club_membership = Note.PERMISSION_PUBLIC
    else:
        creating_club_membership = creating_club_membership.role

    if subject_club_membership is None:
        subject_club_membership = Note.PERMISSION_PUBLIC
    else:
        subject_club_membership = subject_club_membership.role

    queryset = queryset.filter(
        creating_club_permission__gte=creating_club_membership
    ) | queryset.filter(outside_club_permission__gte=subject_club_membership)

    return queryset


def hour_to_string_helper(hour):
    hour_string = ""
    if hour == 0:
        hour_string = "12am"
    elif hour < 12:
        hour_string = f"{hour}am"
    elif hour == 12:
        hour_string = "12pm"
    else:
        hour_string = f"{hour - 12}pm"

    return hour_string


class ReportViewSet(viewsets.ModelViewSet):
    """
    retrieve:
    Return a list of reports that can be generated.
    """

    permission_classes = [DjangoPermission("clubs.generate_reports") | IsSuperuser]
    serializer_class = ReportSerializer
    http_method_names = ["get", "post", "delete"]

    def get_queryset(self):
        return Report.objects.filter(Q(creator=self.request.user) | Q(public=True))


class ClubsSearchFilter(filters.BaseFilterBackend):
    """
    A DRF filter to implement custom filtering logic for the frontend.
    If model is not a Club, expects the model to have a club foreign key to Club.
    """

    def filter_queryset(self, request, queryset, view):
        params = request.GET.dict()

        def parse_year(field, value, operation, queryset):
            if value.isdigit():
                suffix = ""
                if operation in {"lt", "gt", "lte", "gte"}:
                    suffix = f"__{operation}"
                return {f"{field}__year{suffix}": int(value)}
            if value.lower() in {"none", "null"}:
                return {f"{field}__isnull": True}
            return {}

        def parse_int(field, value, operation, queryset):
            if operation == "in":
                values = value.strip().split(",")
                sizes = [int(size) for size in values if size]
                return {f"{field}__in": sizes}

            if "," in value:
                values = [int(x.strip()) for x in value.split(",") if x]
                if operation == "and":
                    for value in values:
                        queryset = queryset.filter(**{field: value})
                    return queryset
                return {f"{field}__in": values}

            if value.isdigit():
                suffix = ""
                if operation in {"lt", "gt", "lte", "gte"}:
                    suffix = f"__{operation}"
                return {f"{field}{suffix}": int(value)}
            if value.lower() in {"none", "null"}:
                return {f"{field}__isnull": True}
            return {}

        def parse_many_to_many(label, field, value, operation, queryset):
            tags = value.strip().split(",")
            if operation == "or":
                if tags[0].isdigit():
                    tags = [int(tag) for tag in tags if tag]
                    return {f"{field}__id__in": tags}
                else:
                    return {f"{field}__{label}__in": tags}

            if tags[0].isdigit() or operation == "id":
                tags = [int(tag) for tag in tags if tag]
                if settings.BRANDING == "fyh":
                    queryset = queryset.filter(**{f"{field}__id__in": tags})
                else:
                    for tag in tags:
                        queryset = queryset.filter(**{f"{field}__id": tag})
            else:
                for tag in tags:
                    queryset = queryset.filter(**{f"{field}__{label}": tag})
            return queryset

        def parse_badges(field, value, operation, queryset):
            return parse_many_to_many("label", field, value, operation, queryset)

        def parse_tags(field, value, operation, queryset):
            return parse_many_to_many("name", field, value, operation, queryset)

        def parse_boolean(field, value, operation, queryset):
            value = value.strip().lower()

            if operation == "in":
                if set(value.split(",")) == {"true", "false"}:
                    return

            if value in {"true", "yes"}:
                boolval = True
            elif value in {"false", "no"}:
                boolval = False
            elif value in {"null", "none"}:
                boolval = None
            else:
                return

            if boolval is None:
                return {f"{field}__isnull": True}

            return {f"{field}": boolval}

        def parse_string(field, value, operation, queryset):
            if operation == "in":
                values = [x.strip() for x in value.split(",")]
                values = [x for x in values if x]
                return {f"{field}__in": values}
            return {f"{field}": value}

        def parse_datetime(field, value, operation, queryset):
            try:
                value = parse(value.strip())
            except (ValueError, OverflowError):
                return

            if operation in {"gt", "lt", "gte", "lte"}:
                return {f"{field}__{operation}": value}
            return

        fields = {
            "accepting_members": parse_boolean,
            "active": parse_boolean,
            "application_required": parse_int,
            "appointment_needed": parse_boolean,
            "approved": parse_boolean,
            "available_virtually": parse_boolean,
            "badges": parse_badges,
            "code": parse_string,
            "enables_subscription": parse_boolean,
            "favorite_count": parse_int,
            "founded": parse_year,
            "recruiting_cycle": parse_int,
            "size": parse_int,
            "tags": parse_tags,
            "target_majors": parse_tags,
            "target_schools": parse_tags,
            "target_years": parse_tags,
            "target_students": parse_tags,
            "student_types": parse_tags,
        }

        def parse_fair(field, value, operation, queryset):
            try:
                value = int(value.strip())
            except ValueError:
                return

            fair = ClubFair.objects.filter(id=value).first()
            if fair:
                return {
                    "start_time__gte": fair.start_time,
                    "end_time__lte": fair.end_time,
                }

        if not queryset.model == Club:
            fields = {f"club__{k}": v for k, v in fields.items()}

        if queryset.model == Event:
            fields.update(
                {
                    "type": parse_int,
                    "start_time": parse_datetime,
                    "end_time": parse_datetime,
                    "fair": parse_fair,
                }
            )

        query = {}

        for param, value in params.items():
            field = param.split("__")
            if field[0] == "club":
                prefix = field.pop(0)
                field[0] = f"{prefix}__{field[0]}"

            if len(field) <= 1:
                field = field[0]
                type = "eq"
            else:
                type = field[1].lower()
                field = field[0]

            if field not in fields:
                continue

            condition = fields[field](field, value.strip(), type, queryset)
            if isinstance(condition, dict):
                query.update(condition)
            elif condition is not None:
                queryset = condition

        queryset = queryset.filter(**query)

        return queryset


class ClubsOrderingFilter(RandomOrderingFilter):
    """
    Custom ordering filter for club objects.
    If used by a non club model, the object must have a foreign key to Club named club.
    """

    def get_valid_fields(self, queryset, view, context={}):
        # report generators can order by any field
        request = context.get("request")
        if (
            request is not None
            and request.user.is_authenticated
            and request.user.has_perm("clubs.generate_reports")
        ):
            valid_fields = [
                (field.name, field.verbose_name)
                for field in queryset.model._meta.fields
            ]
            valid_fields += [
                (key, key.title().split("__")) for key in queryset.query.annotations
            ]
            valid_fields += [
                (f"club__{field.name}", f"Club - {field.verbose_name}")
                for field in Club._meta.fields
            ]
            return valid_fields

        # other people can order by allowlist
        return super().get_valid_fields(queryset, view, context)

    def filter_queryset(self, request, queryset, view):
        ordering = [
            arg for arg in request.GET.get("ordering", "").strip().split(",") if arg
        ]
        if not ordering and hasattr(view, "ordering"):
            ordering = [view.ordering]

        if "featured" in ordering:
            if queryset.model == Club:
                return queryset.order_by("-rank", "-favorite_count", "-id")
            return queryset.order_by(
                "-club__rank", "-club__favorite_count", "-club__id"
            )
        else:
            # prevent invalid SQL lookups from custom ordering properties
            if hasattr(view, "ordering") and view.ordering in {
                "featured",
                "alphabetical",
                "random",
            }:
                old_ordering = view.ordering
                view.ordering = "-id"
            else:
                old_ordering = None

            new_queryset = super().filter_queryset(request, queryset, view)

            # restore ordering property
            if old_ordering is not None:
                view.ordering = old_ordering

        if "alphabetical" in ordering:
            new_queryset = new_queryset.order_by(Lower("name"))

        return new_queryset


class ClubFairViewSet(viewsets.ModelViewSet):
    """
    list:
    Return a list of ongoing and upcoming club fairs.

    create:
    Schedule a new club fair.

    update:
    Update some attributes related to an existing club fair.
    All fields must be specified.

    partial_update:
    Update some attributes related to an existing club fair.
    Only specified fields are updated.

    destroy:
    Delete a club fair.
    """

    permission_classes = [ClubFairPermission | IsSuperuser]

    def get_serializer_class(self):
        if self.action in {"create", "update", "partial_update"}:
            return WritableClubFairSerializer
        return ClubFairSerializer

    @action(detail=False, methods=["get"])
    def current(self, request, *args, **kwargs):
        """
        Return only the current club fair instance in a list or an empty list
        if there is no fair going on.
        ---
        responses:
            "200":
                content:
                    application/json:
                        schema:
                            type: array
                            items:
                                $ref: "#/components/schemas/ClubFair"
        ---
        """
        now = timezone.now()
        fair = ClubFair.objects.filter(
            start_time__lte=now + datetime.timedelta(minutes=2),
            end_time__gte=now - datetime.timedelta(minutes=2),
        ).first()
        if fair is None:
            return Response([])
        else:
            return Response([ClubFairSerializer(instance=fair).data])

    @action(detail=True, methods=["get"])
    def live(self, *args, **kwargs):
        """
        Returns all events, grouped by id, with the number of participants currently
        in the meeting, the officers or owners in the meeting, and the number of
        participants who have already attended the meeting.
        ---
        responses:
            "200":
                content:
                    application/json:
                        schema:
                            type: object
                            additionalProperties:
                                type: object
                                properties:
                                    participant_count:
                                        type: integer
                                    already_attended:
                                        type: integer
                                    officers:
                                        type: array
                                        items:
                                            type: string
                                    median:
                                        type: number
        ---
        """
        fair = self.get_object()
        clubs = fair.participating_clubs.all()
        events = (
            Event.objects.filter(
                club__in=clubs,
                type=Event.FAIR,
                start_time__gte=fair.start_time,
                end_time__lte=fair.end_time,
            )
            .annotate(
                participant_count=Count(
                    "visits__person",
                    distinct=True,
                    filter=Q(visits__leave_time__isnull=True),
                )
            )
            .annotate(
                already_attended=Count(
                    "visits__person",
                    distinct=True,
                    filter=Q(visits__leave_time__isnull=False),
                )
            )
            .filter(visits__leave_time__isnull=False)
            .annotate(
                durations=ExpressionWrapper(
                    F("visits__leave_time") - F("visits__join_time"),
                    output_field=DurationField(),
                )
            )
        )

        median_list = collections.defaultdict(list)
        for event_id, duration in events.values_list("id", "durations").order_by(
            "durations"
        ):
            median_list[event_id].append(duration.total_seconds())
        median_list = {k: v[len(v) // 2] if v else 0 for k, v in median_list.items()}

        event_list = events.values_list("id", "participant_count", "already_attended")
        officer_mapping = collections.defaultdict(list)
        for k, v in events.filter(
            club__in=clubs,
            club__membership__role__lte=10,
            visits__leave_time__isnull=True,
        ).values_list("id", "club__membership__person__username"):
            officer_mapping[k].append(v)

        formatted = {}
        for event_id, particpant_count, already_attended in event_list:
            formatted[event_id] = {
                "participant_count": particpant_count,
                "already_attended": already_attended,
                "officers": officer_mapping.get(event_id, []),
                "median": median_list.get(event_id, 0),
            }
        return Response(formatted)

    @action(detail=True, methods=["post"])
    def create_events(self, request, *args, **kwargs):
        """
        Create events for each club registered for this activities fair.
        This endpoint will create one event per club spanning the
        entire listed duration.
        ---
        requestBody:
            content:
                application/json:
                    schema:
                        type: object
                        properties:
                            start_time:
                                type: string
                            end_time:
                                type: string
                            suffix:
                                type: string
                            clubs:
                                type: string
        responses:
            "200":
                content:
                    application/json:
                        schema:
                            type: object
                            properties:
                                events:
                                    type: number
        ---
        """
        start_time = None
        end_time = None
        query = None
        suffix = request.data.get("suffix") or "default"
        clubs = [c.strip() for c in re.split(r"[,\t\n]", request.data.get("clubs", ""))]
        clubs = [c for c in clubs]

        if clubs:
            query = Q(code__in=clubs)

        if "start_time" in request.data:
            start_time = parse(request.data["start_time"])
        if "end_time" in request.data:
            end_time = parse(request.data["end_time"])

        fair = self.get_object()
        events = fair.create_events(
            start_time=start_time, end_time=end_time, suffix=suffix, filter=query
        )
        return Response({"events": len(events)})

    @action(detail=True, methods=["get"])
    def events(self, request, *args, **kwargs):
        """
        Return all of the events related to this club fair
        and whether they are properly configured.
        ---
        responses:
            "200":
                content:
                    application/json:
                        schema:
                            type: array
                            items:
                                type: object
                                properties:
                                    code:
                                        type: string
                                        description: >
                                            The club code for the club.
                                    name:
                                        type: string
                                        description: >
                                            The name of the club.
                                    approved:
                                        type: boolean
                                        description: >
                                            Whether this club has been approved by the
                                            approval authority or not.
                                    badges:
                                        type: array
                                        description: >
                                            A list of badges associated with this
                                            club and fair.
                                        items:
                                            type: string
                                    meetings:
                                        type: array
                                        description: >
                                            The meeting links for the fair events.
                                        items:
                                            type: string
        ---
        """
        fair = self.get_object()
        clubs = fair.participating_clubs.all()

        # collect events
        events = collections.defaultdict(list)
        for k, v in Event.objects.filter(
            club__in=clubs,
            type=Event.FAIR,
            start_time__gte=fair.start_time,
            end_time__lte=fair.end_time,
        ).values_list("club__code", "url"):
            events[k].append(v)

        # collect badges
        badges = collections.defaultdict(list)
        for code, lbl in Badge.objects.filter(purpose="fair", fair=fair).values_list(
            "club__code", "label"
        ):
            badges[code].append(lbl)

        return Response(
            [
                {
                    "code": code,
                    "name": name,
                    "approved": approved or ghost,
                    "meetings": events.get(code, []),
                    "badges": badges.get(code, []),
                }
                for code, name, approved, ghost in clubs.order_by("name").values_list(
                    "code", "name", "approved", "ghost"
                )
            ]
        )

    @action(detail=True, methods=["post"])
    def register(self, request, *args, **kwargs):
        """
        Register a club for this club fair.
        Pass in a "club" string parameter with the club code
        and a "status" parameter that is true to register the club,
        or false to unregister.
        ---
        requestBody:
            content:
                application/json:
                    schema:
                        type: object
                        properties:
                            status:
                                type: boolean
                                description: >
                                    Whether to register or unregister this club for
                                    the fair. By default, the endpoint will attempt
                                    to register the club.
                            club:
                                type: string
                                description: >
                                    The code of the club that you are trying
                                    to register.
                            answers:
                                type: array
                                description: >
                                    The answers to the required fair questions.
                                    Each element in the array is an answer to a fair
                                    question, in the same order of the related
                                    fair questions.
                        required:
                            - club
        responses:
            "200":
                content:
                    application/json:
                        schema:
                            type: object
                            properties:
                                success:
                                    type: boolean
                                    description: >
                                        Whether or not this club has been registered.
                                message:
                                    type: string
                                    description: A success or error message.
        ---
        """
        fair = self.get_object()

        if not request.user.is_authenticated:
            raise PermissionDenied

        club = get_object_or_404(Club, code=request.data.get("club"))

        # get register/unregister action status
        status = request.data.get("status")
        if isinstance(status, str):
            status = status.strip().lower() == "true"
        elif not isinstance(status, bool):
            status = True

        # get answers to questions
        num_questions = len(json.loads(fair.questions)) if fair.questions else 0
        answer_objects = request.data.get("answers", [])
        answers = json.dumps(answer_objects)

        # make sure questions are answered
        if (
            status
            and num_questions > 0
            and (
                not all(ans is not None for ans in answer_objects)
                or len(answer_objects) < num_questions
            )
        ):
            return Response(
                {
                    "success": False,
                    "message": "Please fill out all of the questions in the form.",
                }
            )

        # make sure club constitution is uploaded for SAC clubs
        if (
            status
            and fair.organization == "Student Activities Council"
            and club.badges.filter(label="SAC").exists()
        ):
            if club.asset_set.count() <= 0 or not any(
                asset.name.lower().endswith((".pdf", ".doc", ".docx"))
                for asset in club.asset_set.all()
            ):
                if not request.user.is_superuser:
                    return Response(
                        {
                            "success": False,
                            "message": "As a SAC affiliated club, "
                            "you must upload a club constitution "
                            "before registering for this fair.",
                        }
                    )

        # check if registration has started
        now = timezone.now()
        if (
            fair.registration_start_time is not None
            and fair.registration_start_time > now
        ):
            return Response(
                {
                    "success": False,
                    "message": "Registration for this activities fair "
                    "has not opened yet.",
                }
            )

        # check if deadline has passed
        if fair.registration_end_time < now:
            return Response(
                {
                    "success": False,
                    "message": "The deadline has passed to register "
                    "for this activities fair. "
                    f"Please email {fair.contact} for assistance.",
                }
            )

        # check if user can actually register club
        mship = find_membership_helper(request.user, club)
        if (
            mship is not None
            and mship.role <= Membership.ROLE_OFFICER
            or request.user.is_superuser
        ):
            # register or unregister club
            if status:
                ClubFairRegistration.objects.update_or_create(
                    club=club,
                    fair=fair,
                    defaults={"answers": answers, "registrant": request.user},
                )
            else:
                fair.participating_clubs.remove(club)
            return Response({"success": True})
        else:
            raise PermissionDenied

    def get_queryset(self):
        now = timezone.now()
        return ClubFair.objects.filter(end_time__gte=now).order_by("start_time")


class ClubViewSet(XLSXFormatterMixin, viewsets.ModelViewSet):
    """
    retrieve:
    Return a single club with all information fields present.

    list:
    Return a list of clubs with partial information for each club.

    create:
    Add a new club record.
    After creation, the club will need to go through the approval process.

    update:
    Update all fields in the club.
    You must specify all of the fields or use a patch request.

    partial_update:
    Update certain fields in the club.
    Only specify the fields that you want to change.

    destroy:
    Delete a club. Consider marking the club as inactive instead of deleting the club.
    """

    queryset = (
        Club.objects.all()
        .annotate(
            favorite_count=Count("favorite", distinct=True),
            membership_count=Count("membership", distinct=True, filter=Q(active=True)),
        )
        .prefetch_related("tags")
        .order_by("-favorite_count", "name")
    )
    permission_classes = [ClubPermission | IsSuperuser]
    filter_backends = [filters.SearchFilter, ClubsSearchFilter, ClubsOrderingFilter]
    search_fields = ["name", "subtitle", "code", "terms"]
    ordering_fields = ["favorite_count", "name"]
    ordering = "featured"

    lookup_field = "code"
    http_method_names = ["get", "post", "put", "patch", "delete"]
    pagination_class = RandomPageNumberPagination

    def get_queryset(self):
        queryset = super().get_queryset()

        # additional prefetch optimizations
        person = self.request.user
        if not person.is_authenticated:
            person = None

        if self.action in {"list", "retrieve"}:
            queryset = queryset.prefetch_related(
                Prefetch(
                    "favorite_set",
                    queryset=Favorite.objects.filter(person=person),
                    to_attr="user_favorite_set",
                ),
                Prefetch(
                    "subscribe_set",
                    queryset=Subscribe.objects.filter(person=person),
                    to_attr="user_subscribe_set",
                ),
                Prefetch(
                    "membership_set",
                    queryset=Membership.objects.filter(person=person),
                    to_attr="user_membership_set",
                ),
            )

            if self.action in {"retrieve"}:
                queryset = queryset.prefetch_related(
                    "asset_set",
                    Prefetch("badges", queryset=Badge.objects.filter(visible=True)),
                    "student_types",
                    "target_majors",
                    "target_schools",
                    "target_years",
                    "testimonials",
                    Prefetch(
                        "membership_set",
                        queryset=Membership.objects.filter(active=True)
                        .order_by("role", "person__first_name", "person__last_name")
                        .prefetch_related("person__profile"),
                    ),
                )

        # if there is a search query made by a signed-in user, save it to the database
        if self.request.query_params.get("search") and isinstance(
            self.request.user, get_user_model()
        ):
            SearchQuery(
                person=self.request.user,
                query=self.request.query_params.get("search"),
            ).save()

        # select subset of clubs if requested
        subset = self.request.query_params.get("in", None)

        if subset:
            subset = [x.strip() for x in subset.strip().split(",")]
            queryset = queryset.filter(code__in=subset)

        # filter out archived clubs
        queryset = queryset.filter(archived=False)

        # filter by approved clubs
        if (
            self.request.user.has_perm("clubs.see_pending_clubs")
            or self.request.query_params.get("bypass", "").lower() == "true"
            or self.action not in {"list"}
        ):
            return queryset
        else:
            return queryset.filter(Q(approved=True) | Q(ghost=True))

    @action(detail=True, methods=["post"])
    def upload(self, request, *args, **kwargs):
        """
        Upload the club logo.
        Marks the club as pending approval since the logo has changed.
        Also create a thumbnail version of the club logo.
        ---
        requestBody:
            content:
                multipart/form-data:
                    schema:
                        type: object
                        properties:
                            file:
                                type: object
                                format: binary
        responses:
            "200":
                description: Returned if the file was successfully uploaded.
                content: &upload_resp
                    application/json:
                        schema:
                            type: object
                            properties:
                                detail:
                                    type: string
                                    description: The status of the file upload.
                                url:
                                    type: string
                                    nullable: true
                                    description: >
                                        The URL of the newly uploaded file.
                                        Only exists if the file was
                                        successfully uploaded.
            "400":
                description: Returned if there was an error while uploading the file.
                content: *upload_resp
        ---
        """
        # ensure user is allowed to upload image
        club = self.get_object()

        # reset approval status after upload
        resp = upload_endpoint_helper(request, club, "file", "image", save=False)
        if status.is_success(resp.status_code):
            club.approved = None
            club.approved_by = None
            club.approved_on = None
            if club.history.filter(approved=True).exists():
                club.ghost = True

            club._change_reason = "Mark pending approval due to image change"
            club.save(
                update_fields=[
                    "image",
                    "approved",
                    "approved_by",
                    "approved_on",
                    "ghost",
                ]
            )

            # create thumbnail
            club.create_thumbnail(request)

        return resp

    @action(detail=True, methods=["post"])
    def upload_file(self, request, *args, **kwargs):
        """
        Upload a file for the club.
        ---
        requestBody:
            content:
                multipart/form-data:
                    schema:
                        type: object
                        properties:
                            file:
                                type: object
                                format: binary
        responses:
            "200":
                description: Returned if the file was successfully uploaded.
                content: &upload_resp
                    application/json:
                        schema:
                            type: object
                            properties:
                                detail:
                                    type: string
                                    description: The status of the file upload.
                                url:
                                    type: string
                                    nullable: true
                                    description: >
                                        The URL of the newly uploaded file.
                                        Only exists if the file was successfully
                                        uploaded.
            "400":
                description: Returned if there was an error while uploading the file.
                content: *upload_resp
        ---
        """
        # ensure user is allowed to upload file
        club = self.get_object()

        return file_upload_endpoint_helper(request, code=club.code)

    @action(detail=True, methods=["get"])
    def owned_badges(self, request, *args, **kwargs):
        """
        Return a list of badges that this club is an owner of.
        The club will be able to assign these badges to other clubs.
        ---
        responses:
            "200":
                content:
                    application/json:
                        schema:
                            allOf:
                                - $ref: "#/components/schemas/Badge"
        ---
        """
        club = self.get_object()
        badges = Badge.objects.filter(org=club)
        return Response(BadgeSerializer(badges, many=True).data)

    @action(detail=True, methods=["get"])
    def children(self, request, *args, **kwargs):
        """
        Return a recursive list of all children that this club is a parent of.
        ---
        responses:
            "200":
                content:
                    application/json:
                        schema:
                            type: object
                            properties:
                                name:
                                    type: string
                                code:
                                    type: string
                                children:
                                    type: array
                                    description: >
                                        An array of clubs containing
                                        the fields in this object.
        ---
        """
        club = self.get_object()
        child_tree = find_relationship_helper("children_orgs", club, {club.code})
        return Response(child_tree)

    @action(detail=True, methods=["get"])
    def parents(self, request, *args, **kwargs):
        """
        Return a recursive list of all parents that this club is a child to.
        ---
        responses:
            "200":
                content:
                    application/json:
                        schema:
                            type: object
                            properties:
                                name:
                                    type: string
                                code:
                                    type: string
                                children:
                                    type: array
                                    description: >
                                        An array of clubs containing
                                        the fields in this object.
        ---
        """
        club = self.get_object()
        parent_tree = find_relationship_helper("parent_orgs", club, {club.code})
        return Response(parent_tree)

    @action(detail=True, methods=["get"])
    def alumni(self, request, *args, **kwargs):
        """
        Return the members of this club who are no longer active.
        ---
        responses:
            "200":
                content:
                    application/json:
                        schema:
                            type: object
                            additionalProperties:
                                type: array
                                items:
                                    type: object
                                    properties:
                                        name:
                                            type: string
                                        username:
                                            type: string
        ---
        """
        club = self.get_object()
        results = collections.defaultdict(list)
        for first, last, year, show, username in club.membership_set.filter(
            active=False, public=True
        ).values_list(
            "person__first_name",
            "person__last_name",
            "person__profile__graduation_year",
            "person__profile__show_profile",
            "person__username",
        ):
            results[year].append(
                {
                    "name": f"{first} {last}".strip(),
                    "username": username if show else None,
                }
            )
        return Response(results)

    @action(detail=True, methods=["get"], url_path="notes-about")
    def notes_about(self, request, *args, **kwargs):
        """
        Return a list of notes about this club, used by members of parent organizations.
        """
        club = self.get_object()
        queryset = Note.objects.filter(subject_club__code=club.code)
        queryset = filter_note_permission(queryset, club, self.request.user)
        serializer = NoteSerializer(queryset, many=True)
        return Response(serializer.data)

    @action(detail=True, methods=["get"])
    def qr(self, request, *args, **kwargs):
        """
        Return a QR code png image representing a link to the club on Penn Clubs.
        ---
        operationId: Generate QR Code for Club
        responses:
            "200":
                description: Return a png image representing a QR code to the fair page.
                content:
                    image/png:
                        schema:
                            type: binary
        ---
        """
        club = self.get_object()

        url = f"https://{settings.DEFAULT_DOMAIN}/club/{club.code}/fair"
        response = HttpResponse(content_type="image/png")
        qr_image = qrcode.make(url, box_size=20, border=0)
        qr_image.save(response, "PNG")
        return response

    @action(detail=True, methods=["get"])
    def subscription(self, request, *args, **kwargs):
        """
        Return a list of all students that have subscribed to the club,
        including their names and emails.

        If a student has indicated that they want to share their bookmarks as well,
        include this information in the results.
        """
        club = self.get_object()
        subscribes = (
            Subscribe.objects.filter(club=club)
            .select_related("person", "person__profile", "club")
            .prefetch_related("person__profile__school", "person__profile__major")
        )
        shared_bookmarks = (
            Favorite.objects.exclude(
                person__pk__in=subscribes.values_list("person__pk", flat=True)
            )
            .filter(club=club, person__profile__share_bookmarks=True)
            .select_related("person", "person__profile", "club")
            .prefetch_related("person__profile__school", "person__profile__major")
        )
        bookmark_serializer = SubscribeBookmarkSerializer(shared_bookmarks, many=True)
        serializer = SubscribeSerializer(subscribes, many=True)
        output = serializer.data + bookmark_serializer.data
        return Response(ReturnList(output, serializer=serializer))

    @action(detail=True, methods=["get"])
    def analytics_pie_charts(self, request, *args, **kwargs):
        """
        Returns demographic information about bookmarks
        and subscriptions in pie chart format.
        ---
        parameters:
            - name: category
              in: query
              type: string
            - name: metric
              in: query
              type: string
        responses:
            "200":
                content:
                    application/json:
                        schema:
                            type: object
                            properties:
                                content:
                                    type: array
        ---
        """
        club = self.get_object()
        lower_bound = timezone.now() - datetime.timedelta(days=30 * 6)
        category = self.request.query_params.get("category")
        metric = self.request.query_params.get("metric")

        def get_breakdown(category, metric):
            if category == "graduation_year":
                category_join = "person__profile__graduation_year"
            else:
                category_join = "person__profile__school__name"

            if metric == "favorite":
                queryset = Favorite.objects.filter(
                    club=club, created_at__gte=lower_bound
                )
            elif metric == "subscribe":
                queryset = Subscribe.objects.filter(
                    club=club, created_at__gte=lower_bound
                )
            else:
                queryset = ClubVisit.objects.filter(
                    club=club, created_at__gte=lower_bound, visit_type=1
                )

            return {
                "content": list(
                    queryset.values(category_join).annotate(count=Count("id"))
                ),
            }

        return Response(get_breakdown(category, metric))

    @action(detail=True, methods=["get"])
    def analytics(self, request, *args, **kwargs):
        """
        Returns a list of all analytics (club visits, favorites,
        subscriptions) for a club.
        ---
        responses:
            "200":
                content:
                    application/json:
                        schema:
                            type: object
                            properties:
                                max:
                                    type: integer
                                    description: >
                                        The maximum value among all categories.
                                        Useful when deciding how tall a
                                        line chart should be.
                                visits:
                                    type: array
                                favorites:
                                    type: array
                                subscriptions:
                                    type: array
        ---
        """
        club = self.get_object()
        group = self.request.query_params.get("group", "hour")
        if "date" in request.query_params:
            date = datetime.datetime.strptime(request.query_params["date"], "%Y-%m-%d")
        else:
            date = datetime.datetime.combine(
                datetime.date.today(), datetime.datetime.min.time()
            )

        # parse date range
        if "start" in request.query_params:
            start = parse(request.query_params["start"])
        else:
            start = date

        if "end" in request.query_params:
            end = parse(request.query_params["end"])
        else:
            end = start + datetime.timedelta(days=1)

        # retrieve data
        def get_count(queryset):
            """
            Return a json serializable aggregation of
            analytics data for a specific model.
            """
            objs = (
                queryset.annotate(group=Trunc("created_at", group))
                .values("group")
                .annotate(count=Count("id"))
            )
            for item in objs:
                item["group"] = item["group"].isoformat()
            return list(objs)

        visits_data = get_count(
            ClubVisit.objects.filter(
                club=club,
                created_at__gte=start,
                created_at__lte=end,
                visit_type=ClubVisit.CLUB_PAGE,
            )
        )
        favorites_data = get_count(
            Favorite.objects.filter(
                club=club, created_at__gte=start, created_at__lte=end
            )
        )
        subscriptions_data = get_count(
            Subscribe.objects.filter(
                club=club, created_at__gte=start, created_at__lte=end
            )
        )

        max_value = max(
            max([v["count"] for v in visits_data], default=0),
            max([v["count"] for v in favorites_data], default=0),
            max([v["count"] for v in subscriptions_data], default=0),
        )

        analytics_dict = {
            "visits": visits_data,
            "favorites": favorites_data,
            "subscriptions": subscriptions_data,
            "max": max_value,
        }

        return Response(analytics_dict)

    @action(detail=True, methods=["get"])
    def booths(self, request, *args, **kwargs):
        """
        Getting all booths associated with a club
        ---
        responses:
            "200":
                content:
                    application/json:
                        schema:
                            type: array
                            items:
                                type: object
                                properties:
                                    name:
                                        type: string
                                    subtitle:
                                        type: string
                                    club:
                                        type: string
                                    image_url:
                                        type: string
                                    lat:
                                        type: number
                                    long:
                                        type: number
                                    start_time:
                                        type: string
                                    end_time:
                                        type: string
        ---
        """
        club = self.get_object()
        res = ClubFairBooth.objects.filter(club=club).select_related("club").all()
        return Response(ClubBoothSerializer(res, many=True).data)

    def get_operation_id(self, **kwargs):
        if kwargs["action"] == "fetch" and kwargs["method"] == "DELETE":
            return "deleteIcsEvents"

    @action(detail=True, methods=["post", "delete"])
    def fetch(self, request, *args, **kwargs):
        """
        Fetch the ICS calendar events from the club's ICS calendar URL.
        ---
        requestBody: {}
        responses:
            "200":
                content:
                    application/json:
                        schema:
                            type: object
                            properties:
                                success:
                                    type: boolean
                                    description: Whether or not events were fetched.
                                message:
                                    type: string
                                    description: A success or error message.
        ---
        """
        club = self.get_object()

        if request.method == "DELETE":
            now = timezone.now()
            num = club.events.filter(is_ics_event=True, start_time__gte=now).delete()[0]
            return Response(
                {
                    "success": True,
                    "message": f"Deleted all {num} imported ICS calendar events!",
                }
            )

        if not club.ics_import_url:
            return Response(
                {
                    "success": False,
                    "message": "No ICS calendar URL set, so no events were imported.",
                }
            )

        try:
            num_events = club.add_ics_events()
        except requests.exceptions.RequestException:
            return Response(
                {
                    "success": False,
                    "message": "Failed to fetch events from server, "
                    "are you sure your URL is correct?",
                }
            )
        except FailedParse:
            return Response(
                {
                    "success": False,
                    "message": "Failed to parse ICS events, "
                    "are you sure this is an ICS file?",
                }
            )

        return Response({"success": True, "message": f"Fetched {num_events} events!"})

    @action(detail=False, methods=["get"])
    def directory(self, request, *args, **kwargs):
        """
        Custom return endpoint for the directory page, allows the page to load faster.
        ---
        operationId: Club Directory List
        ---
        """
        serializer = ClubMinimalSerializer(
            Club.objects.all()
            .exclude(Q(approved=False) | Q(archived=True))
            .order_by(Lower("name")),
            many=True,
        )
        return Response(serializer.data)

    @action(detail=False, methods=["get"])
    def constitutions(self, request, *args, **kwargs):
        """
        A special endpoint for SAC affilaited clubs to check if
        they have uploaded a club constitution.
        ---
        operationId: List Club Constitutions
        ---
        """
        badge = Badge.objects.filter(label="SAC").first()
        if badge:
            query = (
                Club.objects.filter(badges=badge, archived=False)
                .order_by(Lower("name"))
                .prefetch_related(
                    Prefetch("asset_set", to_attr="prefetch_asset_set"),
                )
            )
            if request.user.is_authenticated:
                query = query.prefetch_related(
                    Prefetch(
                        "membership_set",
                        queryset=Membership.objects.filter(person=request.user),
                        to_attr="user_membership_set",
                    )
                )
            serializer = ClubConstitutionSerializer(
                query, many=True, context={"request": request}
            )
            return Response(serializer.data)
        else:
            return Response({"error": "The SAC badge does not exist in the database."})

    @action(detail=False, methods=["post"])
    def lookup(self, request, *args, **kwargs):
        """
        An endpoint to look up club codes from club names.
        ---
        requestBody:
            content:
                application/json:
                    schema:
                        properties:
                            clubs:
                                type: string
        responses:
            "200":
                content:
                    application/json:
                        schema:
                            type: object
                            properties:
                                output:
                                    type: string
        ---
        """
        clubs = [c.strip() for c in re.split(r"[\t\n]", request.data.get("clubs", ""))]
        clubs = [c for c in clubs if c]
        simple = {
            name: code
            for name, code in Club.objects.filter(name__in=clubs).values_list(
                "name", "code"
            )
        }
        output = []
        for name in clubs:
            if name in simple:
                output.append(simple[name])
            elif name:
                fuzzy = fuzzy_lookup_club(name)
                if fuzzy is None:
                    fuzzy = "None"
                else:
                    fuzzy = fuzzy.code
                output.append(fuzzy)
            else:
                output.append(name)
        return Response({"output": "\n".join(output).strip()})

    @action(detail=False, methods=["post"])
    def bulk(self, request, *args, **kwargs):
        """
        An endpoint to perform certain club edit operations in bulk.
        ---
        requestBody:
            content:
                application/json:
                    schema:
                        properties:
                            action:
                                type: string
                                description: The bulk action to perform.
                            clubs:
                                type: string
                                description: >
                                    A list of club codes, separated by
                                    comma, newline, space, or tab.
                            tags:
                                type: array
                                items:
                                    type: object
                                    parameters:
                                        id:
                                            type: number
                            badges:
                                type: array
                                items:
                                    type: object
                                    parameters:
                                        id:
                                            type: number
                            fairs:
                                type: array
                                items:
                                    type: object
                                    parameters:
                                        id:
                                            type: number
                        required:
                            - action
                            - clubs
        responses:
            "200":
                content:
                    application/json:
                        schema:
                            type: object
                            properties:
                                success:
                                    type: boolean
                                    description: >
                                        Whether or not this club has been registered.
                                message:
                                    type: string
                                    description: >
                                        A success message. Only set if operation passes.
                                error:
                                    type: string
                                    description: >
                                        An error message. Only set if an error occurs.
        ---
        """
        if not request.user.is_authenticated or not request.user.has_perm(
            "clubs.manage_club"
        ):
            return Response(
                {"error": "You do not have permission to perform this action."}
            )

        action = request.data.get("action")
        if action is None:
            return Response({"error": "You must specify the action to perform!"})

        # lookup clubs by code
        clubs = [
            code.strip()
            for code in re.split(r"[,\t\n]", request.data.get("clubs", "").strip())
        ]
        clubs = [code for code in clubs if code]
        if not clubs:
            return Response(
                {
                    "error": "You must specify the list of codes "
                    "you want to apply this action to."
                }
            )
        club_objs = Club.objects.filter(code__in=clubs)
        missing_clubs = set(clubs) - set(club_objs.values_list("code", flat=True))

        # abort if none exist
        if not club_objs.exists():
            clubs_str = ", ".join(clubs)
            return Response(
                {
                    "error": "No objects were found matching those codes. "
                    f"Codes tried: {clubs_str}"
                }
            )

        tags = request.data.get("tags", [])
        badges = request.data.get("badges", [])
        fairs = request.data.get("fairs", [])

        if not tags and not badges and not fairs:
            return Response(
                {"error": "You must specify some related objects to manipulate!"}
            )

        tags = Tag.objects.filter(id__in=[tag["id"] for tag in tags])
        badges = Badge.objects.filter(id__in=[badge["id"] for badge in badges])
        fairs = ClubFair.objects.filter(id__in=[fair["id"] for fair in fairs])

        count = 0
        if tags or badges:
            for club in club_objs:
                if action == "add":
                    club.tags.add(*tags)
                    club.badges.add(*badges)
                    count += 1
                elif action == "remove":
                    club.tags.remove(*tags)
                    club.badges.remove(*badges)
                    count += 1

        if fairs:
            for fair in fairs:
                if action == "add":
                    registered_clubs = set(
                        ClubFairRegistration.objects.filter(fair=fair).values_list(
                            "club__code", flat=True
                        )
                    )
                    unregistered_clubs = [
                        club for club in club_objs if club.code not in registered_clubs
                    ]
                    ClubFairRegistration.objects.bulk_create(
                        [
                            ClubFairRegistration(
                                club=club, fair=fair, registrant=request.user
                            )
                            for club in unregistered_clubs
                        ]
                    )
                    count += len(unregistered_clubs)
                elif action == "remove":
                    count += ClubFairRegistration.objects.filter(
                        club__in=club_objs, fair=fair
                    ).delete()[0]

        msg = f"{count} object(s) have been updated!"
        if missing_clubs:
            msg += (
                f" Could not find {len(missing_clubs)} club(s) by code: "
                f"{', '.join(missing_clubs)}"
            )

        return Response({"success": True, "message": msg})

    def get_filename(self):
        """
        For excel spreadsheets, return the user-specified filename if it exists
        or the default filename otherwise.
        """
        name = self.request.query_params.get("xlsx_name")
        if name:
            return "{}.xlsx".format(slugify(name))
        return super().get_filename()

    def check_approval_permission(self, request):
        """
        Only users with specific permissions can modify the approval field.
        """
        if (
            request.data.get("approved", None) is not None
            or request.data.get("approved_comment", None) is not None
        ):
            # users without approve permission cannot approve
            if not request.user.has_perm("clubs.approve_club"):
                raise PermissionDenied

            # an approval request must not modify any other fields
            if set(request.data.keys()) - {"approved", "approved_comment"}:
                raise DRFValidationError(
                    "You can only pass the approved and approved_comment fields "
                    "when performing club approval."
                )

        if request.data.get("fair", None) is not None:
            if set(request.data.keys()) - {"fair"}:
                raise DRFValidationError(
                    "You can only pass the fair field when registering "
                    "or deregistering for the SAC fair."
                )

    def partial_update(self, request, *args, **kwargs):
        self.check_approval_permission(request)
        return super().partial_update(request, *args, **kwargs)

    def update(self, request, *args, **kwargs):
        self.check_approval_permission(request)
        return super().update(request, *args, **kwargs)

    def list(self, request, *args, **kwargs):
        """
        Return a list of all clubs.
        Note that some fields are removed in order to improve response time.
        """
        return super().list(request, *args, **kwargs)

    def perform_destroy(self, instance):
        """
        Set archived boolean to be True so that the club appears to have been deleted
        """

        instance.archived = True
        instance.archived_by = self.request.user
        instance.archived_on = timezone.now()
        instance.save()

    @action(detail=False, methods=["GET"])
    def fields(self, request, *args, **kwargs):
        """
        Return the list of fields that can be exported in the Excel file.
        The list of fields is taken from the associated serializer, with model names
        overriding the serializer names if they exist. Custom fields are also available
        with certain permission levels.
        ---
        responses:
            "200":
                content:
                    application/json:
                        schema:
                            type: object
                            additionalProperties:
                                type: object
                                additionalProperties:
                                    type: string
        ---
        """
        # use the title given in the models.py if it exists,
        # fallback to the field name otherwise
        name_to_title = {}
        name_to_relation = {}
        for f in Club._meta._get_fields(reverse=False):
            name_to_title[f.name] = f.verbose_name.title()
            name_to_relation[f.name] = f.is_relation

        # return a list of additional dynamically generated fields
        serializer_class = self.get_serializer_class()
        if hasattr(serializer_class, "get_additional_fields"):
            fields = serializer_class.get_additional_fields()
        else:
            fields = {}

        # compute list of fields on Club
        club_fields = serializer_class().get_fields()
        for field, obj in club_fields.items():
            if isinstance(
                obj, (serializers.ModelSerializer, serializers.ListSerializer)
            ):
                name_to_relation[field] = True

        fields.update(
            {
                "basic": {
                    name_to_title.get(f, f.replace("_", " ").title()): f
                    for f in serializer_class.Meta.fields
                    if not name_to_relation.get(f, False)
                },
                "related": {
                    name_to_title.get(f, f.replace("_", " ").title()): f
                    for f in serializer_class.Meta.fields
                    if name_to_relation.get(f, False)
                },
            }
        )

        return Response(fields)

    def get_serializer_class(self):
        """
        Return a serializer class that is appropriate for the action being performed.
        Some serializer classes return less information, either for permission reasons
        or to improve performance.
        """
        if self.action == "upload":
            return AssetSerializer
        if self.action == "subscription":
            return SubscribeSerializer
        if self.action == "directory":
            return ClubMinimalSerializer
        if self.action == "constitutions":
            return ClubConstitutionSerializer
        if self.action == "notes_about":
            return NoteSerializer
        if self.action in {"list", "fields"}:
            if self.request is not None and (
                self.request.accepted_renderer.format == "xlsx"
                or self.action == "fields"
            ):
                if self.request.user.has_perm("clubs.generate_reports"):
                    return ReportClubSerializer
                else:
                    return ClubSerializer
            return ClubListSerializer
        if self.request is not None and self.request.user.is_authenticated:
            see_pending = self.request.user.has_perm("clubs.see_pending_clubs")
            manage_club = self.request.user.has_perm("clubs.manage_club")
            is_member = (
                "code" in self.kwargs
                and Membership.objects.filter(
                    person=self.request.user, club__code=self.kwargs["code"]
                ).exists()
            )
            if see_pending or manage_club or is_member:
                return AuthenticatedClubSerializer
        return ClubSerializer


class SchoolViewSet(viewsets.ModelViewSet):
    """
    list:
    Retrieve a list of all of the schools (ex: Wharton, Engineering).

    retrieve:
    Retrieve a single school by ID.

    create:
    Add a new school to the list of schools.

    destroy:
    Delete a school from the list of schools.
    """

    serializer_class = SchoolSerializer
    permission_classes = [ReadOnly | IsSuperuser]
    queryset = School.objects.all().order_by("is_graduate", "name")


class MajorViewSet(viewsets.ModelViewSet):
    """
    list:
    Retrieve a list of all the majors (ex: Computer Science, BAS).

    retrieve:
    Retrieve a single major by ID.

    create:
    Add a new major to the list of majors.

    destroy:
    Remove a major from the list of majors.
    """

    serializer_class = MajorSerializer
    permission_classes = [ReadOnly | IsSuperuser]
    queryset = Major.objects.all()


class StudentTypeViewSet(viewsets.ModelViewSet):
    """
    list:
    Retrieve a list of all the student types
    (ex: Online Student, Transfer Student, etc).

    retrieve:
    Retrieve a single student type by ID.

    create:
    Add a new student type to the list of student types.

    destroy:
    Remove a student type from the list of student types.
    """

    serializer_class = StudentTypeSerializer
    permission_classes = [ReadOnly | IsSuperuser]
    queryset = StudentType.objects.all().order_by("name")


class YearViewSet(viewsets.ModelViewSet):
    """
    list:
    Retrieve a list of all of the graduation years
    (ex: Freshman, Sophomore, Junior, Senior).

    retrieve:
    Retrieve a single graduation year by ID.

    create:
    Add a new graduation year to the list of graduation years.

    destroy:
    Remove a graduation year from the list of graduation years.
    """

    serializer_class = YearSerializer
    permission_classes = [ReadOnly | IsSuperuser]
    queryset = Year.objects.all()

    def list(self, request, *args, **kwargs):
        """
        Sort items by reverse year. Since this calculation is done in Python, we need
        to apply it after the SQL query has been processed.
        """
        queryset = self.get_queryset()
        serializer = self.get_serializer_class()(queryset, many=True)
        return Response(sorted(serializer.data, key=lambda k: k["year"], reverse=True))


class AdvisorSearchFilter(filters.BaseFilterBackend):
    """
    A DRF filter to implement custom filtering logic for advisor objects.
    """

    def filter_queryset(self, request, queryset, view):
        public = request.GET.get("public")

        if public is not None:
            public = public.strip().lower()
            if public in {"true", "false"}:
                queryset = queryset.filter(public=public == "true")

        return queryset


class AdvisorViewSet(viewsets.ModelViewSet):
    """
    list:
    Return a list of advisors for this club.

    create:
    Add an advisor to this club.

    put:
    Update an advisor for this club. All fields are required.

    patch:
    Update an advisor for this club. Only specified fields are updated.

    retrieve:
    Return a single advisor.

    destroy:
    Delete an advisor.
    """

    serializer_class = AdvisorSerializer
    permission_classes = [ClubItemPermission | IsSuperuser]
    filter_backends = [AdvisorSearchFilter]
    lookup_field = "id"
    http_method_names = ["get", "post", "put", "patch", "delete"]

    def get_queryset(self):
        return Advisor.objects.filter(club__code=self.kwargs.get("club_code")).order_by(
            "name"
        )


class ClubEventViewSet(viewsets.ModelViewSet):
    """
    list:
    Return a list of events for this club.

    retrieve:
    Return a single event.

    destroy:
    Delete an event.

    tickets:
    Get or create tickets for particular event

    buy:
    Buy a ticket for an event

    buyers:
    Get information about the buyers of an event's ticket

    remove_from_cart:
    Remove a ticket for this event from cart

    add_to_cart:
    Add a ticket for this event to cart

    """

    permission_classes = [EventPermission | IsSuperuser]
    filter_backends = [filters.SearchFilter, ClubsSearchFilter, ClubsOrderingFilter]
    search_fields = [
        "name",
        "club__name",
        "club__subtitle",
        "description",
        "club__code",
    ]
    lookup_field = "id"
    http_method_names = ["get", "post", "put", "patch", "delete"]
    pagination_class = RandomPageNumberPagination

    def get_serializer_class(self):
        if self.action in {"create", "update", "partial_update"}:
            return EventWriteSerializer
        return EventSerializer

    @action(detail=True, methods=["post"])
    @transaction.atomic
    @update_holds
    def add_to_cart(self, request, *args, **kwargs):
        """
        Add a certain number of tickets to the cart
        ---
        requestBody:
            content:
                application/json:
                    schema:
                        type: object
                        properties:
                            type:
                                type: string
                            count:
                                type: integer
        responses:
            "200":
                content:
                    application/json:
                        schema:
<<<<<<< HEAD
=======
                           type: object
>>>>>>> 7f650dc7
                           properties:
                                detail:
                                    type: string
            "403":
                content:
                    application/json:
                        schema:
<<<<<<< HEAD
=======
                           type: object
>>>>>>> 7f650dc7
                           properties:
                                detail:
                                    type: string
        ---
        """
        type = request.data.get("type")
        count = request.data.get("count")
        event = self.get_object()
        cart = Cart.objects.get_or_create(owner=self.request.user)

        # Count unowned/unheld tickets of requested type
        tickets = (
            Ticket.objects.select_for_update(skip_locked=True)
            .filter(event=event, type=type, owner__isnull=True, holder__isnull=True)
            .exclude(carts__owner=self.request.user)
        )

        if tickets.count() < count:
            return Response(
                {"detail": f"Not enough tickets of type {type} left!"},
                status=status.HTTP_403_FORBIDDEN,
            )
        else:
            cart.tickets.add(*tickets[:count])
            cart.save()
            return Response({"detail": "Successfully added to cart"})

    @action(detail=True, methods=["post"])
    @transaction.atomic
    @update_holds
    def remove_from_cart(self, request, *args, **kwargs):
        """
        Remove a certain type/number of tickets from the cart
        ---
        requestBody:
            content:
                application/json:
                    schema:
                        type: object
                        properties:
                            type:
                                type: string
                            count:
                                type: integer
        responses:
            "200":
                content:
                    application/json:
                        schema:
<<<<<<< HEAD
=======
                           type: object
>>>>>>> 7f650dc7
                           properties:
                                detail:
                                    type: string
        ---
        """

        type = request.data.get("type")
        event = self.get_object()
        cart = get_object_or_404(Cart, owner=self.request.user)
        tickets = cart.tickets.filter(type=type, event=event)

        # Ensure we don't try to remove more tickets than we can
        count = min(request.data.get("count"), tickets.count())

        cart.tickets.remove(*tickets[:count])
        cart.save()

        return Response({"detail": "Successfully removed from cart"})

    @action(detail=True, methods=["get"])
    def buyers(self, request, *args, **kwargs):
        """
        Get information about ticket buyers
        ---
        requestBody: {}
        responses:
            "200":
                content:
                    application/json:
                        schema:
                            type: object
                            properties:
                                buyers:
                                    type: array
                                    items:
                                        type: object
                                        properties:
                                            fullname:
                                                type: string
                                            id:
                                                type: string
                                            owner_id:
<<<<<<< HEAD
                                                type: int
=======
                                                type: integer
>>>>>>> 7f650dc7
                                            type:
                                                type: string
        ---
        """
        tickets = Ticket.objects.filter(event=self.get_object()).annotate(
            fullname=Concat("owner__first_name", Value(" "), "owner__last_name")
        )

        buyers = tickets.filter(owner__isnull=False).values(
            "fullname", "id", "owner_id", "type"
        )

        return Response({"buyers": buyers})

    @action(detail=True, methods=["get"])
    def tickets(self, request, *args, **kwargs):
        """
        Get information about tickets for particular event
        ---
        requestBody: {}
        responses:
            "200":
                content:
                    application/json:
                        schema:
                            type: object
                            properties:
                                totals:
                                    type: array
                                    items:
                                        type: object
                                        properties:
                                            type:
                                                type: string
                                            count:
                                                type: integer
                                available:
                                    type: array
                                    items:
                                        type: object
                                        properties:
                                            type:
                                                type: string
                                            count:
                                                type: integer
        ---
        """
        event = self.get_object()
        tickets = Ticket.objects.filter(event=event)
        types = tickets.values_list("type", flat=True).distinct()

        # TODO: convert this into SQL

        totals = []
        available = []

        for type in types:
            totals.append({"type": type, "count": tickets.filter(type=type).count()})
            available.append(
                {
                    "type": type,
                    "count": (tickets.filter(type=type, owner__isnull=True).count()),
                }
            )

        return Response({"totals": totals, "available": available})

    @tickets.mapping.put
    @transaction.atomic
    def create_tickets(self, request, *args, **kwargs):
        """
<<<<<<< HEAD
=======
        Create ticket offerings for event
        ---
>>>>>>> 7f650dc7
        requestBody:
            content:
                application/json:
                    schema:
                        type: object
                        properties:
                            quantities:
                                type: array
                                items:
                                    type: object
                                    properties:
                                        type:
                                            type: string
                                        count:
                                            type: integer
        responses:
            "200":
                content:
                    application/json:
                        schema:
                            type: object
                            properties:
                                detail:
                                    type: string
<<<<<<< HEAD
        """
        event = self.get_object()
=======
        ---
        """
        event = self.get_object()

>>>>>>> 7f650dc7
        quantities = request.data.get("quantities")

        # Atomicity ensures idempotency

        Ticket.objects.filter(event=event).delete()  # Idempotency
        tickets = [
            Ticket(event=event, type=item["type"])
            for item in quantities
            for _ in range(item["count"])
        ]

        Ticket.objects.bulk_create(tickets)

        return Response({"detail": "success"})

    @action(detail=True, methods=["post"])
    def upload(self, request, *args, **kwargs):
        """
        Upload a picture for the event.
        ---
        requestBody:
            content:
                multipart/form-data:
                    schema:
                        type: object
                        properties:
                            file:
                                type: object
                                format: binary
        responses:
            "200":
                description: Returned if the file was successfully uploaded.
                content: &upload_resp
                    application/json:
                            type: object
                            properties:
                                detail:
                                    type: string
                                    description: The status of the file upload.
                                url:
                                    type: string
                                    description: >
                                        The URL of the newly uploaded file.
                                        Only exists if the file was successfully
                                        uploaded.
            "400":
                description: Returned if there was an error while uploading the file.
                content: *upload_resp
        ---
        """
        event = Event.objects.get(id=kwargs["id"])
        self.check_object_permissions(request, event)

        resp = upload_endpoint_helper(request, Event, "image", "image", pk=event.pk)

        # if image uploaded, create thumbnail
        if status.is_success(resp.status_code):
            event.create_thumbnail(request)

        return resp

    def create(self, request, *args, **kwargs):
        """
        Has the option to create a recurring event by specifying an offset and an
        end date. Additionaly, do not let non-superusers create events with the
        `FAIR` type through the API.
        ---
        requestBody:
            content:
                application/json:
                    schema:
                        allOf:
                            - $ref: "#/components/schemas/EventWrite"
                            - type: object
                              properties:
                                is_recurring:
                                    type: boolean
                                    description: >
                                        If this value is set, then make
                                        recurring events instead of a single event.
                                offset:
                                    type: number
                                    description: >
                                        The offset between recurring events, in days.
                                        Only specify this if the event is recurring.
                                end_date:
                                    type: string
                                    format: date-time
                                    description: >
                                        The date when all items in the recurring event
                                        series should end. Only specify this if the
                                        event is recurring.

        ---
        """
        # get event type
        type = request.data.get("type", 0)
        if type == Event.FAIR and not self.request.user.is_superuser:
            raise DRFValidationError(
                detail="Approved activities fair events have already been created. "
                "See above for events to edit, and "
                f"please email {settings.FROM_EMAIL} if this is en error."
            )

        # handle recurring events
        if request.data.get("is_recurring", None) is not None:
            parent_recurring_event = RecurringEvent.objects.create()
            event_data = request.data.copy()
            start_time = parse(event_data.pop("start_time"))
            end_time = parse(event_data.pop("end_time"))
            offset = event_data.pop("offset")
            end_date = parse(event_data.pop("end_date"))
            event_data.pop("is_recurring")

            result_data = []
            while start_time < end_date:
                event_data["start_time"] = start_time
                event_data["end_time"] = end_time
                event_serializer = EventWriteSerializer(
                    data=event_data, context={"request": request, "view": self}
                )
                if event_serializer.is_valid():
                    ev = event_serializer.save()
                    ev.parent_recurring_event = parent_recurring_event
                    result_data.append(ev)
                else:
                    return Response(
                        event_serializer.errors, status=status.HTTP_400_BAD_REQUEST
                    )

                start_time = start_time + datetime.timedelta(days=offset)
                end_time = end_time + datetime.timedelta(days=offset)

            Event.objects.filter(pk__in=[e.pk for e in result_data]).update(
                parent_recurring_event=parent_recurring_event
            )

            return Response(EventSerializer(result_data, many=True).data)

        return super().create(request, *args, **kwargs)

    def destroy(self, request, *args, **kwargs):
        """
        Do not let non-superusers delete events with the FAIR type through the API.
        """
        event = self.get_object()

        if event.type == Event.FAIR and not self.request.user.is_superuser:
            raise DRFValidationError(
                detail="You cannot delete activities fair events. "
                f"If you would like to do this, email {settings.FROM_EMAIL}."
            )

        return super().destroy(request, *args, **kwargs)

    def get_queryset(self):
        qs = Event.objects.all()
        is_club_specific = self.kwargs.get("club_code") is not None
        if is_club_specific:
            qs = qs.filter(club__code=self.kwargs["club_code"])
            qs = qs.filter(
                Q(club__approved=True) | Q(type=Event.FAIR) | Q(club__ghost=True),
                club__archived=False,
            )
        else:
            qs = qs.filter(
                Q(club__approved=True)
                | Q(type=Event.FAIR)
                | Q(club__ghost=True)
                | Q(club__isnull=True),
                Q(club__isnull=True) | Q(club__archived=False),
            )

        return (
            qs.select_related("club", "creator")
            .prefetch_related(
                Prefetch(
                    "club__badges",
                    queryset=Badge.objects.filter(
                        fair__id=self.request.query_params.get("fair")
                    )
                    if "fair" in self.request.query_params
                    else Badge.objects.filter(visible=True),
                )
            )
            .order_by("start_time")
        )


class EventViewSet(ClubEventViewSet):
    """
    list:
    Return a list of events for the entire site.

    retrieve:
    Return a single event.

    destroy:
    Delete an event.

    fair:
    Get information about a fair listing

    owned:
    Return all events that the user has officer permissions over.
    """

    def get_operation_id(self, **kwargs):
        return f"{kwargs['operId']} (Global)"

    @action(detail=False, methods=["get"])
    def fair(self, request, *args, **kwargs):
        """
        Get the minimal information required for a fair directory listing.
        Groups by the start date of the event, and then the event category.
        Each event's club must have an associated fair badge in order to be displayed.
        ---
        parameters:
            - name: date
              in: query
              required: false
              description: >
                A date in YYYY-MM-DD format.
                If specified, will preview how this endpoint looked on the specified
                date.
              type: string
            - name: fair
              in: query
              required: false
              description: >
                A fair id. If specified, will preview how this endpoint will look for
                that fair. Overrides the date field if both are specified.
              type: number
        responses:
            "200":
                content:
                    application/json:
                        schema:
                            type: object
                            properties:
                                fair:
                                    type: object
                                    $ref: "#/components/schemas/ClubFair"
                                events:
                                    type: array
                                    items:
                                        type: object
                                        properties:
                                            start_time:
                                                type: string
                                                format: date-time
                                            end_time:
                                                type: string
                                                format: date-time
                                            events:
                                                type: array
                                                items:
                                                    type: object
                                                    properties:
                                                        category:
                                                            type: string
                                                        events:
                                                            type: array
                                                            items:
                                                                type: object
                                                                properties:
                                                                    name:
                                                                        type: string
                                                                    code:
                                                                        type: string
        ---
        """
        # accept custom date for preview rendering
        date = request.query_params.get("date")
        if date in {"null", "undefined"}:
            date = None
        if date:
            date = parse(date)

        # accept custom fair for preview rendering
        fair = request.query_params.get("fair")
        if fair in {"null", "undefined"}:
            fair = None
        if fair:
            fair = int(re.sub(r"\D", "", fair))

        # cache the response for this endpoint with short timeout
        if date is None:
            key = f"events:fair:directory:{request.user.is_authenticated}:{fair}"
            cached = cache.get(key)
            if cached:
                return Response(cached)
        else:
            key = None

        # lookup fair from id
        if fair:
            fair = get_object_or_404(ClubFair, id=fair)
        else:
            fair = (
                ClubFair.objects.filter(
                    end_time__gte=timezone.now() - datetime.timedelta(minutes=30)
                )
                .order_by("start_time")
                .first()
            )
        if not date and fair is not None:
            date = fair.start_time.date()

        now = date or timezone.now()
        events = Event.objects.filter(
            type=Event.FAIR, club__badges__purpose="fair", club__badges__fair=fair
        )

        # filter event range based on the fair times or provide a reasonable fallback
        if fair is None:
            events = events.filter(
                start_time__lte=now + datetime.timedelta(days=7),
                end_time__gte=now - datetime.timedelta(days=1),
            )
        else:
            events = events.filter(
                start_time__lte=fair.end_time, end_time__gte=fair.start_time
            )

        events = events.values_list(
            "start_time", "end_time", "club__name", "club__code", "club__badges__label"
        ).distinct()
        output = {}
        for event in events:
            # group by start date
            ts = int(event[0].replace(second=0, microsecond=0).timestamp())
            if ts not in output:
                output[ts] = {
                    "start_time": event[0],
                    "end_time": event[1],
                    "events": {},
                }

            # group by category
            category = event[4]
            if category not in output[ts]["events"]:
                output[ts]["events"][category] = {
                    "category": category,
                    "events": [],
                }

            output[ts]["events"][category]["events"].append(
                {"name": event[2], "code": event[3]}
            )
        for item in output.values():
            item["events"] = list(
                sorted(item["events"].values(), key=lambda cat: cat["category"])
            )
            for category in item["events"]:
                category["events"] = list(
                    sorted(category["events"], key=lambda e: e["name"].casefold())
                )

        output = list(sorted(output.values(), key=lambda cat: cat["start_time"]))
        final_output = {
            "events": output,
            "fair": ClubFairSerializer(instance=fair).data,
        }
        if key:
            cache.set(key, final_output, 60 * 5)

        return Response(final_output)

    @action(detail=False, methods=["get"])
    def owned(self, request, *args, **kwargs):
        """
        Return all events that the user has officer permissions over.
        """
        if not request.user.is_authenticated:
            return Response([])

        now = timezone.now()

        events = self.filter_queryset(self.get_queryset()).filter(
            club__membership__person=request.user,
            club__membership__role__lte=Membership.ROLE_OFFICER,
            start_time__gte=now,
        )

        return Response(EventSerializer(events, many=True).data)


class TestimonialViewSet(viewsets.ModelViewSet):
    """
    list:
    Return a list of testimonials for this club.

    create:
    Create a new testimonial for this club.

    update:
    Update a testimonial for this club.
    All fields must be specified.

    partial_update:
    Update a testimonial for this club.
    Specify only the fields you want to update.

    retrieve:
    Retrieve a single testimonial.

    destroy:
    Delete a testimonial.
    """

    serializer_class = TestimonialSerializer
    permission_classes = [ClubItemPermission | IsSuperuser]

    def get_queryset(self):
        return Testimonial.objects.filter(club__code=self.kwargs["club_code"])


class QuestionAnswerViewSet(viewsets.ModelViewSet):
    """
    list:
    Return a list of questions and answers for this club.

    create:
    Create a new question for this club.

    update:
    Change the question or the answer for this club.

    retrieve:
    Return a single testimonial.

    destroy:
    Delete a testimonial.
    """

    serializer_class = QuestionAnswerSerializer
    permission_classes = [QuestionAnswerPermission | IsSuperuser]

    def get_queryset(self):
        club_code = self.kwargs["club_code"]
        questions = QuestionAnswer.objects.filter(
            club__code=club_code, club__archived=False
        )

        if not self.request.user.is_authenticated:
            return questions.filter(approved=True)

        membership = Membership.objects.filter(
            club__code=club_code, person=self.request.user
        ).first()

        if self.request.user.is_superuser or (
            membership is not None and membership.role <= Membership.ROLE_OFFICER
        ):
            return questions

        return questions.filter(Q(approved=True) | Q(author=self.request.user))

    @action(detail=True, methods=["post"])
    def like(self, request, *args, **kwargs):
        """
        Endpoint used to like a question answer.
        ---
        requestBody: {}
        responses:
            "200":
                content: {}
        ---
        """

        question = QuestionAnswer.objects.get(
            club__code=self.kwargs["club_code"],
            id=self.get_object().id,
            club__archived=False,
        )
        question.users_liked.add(self.request.user)
        question.save()
        return Response({})

    @action(detail=True, methods=["post"])
    def unlike(self, request, *args, **kwargs):
        """
        Endpoint used to unlike a question answer.
        ---
        requestBody: {}
        responses:
            "200":
                content: {}
        ---
        """
        question = QuestionAnswer.objects.get(
            club__code=self.kwargs["club_code"],
            id=self.get_object().id,
            club__archived=False,
        )
        question.users_liked.remove(self.request.user)
        question.save()
        return Response({})


class MembershipViewSet(viewsets.ModelViewSet):
    """
    list: Return a list of clubs that the logged in user is a member of.
    """

    serializer_class = UserMembershipSerializer
    permission_classes = [IsAuthenticated]
    http_method_names = ["get"]

    def get_queryset(self):
        queryset = Membership.objects.filter(
            person=self.request.user, club__archived=False
        ).prefetch_related("club__tags")
        person = self.request.user
        queryset = queryset.prefetch_related(
            Prefetch(
                "club__favorite_set",
                queryset=Favorite.objects.filter(person=person),
                to_attr="user_favorite_set",
            ),
            Prefetch(
                "club__subscribe_set",
                queryset=Subscribe.objects.filter(person=person),
                to_attr="user_subscribe_set",
            ),
            Prefetch(
                "club__membership_set",
                queryset=Membership.objects.filter(person=person),
                to_attr="user_membership_set",
            ),
        )
        return queryset

    @action(detail=False, methods=["get"])
    def admin(self, request, *args, **kwargs):
        """
        Endpoint used to retrieve the clubs that the logged-in user is an admin of
        ---
        requestBody: {}
        responses:
            "200":
                content:
                    application/json:
                        schema:
                            type: object
                            properties:
                                role:
                                    type: integer
                                    description: The enum value of the role of the user
                                club_code:
                                    type: string
                                    description: The club code of the membership
                                username:
                                    type: string
                                    description: The username of the logged in user
        ---
        """
        return Response(
            ClubMembershipSerializer(
                Membership.objects.filter(
                    person=self.request.user,
                    club__archived=False,
                    role__lte=Membership.ROLE_OFFICER,
                ),
                many=True,
            ).data
        )


class FavoriteViewSet(viewsets.ModelViewSet):
    """
    list: Return a list of clubs that the logged in user has favorited.

    create: Favorite a club.

    destroy: Unfavorite a club.
    """

    permission_classes = [IsAuthenticated]
    lookup_field = "club__code"
    http_method_names = ["get", "post", "delete"]

    def get_queryset(self):
        queryset = Favorite.objects.filter(
            person=self.request.user, club__archived=False
        ).prefetch_related("club__tags")

        person = self.request.user
        queryset = queryset.prefetch_related(
            Prefetch(
                "club__favorite_set",
                queryset=Favorite.objects.filter(person=person),
                to_attr="user_favorite_set",
            ),
            Prefetch(
                "club__subscribe_set",
                queryset=Subscribe.objects.filter(person=person),
                to_attr="user_subscribe_set",
            ),
            Prefetch(
                "club__membership_set",
                queryset=Membership.objects.filter(person=person),
                to_attr="user_membership_set",
            ),
        )

        return queryset

    def get_serializer_class(self):
        if self.action == "create":
            return FavoriteWriteSerializer
        return FavoriteSerializer


class UserUUIDAPIView(generics.RetrieveAPIView):
    """
    get: Retrieve the calendar URL with the appropriate uuid for the given user.
    """

    queryset = get_user_model().objects.all()
    serializer_class = UserUUIDSerializer
    permission_classes = [IsAuthenticated]
    http_method_names = ["get"]

    def get_operation_id(self, **kwargs):
        return "Retrieve Calendar Url"

    def get_object(self):
        user = self.request.user
        return user


class SubscribeViewSet(viewsets.ModelViewSet):
    """
    list: Return a list of clubs that the logged in user has subscribed to.

    create: Subscribe to a club.

    destroy: Unsubscribe from a club.
    """

    permission_classes = [IsAuthenticated]
    lookup_field = "club__code"
    http_method_names = ["get", "post", "delete"]

    def get_queryset(self):
        queryset = Subscribe.objects.filter(
            person=self.request.user, club__archived=False
        ).prefetch_related("club__tags")

        person = self.request.user
        queryset = queryset.prefetch_related(
            Prefetch(
                "club__favorite_set",
                queryset=Favorite.objects.filter(person=person),
                to_attr="user_favorite_set",
            ),
            Prefetch(
                "club__subscribe_set",
                queryset=Subscribe.objects.filter(person=person),
                to_attr="user_subscribe_set",
            ),
            Prefetch(
                "club__membership_set",
                queryset=Membership.objects.filter(person=person),
                to_attr="user_membership_set",
            ),
        )

        return queryset

    def get_serializer_class(self):
        if self.action == "create":
            return UserSubscribeWriteSerializer
        return UserSubscribeSerializer


class ClubVisitViewSet(viewsets.ModelViewSet):
    """
    list: Return a list of clubs that the logged in user has visited.

    create: Visit a club.
    """

    permission_classes = [IsAuthenticated]
    lookup_field = "club__code"
    http_method_names = ["get", "post"]

    def get_queryset(self):
        return ClubVisit.objects.filter(person=self.request.user, club__archived=False)

    def get_serializer_class(self):
        if self.action == "create":
            return UserClubVisitWriteSerializer
        return UserClubVisitSerializer


class SearchQueryViewSet(viewsets.ModelViewSet):
    """
    create: Add a new search query

    list: Superuser sees all queries, any other user sees only their own
    """

    serializer_class = SearchQuerySerializer
    permission_classes = [IsAuthenticated]
    http_method_names = ["get"]

    def get_queryset(self):
        if self.request.user.is_superuser:
            return SearchQuery.objects.all()
        else:
            return SearchQuery.objects.filter(person=self.request.user)


class MembershipRequestViewSet(viewsets.ModelViewSet):
    """
    list: Return a list of clubs that the logged in user has sent membership request to.

    create: Sent membership request to a club.

    destroy: Deleted a membership request from a club.
    """

    serializer_class = UserMembershipRequestSerializer
    permission_classes = [IsAuthenticated]
    lookup_field = "club__code"
    http_method_names = ["get", "post", "delete"]

    def create(self, request, *args, **kwargs):
        """
        If a membership request object already exists, reuse it.
        """
        club = request.data.get("club", None)
        obj = MembershipRequest.objects.filter(
            club__code=club, person=request.user
        ).first()
        if obj is not None:
            obj.withdrew = False
            obj.save(update_fields=["withdrew"])
            return Response(UserMembershipRequestSerializer(obj).data)

        return super().create(request, *args, **kwargs)

    def destroy(self, request, *args, **kwargs):
        """
        Don't actually delete the membership request when it is withdrawn.

        This is to keep track of repeat membership requests and avoid spamming the club
        owners with requests.
        """
        obj = self.get_object()
        obj.withdrew = True
        obj.save(update_fields=["withdrew"])

        return Response({"success": True})

    def get_queryset(self):
        return MembershipRequest.objects.filter(
            person=self.request.user,
            withdrew=False,
            club__archived=False,
        )


class MembershipRequestOwnerViewSet(XLSXFormatterMixin, viewsets.ModelViewSet):
    """
    list:
    Return a list of users who have sent membership request to the club.

    destroy:
    Delete a membership request for a specific user.
    """

    serializer_class = MembershipRequestSerializer
    permission_classes = [MembershipRequestPermission | IsSuperuser]
    http_method_names = ["get", "post", "delete"]
    lookup_field = "person__username"

    def get_queryset(self):
        return MembershipRequest.objects.filter(
            club__code=self.kwargs["club_code"], withdrew=False
        )

    @action(detail=True, methods=["post"])
    def accept(self, request, *ages, **kwargs):
        """
        Accept a membership request as a club officer.
        ---
        requestBody: {}
        responses:
            "200":
                content:
                    application/json:
                        schema:
                            type: object
                            properties:
                                success:
                                    type: boolean
                                    description: >
                                        True if this request was properly processed.
        ---
        """
        request_object = self.get_object()
        Membership.objects.get_or_create(
            person=request_object.person, club=request_object.club
        )
        request_object.delete()
        return Response({"success": True})


class MemberViewSet(XLSXFormatterMixin, viewsets.ModelViewSet):
    """
    list:
    Return a list of members that are in the club.
    Returns more information about each member if the logged in user
    is a superuser or in the club.

    update:
    Update the role/title/status for a membership.
    You must specify all fields or use a patch request.

    partial_update:
    Update the role/title/status for a membership.
    Specify only the fields you want to change.

    retrieve:
    Return information about a specific membership between a student and the club.

    create:
    Add a member to a club.

    destroy:
    Kick out a member from a club.
    """

    serializer_class = MembershipSerializer
    permission_classes = [MemberPermission | IsSuperuser]
    http_method_names = ["get", "post", "put", "patch", "delete"]
    lookup_field = "person__username"

    def get_queryset(self):
        return (
            Membership.objects.filter(club__code=self.kwargs["club_code"])
            .order_by("-active", "role", "person__last_name", "person__first_name")
            .select_related("person", "person__profile")
        )

    def get_serializer_class(self):
        if self.request is not None and self.request.user.is_authenticated:
            if self.request.user.has_perm("clubs.manage_club") or (
                "club_code" in self.kwargs
                and Membership.objects.filter(
                    person=self.request.user, club__code=self.kwargs["club_code"]
                ).exists()
            ):
                return AuthenticatedMembershipSerializer
        return MembershipSerializer


class AssetViewSet(viewsets.ModelViewSet):
    """
    list:
    Return a list of files that belong to this club.

    retrieve:
    Retrieve the contents of the specific file that belongs to this club.

    create:
    Upload a new file to the club file repository.

    destroy:
    Delete a file from the club file repository.
    """

    serializer_class = AssetSerializer
    permission_classes = [AssetPermission | IsSuperuser]
    parser_classes = [parsers.MultiPartParser]
    http_method_names = ["get", "post", "delete"]

    def retrieve(self, request, *args, **kwargs):
        obj = self.get_object()
        resp = HttpResponse(obj.file, content_type="application/octet-stream")
        resp["Content-Disposition"] = "attachment; filename={}".format(obj.name)
        return resp

    def get_queryset(self):
        return Asset.objects.filter(club__code=self.kwargs["club_code"])


class NoteViewSet(viewsets.ModelViewSet):
    """
    list:
    Return a list of notes that this club has created for other clubs.

    retrieve:
    Return a specific note that this club has created for another club.

    create:
    Create a new note on another club.

    destroy:
    Destroy an existing note on another club.
    """

    serializer_class = NoteSerializer
    permission_classes = [NotePermission | IsSuperuser]
    http_method_names = ["get", "post", "delete"]

    def get_queryset(self):
        club = get_object_or_404(Club, code=self.kwargs["club_code"])

        queryset = Note.objects.filter(creating_club__code=self.kwargs["club_code"])
        queryset = filter_note_permission(queryset, club, self.request.user)

        return queryset


class TagViewSet(viewsets.ModelViewSet):
    """
    list:
    Return a list of tags.

    get:
    Return details for a specific tag by name.
    """

    queryset = (
        Tag.objects.all().annotate(clubs=Count("club", distinct=True)).order_by("name")
    )
    serializer_class = TagSerializer
    permission_classes = [ReadOnly | IsSuperuser]
    http_method_names = ["get"]
    lookup_field = "name"


class BadgeViewSet(viewsets.ModelViewSet):
    """
    list:
    Return a list of badges.

    get:
    Return details for a specific badge by name.
    """

    serializer_class = BadgeSerializer
    permission_classes = [ReadOnly | IsSuperuser]
    http_method_names = ["get"]

    def get_queryset(self):
        show_all = self.request.query_params.get("all", "false") == "true"
        fair = self.request.query_params.get("fair", None)

        if show_all:
            return Badge.objects.all()
        elif fair and fair not in {"null", "undefined"}:
            return Badge.objects.filter(fair__id=fair)

        return Badge.objects.filter(visible=True)


def parse_boolean(inpt):
    if not isinstance(inpt, str):
        return inpt
    inpt = inpt.strip().lower()
    if inpt in {"true", "yes", "y"}:
        return True
    elif inpt in {"false", "no", "n"}:
        return False
    return None


class FavoriteEventsAPIView(generics.ListAPIView):
    """
    Return a list of events, ordered in increasing order of start time (from time
    of API call) corresponding to clubs that a user has favourited
    """

    serializer_class = FavouriteEventSerializer
    permission_classes = [IsAuthenticated & ReadOnly]

    def get_queryset(self):
        date = datetime.date.today()
        return (
            Event.objects.filter(
                club__favorite__person=self.request.user.id,
                start_time__gte=datetime.datetime(date.year, date.month, date.day),
            )
            .select_related("club")
            .prefetch_related("club__badges")
            .order_by("start_time")
        )


class ClubBoothsViewSet(viewsets.ModelViewSet):
    """
    get: Get club booths corresponding to club code

    post: Create or update a club booth
    """

    lookup_field = "club__code"
    serializer_class = ClubBoothSerializer
    http_methods_names = ["get", "post"]

    def get_queryset(self):
        return ClubFairBooth.objects.all()

    @action(detail=False, methods=["get"])
    def live(self, *args, **kwargs):
        """
        Show live booths at the club fair
        ---
        responses:
            "200":
                content:
                    application/json:
                        schema:
                            type: array
                            items:
                                type: object
                                properties:
                                    name:
                                        type: string
                                    subtitle:
                                        type: string
                                    club:
                                        type: string
                                    image_url:
                                        type: string
                                    lat:
                                        type: number
                                    long:
                                        type: number
                                    start_time:
                                        type: string
                                    end_time:
                                        type: string
        ---
        """
        today = datetime.date.today()
        today = datetime.datetime(today.year, today.month, today.day)

        booths = (
            ClubFairBooth.objects.filter(
                start_time__gte=today, end_time__gte=timezone.now()
            )
            .select_related("club")
            .prefetch_related("club__badges")
            .order_by("start_time")
            .all()
        )

        return Response(ClubBoothSerializer(booths, many=True).data)


class FavoriteCalendarAPIView(APIView):
    def get(self, request, *args, **kwargs):
        """
        Return a .ics file of the user's favorite club events.
        ---
        parameters:
            - name: global
              in: query
              required: false
              description: >
                If specified, either only show global events
                if true or exclude global events if false.
            - name: all
              in: query
              required: false
              description: >
                If set to true, show all events instead of only subscribed events.
        responses:
            "200":
                description: Return a calendar file in ICS format.
                content:
                    text/calendar:
                        schema:
                            type: string
        ---
        """
        is_global = parse_boolean(request.query_params.get("global"))
        is_all = parse_boolean(request.query_params.get("all"))

        calendar = ICSCal(
            creator=f"{settings.BRANDING_SITE_NAME} ({settings.DOMAINS[0]})"
        )
        calendar.extra.append(
            ICSParse.ContentLine(
                name="X-WR-CALNAME", value=f"{settings.BRANDING_SITE_NAME} Events"
            )
        )

        # only fetch events newer than the past month
        one_month_ago = timezone.now() - datetime.timedelta(days=30)
        all_events = Event.objects.filter(start_time__gte=one_month_ago)

        # filter based on user supplied flags
        q = Q(club__favorite__person__profile__uuid_secret=kwargs["user_secretuuid"])
        if is_global is None:
            q |= Q(club__isnull=True)

        if is_global:
            all_events = all_events.filter(club__isnull=True)
        elif not is_all:
            all_events = all_events.filter(q)

        all_events = all_events.distinct().select_related("club")

        for event in all_events:
            e = ICSEvent()
            e.name = "{} - {}".format(event.club.name, event.name)
            e.begin = event.start_time

            # ensure event is at least 15 minutes for display purposes
            e.end = (
                (event.start_time + datetime.timedelta(minutes=15))
                if event.start_time >= event.end_time
                else event.end_time
            )

            # put url in location if location does not exist, otherwise put url in body
            if event.location:
                e.location = event.location
            else:
                e.location = event.url
            e.url = event.url
            e.description = "{}\n\n{}".format(
                event.url or "" if not event.location else "",
                html_to_text(event.description),
            ).strip()
            e.uid = f"{event.ics_uuid}@{settings.DOMAINS[0]}"
            e.created = event.created_at
            e.last_modified = event.updated_at
            e.categories = [event.club.name]

            calendar.events.add(e)

        response = HttpResponse(calendar, content_type="text/calendar")
        response["Content-Disposition"] = "attachment; filename=favorite_events.ics"
        return response


class FakeView(object):
    """
    Dummy view used for permissions checking by the UserPermissionAPIView.
    """

    def __init__(self, action):
        self.action = action


class UserGroupAPIView(APIView):
    """
    get: Return the major permission groups and their members on the site.
    """

    permission_classes = [DjangoPermission("clubs.manage_club")]

    def get(self, request):
        """
        ---
        responses:
            "200":
                content:
                    application/json:
                        schema:
                            type: array
                            items:
                                type: object
                                properties:
                                    code:
                                        type: string
                                    members:
                                        type: object
                                        properties:
                                            username:
                                                type: string
                                            name:
                                                type: string
        ---
        """
        perms = [
            "approve_club",
            "generate_reports",
            "manage_club",
            "see_fair_status",
            "see_pending_clubs",
        ]
        output = {}
        for name in perms:
            perm = Permission.objects.get(codename=name)
            output[name] = (
                get_user_model()
                .objects.filter(Q(groups__permissions=perm) | Q(user_permissions=perm))
                .distinct()
                .values_list("username", "first_name", "last_name")
            )
        output["superuser"] = (
            get_user_model()
            .objects.filter(is_superuser=True)
            .values_list("username", "first_name", "last_name")
        )
        output = [
            {
                "code": k,
                "members": [
                    {"username": x[0], "name": f"{x[1]} {x[2]}".strip()} for x in v
                ],
            }
            for k, v in output.items()
        ]
        return Response(output)


class UserPermissionAPIView(APIView):
    """
    get: Check if a user has a specific permission or list of permissions separated by
    commas, or return a list of all user permissions.

    This endpoint can accept general Django permissions or per object Django
    permissions, with the permission name and lookup key for the object separated by a
    colon. A general Django permission will grant access to the per object version
    if the user has the general permission.
    """

    permission_classes = [AllowAny]

    def get(self, request):
        """
        ---
        responses:
            "200":
                content:
                    application/json:
                        schema:
                            type: object
                            properties:
                                permissions:
                                    type: object
                                    additionalProperties:
                                        type: boolean
        ---
        """
        raw_perms = [
            perm.strip()
            for perm in request.GET.get("perm", "").strip().split(",")
            if perm
        ]

        if not request.user.is_authenticated:
            return Response({"permissions": {k: False for k in raw_perms}})

        general_perms = [p for p in raw_perms if ":" not in p]
        object_perms = [p for p in raw_perms if ":" in p]

        # process general permissions
        ret = {}
        all_perms = request.user.get_all_permissions()
        if raw_perms:
            for perm in general_perms:
                ret[perm] = request.user.is_superuser or perm in all_perms
        else:
            for perm in all_perms:
                ret[perm] = True

        # process object specific permissions
        lookups = {}

        for perm in object_perms:
            key, value = perm.split(":", 1)

            # if user has the global permission for all objects
            if request.user.is_superuser or key in all_perms:
                ret[perm] = True
                continue

            # otherwise, add permission to individual lookup queue
            if key not in lookups:
                lookups[key] = []
            ret[perm] = None
            lookups[key].append(value)

        # lookup individual permissions grouped by permission
        for key, values in lookups.items():
            if key in {"clubs.manage_club", "clubs.delete_club"}:
                perm_checker = ClubPermission()
                view = FakeView("destroy" if key == "clubs.delete_club" else "update")
                objs = Club.objects.filter(code__in=values)
                global_perm = perm_checker.has_permission(request, view)
                for obj in objs:
                    perm = f"{key}:{obj.code}"
                    ret[perm] = global_perm and perm_checker.has_object_permission(
                        request, view, obj
                    )

        return Response({"permissions": ret})


def zoom_api_call(user, verb, url, *args, **kwargs):
    """
    Perform an API call to Zoom with various checks.

    If the call returns a token expired event,
    refresh the token and try the call one more time.
    """
    if not settings.SOCIAL_AUTH_ZOOM_OAUTH2_KEY:
        raise DRFValidationError(
            "Server is not configured with Zoom OAuth2 credentials."
        )

    if not user.is_authenticated:
        raise DRFValidationError("You are not authenticated.")

    social = user.social_auth.filter(provider="zoom-oauth2").first()
    if social is None:
        raise DRFValidationError("You have not linked your Zoom account yet.")

    is_retry = "retry" in kwargs
    if is_retry:
        del kwargs["retry"]

    out = requests.request(
        verb,
        url.format(uid=social.uid),
        *args,
        headers={"Authorization": f"Bearer {social.get_access_token(load_strategy())}"},
        **kwargs,
    )

    if out.status_code == 204:
        return out

    # check for token expired event
    data = out.json()
    if data.get("code") == 124 and not is_retry:
        social.refresh_token(load_strategy())
        kwargs["retry"] = True
        return zoom_api_call(user, verb, url, *args, **kwargs)

    return out


def generate_zoom_password():
    """
    Create a secure Zoom password for the meeting.
    """
    alphabet = string.ascii_letters + string.digits
    return "".join(secrets.choice(alphabet) for i in range(10))


class MeetingZoomWebhookAPIView(APIView):
    """
    get: Given an event id, return the number of people on the Zoom call.

    post: Trigger this webhook. Should be triggered when a Zoom event occurs.
    Not available to the public, requires Zoom verification token.
    """

    def get(self, request):
        """
        ---
        parameters:
            - name: event
              in: query
              type: integer
        responses:
            "200":
                content:
                    application/json:
                        schema:
                            type: object
                            properties:
                                attending:
                                    type: integer
                                    description: >
                                        Number of users currently attending the meeting.
                                        Includes the club officers.
                                officers:
                                    type: integer
                                    description: >
                                        Number of officers attending the meeting.
                                attended:
                                    type: integer
                                    description: >
                                        Number of users that attended the meeting
                                        before. Does not include currently attending
                                        users.
                                time:
                                    type: number
                                    description: >
                                        Number of seconds that the median user attended
                                        the meeting.
        ---
        """
        event_id = request.query_params.get("event")

        time_query = (
            ZoomMeetingVisit.objects.filter(
                event__id=event_id, leave_time__isnull=False
            )
            .annotate(
                time=ExpressionWrapper(
                    F("leave_time") - F("join_time"), DurationField()
                )
            )
            .order_by("time")
        )
        time_index = time_query.count()
        if time_index > 0:
            time_index //= 2
            median_time = time_query[time_index].time
        else:
            median_time = 0

        return Response(
            {
                "attending": ZoomMeetingVisit.objects.filter(
                    event__id=event_id, leave_time__isnull=True
                ).count(),
                "attended": ZoomMeetingVisit.objects.filter(
                    event__id=event_id, leave_time__isnull=False
                )
                .values("person")
                .distinct()
                .count(),
                "officers": ZoomMeetingVisit.objects.filter(
                    event__id=event_id,
                    leave_time__isnull=True,
                    person=F("event__club__membership__person"),
                )
                .values("person")
                .distinct()
                .count(),
                "time": median_time,
            }
        )

    def post(self, request):
        # security check to make sure request contains zoom provided token
        if settings.ZOOM_VERIFICATION_TOKEN:
            authorization = request.META.get("HTTP_AUTHORIZATION")
            if authorization != settings.ZOOM_VERIFICATION_TOKEN:
                return Response(
                    {
                        "detail": "Your authorization token is invalid!",
                        "success": False,
                    },
                    status=status.HTTP_403_FORBIDDEN,
                )

        action = request.data.get("event")
        event_id = None
        if action == "meeting.participant_joined":
            email = (
                request.data.get("payload", {})
                .get("object", {})
                .get("participant", {})
                .get("email", None)
            )

            if email:
                username = email.split("@")[0]
                person = get_user_model().objects.filter(username=username).first()
            else:
                person = None

            meeting_id = (
                request.data.get("payload", {}).get("object", {}).get("id", None)
            )
            regex = (
                rf"https?:\/\/([A-z]*.)?zoom.us/[^\/]*\/{meeting_id}(\?pwd=[A-z,0-9]*)?"
            )
            event = Event.objects.filter(url__regex=regex).first()

            participant_id = (
                request.data.get("payload", {})
                .get("object", {})
                .get("participant", {})
                .get("user_id", None)
            )
            join_time = (
                request.data.get("payload", {})
                .get("object", {})
                .get("participant", {})
                .get("join_time", None)
            )

            if event:
                ZoomMeetingVisit.objects.create(
                    person=person,
                    event=event,
                    meeting_id=meeting_id,
                    participant_id=participant_id,
                    join_time=join_time,
                )
                event_id = event.id
        elif action == "meeting.participant_left":
            meeting_id = (
                request.data.get("payload", {}).get("object", {}).get("id", None)
            )
            participant_id = (
                request.data.get("payload", {})
                .get("object", {})
                .get("participant", {})
                .get("user_id", None)
            )
            leave_time = (
                request.data.get("payload", {})
                .get("object", {})
                .get("participant", {})
                .get("leave_time", None)
            )

            meeting = (
                ZoomMeetingVisit.objects.filter(
                    meeting_id=meeting_id,
                    participant_id=participant_id,
                    leave_time__isnull=True,
                )
                .order_by("-created_at")
                .first()
            )
            if meeting is not None:
                meeting.leave_time = leave_time
                meeting.save()
                event_id = meeting.event.id

        if event_id is not None:
            channel_layer = get_channel_layer()
            if channel_layer is not None:
                async_to_sync(channel_layer.group_send)(
                    f"events-live-{event_id}", {"type": "join_leave", "event": action}
                )

        return Response({"success": True})


class MeetingZoomAPIView(APIView):
    """
    get: Return a list of upcoming Zoom meetings for a user.
    """

    permission_classes = [IsAuthenticated]

    def get(self, request):
        """
        ---
        responses:
            "200":
                content:
                    application/json:
                        schema:
                            type: object
                            properties:
                                success:
                                    type: boolean
                                meetings:
                                    type: object
                                    additionalProperties:
                                        type: string
                                extra_details:
                                    type: object
                                    additionalProperties:
                                        type: string
        ---
        """
        refresh = request.query_params.get("refresh", "false").lower() == "true"

        if request.user.is_authenticated:
            key = f"zoom:meetings:{request.user.username}"
            if not refresh:
                res = cache.get(key)
                if res is not None:
                    return Response(res)

        try:
            data = zoom_api_call(
                request.user, "GET", "https://api.zoom.us/v2/users/{uid}/meetings"
            )
        except requests.exceptions.HTTPError as e:
            raise DRFValidationError(
                "An error occured while fetching meetings for current user."
            ) from e

        # get meeting ids
        body = data.json()
        meetings = [meeting["id"] for meeting in body.get("meetings", [])]

        # get user events
        if request.user.is_authenticated:
            events = Event.objects.filter(
                club__membership__role__lte=Membership.ROLE_OFFICER,
                club__membership__person=request.user,
            )
        else:
            events = []

        extra_details = {}
        for event in events:
            if event.url is not None and "zoom.us" in event.url:
                match = re.search(r"(\d+)", urlparse(event.url).path)
                if match is not None:
                    zoom_id = int(match[1])
                    if zoom_id in meetings:
                        try:
                            individual_data = zoom_api_call(
                                request.user,
                                "GET",
                                f"https://api.zoom.us/v2/meetings/{zoom_id}",
                            ).json()
                            extra_details[individual_data["id"]] = individual_data
                        except requests.exceptions.HTTPError:
                            pass

        response = {
            "success": data.ok,
            "meetings": body,
            "extra_details": extra_details,
        }
        if response["success"]:
            cache.set(key, response, 120)
        return Response(response)

    def delete(self, request):
        """
        Delete the Zoom meeting for this event.
        """
        event = get_object_or_404(Event, id=request.query_params.get("event"))

        if (
            not request.user.has_perm("clubs.manage_club")
            and not event.club.membership_set.filter(
                person=request.user, role__lte=Membership.ROLE_OFFICER
            ).exists()
        ):
            return Response(
                {
                    "success": False,
                    "detail": "You do not have permission to perform this action.",
                },
                status=status.HTTP_403_FORBIDDEN,
            )

        if event.url:
            match = re.search(r"(\d+)", urlparse(event.url).path)
            if "zoom.us" in event.url and match is not None:
                zoom_id = int(match[1])
                zoom_api_call(
                    request.user, "DELETE", f"https://api.zoom.us/v2/meetings/{zoom_id}"
                )

            event.url = None
            event.save()
            return Response(
                {
                    "success": True,
                    "detail": "The Zoom meeting has been unlinked and deleted.",
                }
            )
        else:
            return Response(
                {
                    "success": True,
                    "detail": "There is no Zoom meeting configured for this event.",
                }
            )

    def post(self, request):
        """
        Create a new Zoom meeting for this event
        or try to fix the existing zoom meeting.
        ---
        responses:
            "200":
                content:
                    application/json:
                        schema:
                            type: object
                            properties:
                                success:
                                    type: boolean
                                detail:
                                    type: string
        ---
        """
        try:
            event = Event.objects.get(id=request.query_params.get("event"))
        except Event.DoesNotExist as e:
            raise DRFValidationError(
                "The event you are trying to modify does not exist."
            ) from e

        eastern = pytz.timezone("America/New_York")

        # ensure user can do this
        if not request.user.has_perm(
            "clubs.manage_club"
        ) and not event.club.membership_set.filter(
            role__lte=Membership.ROLE_OFFICER, person=request.user
        ):
            return Response(
                {
                    "success": False,
                    "detail": "You are not allowed to perform this action!",
                },
                status=status.HTTP_403_FORBIDDEN,
            )

        # add all other officers as alternative hosts
        alt_hosts = []
        for mship in event.club.membership_set.filter(
            role__lte=Membership.ROLE_OFFICER
        ):
            social = mship.person.social_auth.filter(provider="zoom-oauth2").first()
            if social is not None:
                alt_hosts.append(social.extra_data["email"])

        # recommended zoom meeting settings
        recommended_settings = {
            "audio": "both",
            "join_before_host": True,
            "mute_upon_entry": True,
            "waiting_room": False,
            "meeting_authentication": True,
            "authentication_domains": "upenn.edu,*.upenn.edu",
        }

        if alt_hosts:
            recommended_settings["alternative_hosts"] = ",".join(alt_hosts)

        if not event.url:
            password = generate_zoom_password()
            body = {
                "topic": f"Virtual Activities Fair - {event.club.name}",
                "type": 2,
                "start_time": event.start_time.astimezone(eastern)
                .replace(tzinfo=None, microsecond=0, second=0)
                .isoformat(),
                "duration": (event.end_time - event.start_time)
                / datetime.timedelta(minutes=1),
                "timezone": "America/New_York",
                "agenda": f"Virtual Activities Fair Booth for {event.club.name}",
                "password": password,
                "settings": recommended_settings,
            }
            data = zoom_api_call(
                request.user,
                "POST",
                "https://api.zoom.us/v2/users/{uid}/meetings",
                json=body,
            )
            out = data.json()
            event.url = out.get("join_url", "")
            event.save(update_fields=["url"])
            return Response(
                {
                    "success": True,
                    "detail": "Your Zoom meeting has been created! "
                    "The following Zoom accounts have been made hosts:"
                    f" {', '.join(alt_hosts)}",
                }
            )
        else:
            parsed_url = urlparse(event.url)

            if "zoom.us" not in parsed_url.netloc:
                return Response(
                    {
                        "success": False,
                        "detail": "The current meeting link is not a Zoom link. "
                        "If you would like to have your Zoom link automatically "
                        "generated, please clear the URL field and try again.",
                    }
                )

            if "upenn.zoom.us" not in parsed_url.netloc:
                return Response(
                    {
                        "success": False,
                        "detail": "The current meeting link is not a Penn Zoom link. "
                        "If you would like to have your Penn Zoom link automatically "
                        "generated, login with your Penn Zoom account, clear the URL "
                        "from your event, and try this process again.",
                    }
                )

            match = re.search(r"(\d+)", parsed_url.path)
            if match is None:
                return Response(
                    {
                        "success": False,
                        "detail": "Failed to parse your URL, "
                        "are you sure this is a valid Zoom link?",
                    }
                )

            zoom_id = int(match[1])

            data = zoom_api_call(
                request.user, "GET", f"https://api.zoom.us/v2/meetings/{zoom_id}"
            )
            out = data.json()
            event.url = out.get("join_url", event.url)
            event.save(update_fields=["url"])

            start_time = (
                event.start_time.astimezone(eastern)
                .replace(tzinfo=None, microsecond=0, second=0)
                .isoformat()
            )

            body = {
                "start_time": start_time,
                "duration": (event.end_time - event.start_time)
                / datetime.timedelta(minutes=1),
                "timezone": "America/New_York",
                "settings": recommended_settings,
            }

            out = zoom_api_call(
                request.user,
                "PATCH",
                f"https://api.zoom.us/v2/meetings/{zoom_id}",
                json=body,
            )

            return Response(
                {
                    "success": out.ok,
                    "detail": "Your Zoom meeting has been updated. "
                    "The following accounts have been made hosts:"
                    f" {', '.join(alt_hosts)}"
                    if out.ok
                    else "Your Zoom meeting has not been updated. "
                    "Are you the owner of the meeting?",
                }
            )


class UserZoomAPIView(APIView):
    """
    get: Return information about the Zoom account associated with the logged in user.

    post: Update the Zoom account settings to be the recommended Penn Clubs settings.
    """

    def get(self, request):
        """
        ---
        responses:
            "200":
                content:
                    application/json:
                        schema:
                            type: object
                            properties:
                                success:
                                    type: boolean
                                settings:
                                    type: object
                                    additionalProperties:
                                        type: string
                                email:
                                    type: string
        ---
        """
        refresh = request.query_params.get("refresh", "false").lower() == "true"
        no_cache = request.query_params.get("noCache", "false").lower() == "true"

        if request.user.is_authenticated:
            key = f"zoom:user:{request.user.username}"
            res = cache.get(key)
            if res is not None:
                if not refresh:
                    if res.get("success") is True:
                        return Response(res)
                    else:
                        cache.delete(key)
                if no_cache:
                    cache.delete(key)

        try:
            response = zoom_api_call(
                request.user,
                "GET",
                "https://api.zoom.us/v2/users/{uid}/settings",
            )
        except requests.exceptions.HTTPError as e:
            raise DRFValidationError(
                "An error occured while fetching user information. "
                "Your authentication with the Zoom API might have expired. "
                "Try reconnecting your account."
            ) from e

        social = request.user.social_auth.filter(provider="zoom-oauth2").first()
        if social is None:
            email = None
        else:
            email = social.extra_data.get("email")

        settings = response.json()
        res = {
            "success": settings.get("code") is None,
            "settings": settings,
            "email": email,
        }

        if res["success"]:
            cache.set(key, res, 900)
        return Response(res)

    def post(self, request):
        """
        ---
        responses:
            "200":
                content:
                    application/json:
                        schema:
                            type: object
                            properties:
                                success:
                                    type: boolean
                                detail:
                                    type: string
        ---
        """
        if request.user.is_authenticated:
            key = f"zoom:user:{request.user.username}"
            cache.delete(key)

        response = zoom_api_call(
            request.user,
            "PATCH",
            "https://api.zoom.us/v2/users/{uid}/settings",
            json={
                "in_meeting": {
                    "breakout_room": True,
                    "waiting_room": False,
                    "co_host": True,
                    "screen_sharing": True,
                }
            },
        )

        return Response(
            {
                "success": response.ok,
                "detail": "Your user settings have been updated on Zoom."
                if response.ok
                else "Failed to update Zoom user settings.",
            }
        )


class UserUpdateAPIView(generics.RetrieveUpdateAPIView):
    """
    get: Return information about the logged in user, including bookmarks,
    subscriptions, memberships, and school/major/graduation year information.

    put: Update information about the logged in user.
    All fields are required.

    patch: Update information about the logged in user.
    Only updates fields that are passed to the server.
    """

    permission_classes = [IsAuthenticated]
    serializer_class = UserSerializer

    def get(self, request, *args, **kwargs):
        """
        Cache the settings endpoint for 5 minutes or until user data is updated.
        """
        key = f"user:settings:{request.user.username}"
        val = cache.get(key)
        if val:
            return Response(val)
        resp = super().get(request, *args, **kwargs)
        cache.set(key, resp.data, 5 * 60)
        return resp

    def put(self, request, *args, **kwargs):
        """
        Clear the cache when putting user settings.
        """
        key = f"user:settings:{request.user.username}"
        cache.delete(key)
        return super().put(request, *args, **kwargs)

    def patch(self, request, *args, **kwargs):
        """
        Clear the cache when patching user settings.
        """
        key = f"user:settings:{request.user.username}"
        cache.delete(key)
        return super().patch(request, *args, **kwargs)

    def get_operation_id(self, **kwargs):
        if kwargs["action"] == "get":
            return "Retrieve Self User"
        return None

    def get_object(self):
        user = self.request.user
        prefetch_related_objects(
            [user],
            "profile__school",
            "profile__major",
        )
        return user


class TicketViewSet(viewsets.ModelViewSet):
    """
    get:
    List all tickets owned by user

    cart:
    List all unowned/unheld tickets currently in user's cart

    checkout:
    Initiate a hold on the tickets in a user's cart

    checkout_success_callback:
    Callback after third party payment succeeds

    buy:
    Buy the tickets in a user's cart

    qr:
    Get a ticket's QR code
    """

    permission_classes = [IsAuthenticated]
    serializer_class = TicketSerializer
    http_method_names = ["get", "post"]
    lookup_field = "id"

    @transaction.atomic
    @update_holds
    @action(detail=False, methods=["get"])
    def cart(self, request, *args, **kwargs):
        """
        Validate tickets in a cart
        ---
        requestBody:
            content: {}
        responses:
            "200":
                content:
                    application/json:
                        schema:
                            allOf:
                                - $ref: "#/components/schemas/Ticket"
            "204":
                content:
                    application/json:
                        schema:
                            allOf:
                                - $ref: "#/components/schemas/Ticket"
        ---
        """

        cart, _ = Cart.objects.get_or_create(owner=self.request.user)

        # this flag is true when a validate operation fails to
        # replace a ticket. return 200 if true, otherwise 204
        sold_out_flag = False

        for ticket in cart.tickets.all():
            # if ticket in cart has been bought, try to replace
            if ticket.owner or ticket.holder:
                # lock new ticket until transaction is completed
                new_ticket = (
                    Ticket.objects.select_for_update(skip_locked=True)
                    .filter(
                        event=ticket.event,
                        type=ticket.type,
                        owner__isnull=True,
                        holder__isnull=True,
                    )
                    .first()
                )
                cart.tickets.remove(ticket)
                if new_ticket:
                    cart.tickets.add(new_ticket)
                else:
                    sold_out_flag = True
        cart.save()

        return Response(
            TicketSerializer(cart.tickets.all(), many=True).data,
            status=200 if sold_out_flag else 204,
        )

    @action(detail=False, methods=["post"])
    @update_holds
    @transaction.atomic
    def checkout(self, request, *args, **kwargs):
        """
        Checkout all tickets in cart

        NOTE: this does NOT buy tickets, it simply initiates a checkout process
        which includes a 10-minute ticket hold
        ---
<<<<<<< HEAD
        requestBody:
            content:
                application/json:
                    schema:
                        type: object

=======
        requestBody: {}
>>>>>>> 7f650dc7
        responses:
            "200":
                content:
                    application/json:
                        schema:
<<<<<<< HEAD
=======
                           type: object
>>>>>>> 7f650dc7
                           properties:
                                detail:
                                    type: string
        ---
        """
        cart = get_object_or_404(Cart, owner=self.request.user)

        # The assumption is that this filter query should return all tickets in the cart
        # however we cannot guarantee atomicity between cart and checkout

        # customers will be prompted to review the cart before payment

        tickets = cart.tickets.select_for_update().filter(
            Q(holder__isnull=True) | Q(holder=self.request.user), owner__isnull=True
        )

        for ticket in tickets:
            ticket.holder = self.request.user
            ticket.holding_expiration = timezone.now() + datetime.timedelta(minutes=10)

        Ticket.objects.bulk_update(tickets, ["holder", "holding_expiration"])

        return Response({"detail": "Successfully initated checkout"})

    @action(detail=False, methods=["post"])
    @transaction.atomic
    def checkout_success_callback(self, request, *args, **kwargs):
        """
        Callback after third party payment succeeds
        ---
        requestBody: {}
        responses:
            "200":
                content:
                    application/json:
                        schema:
<<<<<<< HEAD
                           properties:
                                detail:
                                    type: string

=======
                           type: object
                           properties:
                                detail:
                                    type: string
        ---
>>>>>>> 7f650dc7
        """
        cart = get_object_or_404(Cart, owner=self.request.user)

        for ticket in cart.tickets.select_for_update().all():
            ticket.owner = request.user
            ticket.carts.clear()
            # ticket.send_confirmation_email()
            ticket.save()

        return Response({"detail": "callback successful"})

    @action(detail=False, methods=["post"])
    @transaction.atomic
    def buy(self, request, *args, **kwargs):
        """
        Buy held tickets in a cart
        ---
        requestBody:
            content: {}
        responses:
            "200":
                content:
                    application/json:
                        schema:
                            allOf:
                                - $ref: "#/components/schemas/Ticket"
        ---
        """

        # TODO: Implement

        # Some logic here to serialize all held tickets down to whatever
        # format third party asks for

        cart = get_object_or_404(Cart, owner=self.request.user)

        for ticket in cart.tickets.filter(holder=self.request.user):
            pass

        return Response({})

    @action(detail=True, methods=["get"])
    def qr(self, request, *args, **kwargs):
        """
        Return a QR code png image representing a link to the ticket.
        ---
        operationId: Generate QR Code for ticket
        responses:
            "200":
                description: Return a png image representing a QR code to the ticket.
                content:
                    image/png:
                        schema:
                            type: binary
        ---
        """
        ticket = self.get_object()
        qr_image = ticket.get_qr()
        response = HttpResponse(content_type="image/png")
        qr_image.save(response, "PNG")
        return response

    def get_queryset(self):
        return Ticket.objects.filter(owner=self.request.user.id)


class MemberInviteViewSet(viewsets.ModelViewSet):
    """
    update:
    Accept a membership invite.

    partial_update:
    Accept a membership invite.

    destroy:
    Rescind a membership invite.
    """

    permission_classes = [InvitePermission | IsSuperuser]
    serializer_class = MembershipInviteSerializer
    http_method_names = ["get", "put", "patch", "delete"]

    def get_operation_id(self, **kwargs):
        if kwargs["action"] == "resend":
            return f"{kwargs['operId']} ({kwargs['method']})"
        return None

    @action(detail=True, methods=["put", "patch"])
    def resend(self, request, *args, **kwargs):
        """
        Resend an email invitation that has already been issued.
        ---
        requestBody: {}
        responses:
            "200":
                content:
                    application/json:
                        schema:
                            type: object
                            properties:
                                detail:
                                    type: string
                                    description: A success or error message.
        ---
        """
        invite = self.get_object()
        invite.send_mail(request)
        invite.updated_at = timezone.now()
        invite.save(update_fields=["updated_at"])

        return Response(
            {"detail": "Resent email invitation to {}!".format(invite.email)}
        )

    def destroy(self, request, *args, **kwargs):
        invite = self.get_object()

        if request.user.is_authenticated:
            membership = find_membership_helper(request.user, invite.club)
            is_officer = (
                membership is not None and membership.role <= Membership.ROLE_OFFICER
            )
        else:
            is_officer = False

        # if we're not an officer and haven't specified the token
        # don't let us delete this invite
        if (
            not request.data.get("token") == invite.token
            and not is_officer
            and not request.user.has_perm("clubs.manage_club")
        ):
            return Response(
                {"detail": "Invalid or missing token in request."},
                status=status.HTTP_403_FORBIDDEN,
            )

        return super().destroy(request, *args, **kwargs)

    def get_queryset(self):
        return MembershipInvite.objects.filter(
            club__code=self.kwargs["club_code"], active=True
        )


class ExternalMemberListViewSet(viewsets.ModelViewSet):
    """
    get: Retrieve members' nonsensitive information per club
    """

    http_method_names = ["get"]
    serializer_class = ExternalMemberListSerializer

    def get_queryset(self):
        return (
            Membership.objects.all()
            .select_related("person", "club")
            .filter(club__code=self.kwargs["code"])
        )


class UserViewSet(viewsets.ModelViewSet):
    """
    list: Retrieve a list of users.

    get: Retrieve the profile information for given user.
    """

    queryset = get_user_model().objects.all().select_related("profile")
    permission_classes = [ProfilePermission | IsSuperuser]
    filter_backends = [filters.SearchFilter]
    http_method_names = ["get", "post"]

    search_fields = [
        "email",
        "first_name",
        "last_name",
        "username",
    ]
    lookup_field = "username"

    @action(detail=False, methods=["post"])
    def question_response(self, *args, **kwargs):
        """
        Accepts a response to a question, this happens when the user submits the
        application form
        ---
        requestBody:
            content:
                application/json:
                    schema:
                        type: object
                        properties:
                            prompt:
                                type: string
                            questionIds:
                                type: array
                                items:
                                    type: integer
                            committee:
                                type: string
                            text:
                                type: string
                            multipleChoice:
                                type: array
                                items:
                                    type: integer
        responses:
            "200":
                content:
                    application/json:
                        schema:
                            type: array
                            items:
                                type: object
                                properties:
                                    text:
                                        type: string
                                    multiple_choice:
                                        type: string
                                    question_type:
                                        type: integer
                                    question:
                                        type: object
                                        properties:
                                            id:
                                                type: integer
                                            question_type:
                                                type: integer
                                            prompt:
                                                type: string
                                            word_limit:
                                                type: integer
                                            multiple_choice:
                                                type: array
                                                items:
                                                    type: string
                                            committees:
                                                type: array
                                                items:
                                                    type: string
                                            committee_question:
                                                type: boolean
                                            precedence:
                                                type: integer
        ---
        """
        questions = self.request.data.get("questionIds", [])
        committee_name = self.request.data.get("committee", None)
        response = Response([])
        if len(questions) == 0:
            return response
        application = (
            ApplicationQuestion.objects.filter(pk=questions[0]).first().application
        )
        committee = application.committees.filter(name=committee_name).first()

        committees_applied = (
            ApplicationSubmission.objects.filter(
                user=self.request.user,
                committee__isnull=False,
                application=application,
                archived=False,
            )
            .values_list("committee__name", flat=True)
            .distinct()
        )

        # limit applicants to 2 committees
        if (
            committee
            and committees_applied.count() >= 2
            and committee_name not in committees_applied
        ):
            return Response(
                {
                    "success": False,
                    "detail": """You cannot submit to more than two committees for any
                    particular club application. In case you'd like to change the
                    committees you applied to, you can delete submissions on the
                    submissions page""",
                }
            )
        submission = ApplicationSubmission.objects.create(
            user=self.request.user,
            application=application,
            committee=committee,
        )
        for question_pk in questions:
            question = ApplicationQuestion.objects.filter(pk=question_pk).first()
            question_type = question.question_type
            question_data = self.request.data.get(question_pk, None)

            # skip the questions which do not belong to the current committee
            if (
                question.committee_question
                and committee not in question.committees.all()
            ):
                continue

            if (
                question_type == ApplicationQuestion.FREE_RESPONSE
                or question_type == ApplicationQuestion.SHORT_ANSWER
            ):
                text = question_data.get("text", None)
                if text is not None and text != "":
                    obj = ApplicationQuestionResponse.objects.create(
                        text=text,
                        question=question,
                        submission=submission,
                    ).save()
                    response = Response(ApplicationQuestionResponseSerializer(obj).data)
            elif question_type == ApplicationQuestion.MULTIPLE_CHOICE:
                multiple_choice_value = question_data.get("multipleChoice", None)
                if multiple_choice_value is not None and multiple_choice_value != "":
                    multiple_choice_obj = ApplicationMultipleChoice.objects.filter(
                        question=question, value=multiple_choice_value
                    ).first()
                    obj = ApplicationQuestionResponse.objects.create(
                        multiple_choice=multiple_choice_obj,
                        question=question,
                        submission=submission,
                    ).save()
                    response = Response(ApplicationQuestionResponseSerializer(obj).data)
        submission.save()
        return response

    @action(detail=False, methods=["get"])
    def questions(self, *args, **kwargs):
        """
        Given a prompt lists the given users responses to this particular question.
        This allows us to populate the application form with the users'
        previous submissions.
        ---
        requestBody:
            content:
                application/json:
                    schema:
                        type: object
                        properties:
                            prompt:
                                type: string
        responses:
            "200":
                content:
                    application/json:
                        schema:
                            type: array
                            items:
                                type: object
                                properties:
                                    text:
                                        type: string
                                    multiple_choice:
                                        type: string
                                    question_type:
                                        type: integer
                                    question:
                                        type: object
                                        properties:
                                            id:
                                                type: integer
                                            question_type:
                                                type: integer
                                            prompt:
                                                type: string
                                            word_limit:
                                                type: integer
                                            multiple_choice:
                                                type: array
                                                items:
                                                    type: string
                                            committees:
                                                type: array
                                                items:
                                                    type: string
                                            committee_question:
                                                type: boolean
                                            precedence:
                                                type: integer
        ---
        """
        question_id_param = self.request.GET.get("question_id")
        if question_id_param is None or not question_id_param.isnumeric():
            return Response([])
        question_id = int(question_id_param)
        question = ApplicationQuestion.objects.filter(pk=question_id).first()
        if question is None:
            return Response([])

        response = (
            ApplicationQuestionResponse.objects.filter(
                submission__user=self.request.user
            )
            .filter(question__prompt=question.prompt)
            .order_by("-updated_at")
            .first()
        )

        if response is None:
            return Response([])
        else:
            return Response(ApplicationQuestionResponseSerializer(response).data)

    def get_serializer_class(self):
        if self.action in {"list"}:
            return MinimalUserProfileSerializer
        return UserProfileSerializer


class ClubApplicationViewSet(viewsets.ModelViewSet):
    """
    create: Create an application for the club.

    list: Retrieve a list of applications of the club.
    """

    permission_classes = [ClubItemPermission | IsSuperuser]
    serializer_class = ClubApplicationSerializer
    http_method_names = ["get", "post", "put", "patch", "delete"]

    @action(detail=True, methods=["post"])
    def duplicate(self, *args, **kwargs):
        """
        Duplicate an application, setting the start and end time arbitrarily.
        ---
        requestBody: {}
        responses:
            "200":
                content: {}
        ---
        """
        obj = self.get_object()

        clone = obj.make_clone()

        now = timezone.now()
        clone.application_start_time = now + datetime.timedelta(days=1)
        clone.application_end_time = now + datetime.timedelta(days=30)
        clone.external_url = (
            f"https://pennclubs.com/club/{clone.club.code}/" f"application/{clone.pk}"
        )
        clone.save()
        return Response([])

    def get_serializer_class(self):
        if self.action in {"create", "update", "partial_update"}:
            return WritableClubApplicationSerializer
        return ClubApplicationSerializer

    def get_queryset(self):
        return ClubApplication.objects.filter(club__code=self.kwargs["club_code"])


class WhartonApplicationAPIView(generics.ListAPIView):
    """
    get: Return information about all Wharton Council club applications which are
    currently on going
    """

    permission_classes = [IsAuthenticated]
    serializer_class = ClubApplicationSerializer

    def get_operation_id(self, **kwargs):
        return "List Wharton applications and details"

    def get_queryset(self):
        now = timezone.now()

        qs = ClubApplication.objects.filter(
            is_wharton_council=True, application_end_time__gte=now
        )

        # randomly order Wharton Council applications by user

        key = str(self.request.user.id)

        cached_qs = cache.get(key)

        if cached_qs and qs.count() == cached_qs.count():
            return cached_qs

        qs = qs.annotate(
            random_id=SHA1(Concat("club", Value(key)), output_field=TextField())
        ).order_by("random_id")
        cache.set(key, qs, 60)

        return qs


class WhartonApplicationStatusAPIView(generics.ListAPIView):
    """
    get: Return aggregate status for Wharton application submissions
    """

    permission_class = [WhartonApplicationPermission | IsSuperuser]
    serializer_class = WhartonApplicationStatusSerializer

    def get_operation_id(self, **kwargs):
        return "List statuses for Wharton application submissions"

    def get_queryset(self):
        return (
            ApplicationSubmission.objects.filter(
                application__is_wharton_council=True,
                created_at__in=RawSQL(
                    """SELECT recent_time
                    FROM
                    (SELECT user_id,
                            committee_id,
                            application_id,
                            max(created_at) recent_time
                        FROM clubs_applicationsubmission
                        WHERE NOT archived
                        GROUP BY user_id,
                                committee_id, application_id) recent_subs""",
                    (),
                ),
                archived=False,
            )
            .annotate(
                annotated_name=F("application__name"),
                annotated_committee=F("committee__name"),
                annotated_club=F("application__club__name"),
            )
            .values(
                "annotated_name",
                "application",
                "annotated_committee",
                "annotated_club",
                "status",
            )
            .annotate(count=Count("status"))
        )


class ApplicationSubmissionViewSet(XLSXFormatterMixin, viewsets.ModelViewSet):
    """
    list: List submissions for a given club application.

    status: Changes status of a submission

    export: export applications
    """

    permission_classes = [ClubSensitiveItemPermission | IsSuperuser]
    http_method_names = ["get", "post"]

    def get_queryset(self):
        # Use a raw SQL query to obtain the most recent (user, committee) pairs
        # of application submissions for a specific application.
        # Done by grouping by (user_id, commitee_id) and returning the most
        # recent instance in each group, then selecting those instances

        app_id = self.kwargs["application_pk"]
        query = f"""
                SELECT *
                FROM clubs_applicationsubmission
                WHERE application_id = {app_id}
                AND NOT archived
                AND created_at in
                    (SELECT recent_time
                    FROM
                    (SELECT user_id,
                            committee_id,
                            max(created_at) recent_time
                        FROM clubs_applicationsubmission
                        WHERE application_id = {app_id}
                        AND NOT archived
                        GROUP BY user_id,
                                committee_id) recent_subs)
                """
        return ApplicationSubmission.objects.raw(query)

    @action(detail=False, methods=["get"])
    def export(self, *args, **kwargs):
        """
        Given some application submissions, export them
        ---
        requestBody:
            content:
                application/json:
                    schema:
                        type: object
                        properties:
                            submissions:
                                type: array
                                items:
                                    type: integer
                            status:
                                type: integer
        responses:
            "200":
                content:
                    application/json:
                        schema:
                            type: object
                            properties:
                                output:
                                    type: string

        ---
        """
        data = (
            ApplicationSubmission.objects.filter(
                application__is_wharton_council=True,
                created_at__in=RawSQL(
                    """SELECT recent_time
                        FROM
                        (SELECT user_id,
                                committee_id,
                                application_id,
                                max(created_at) recent_time
                            FROM clubs_applicationsubmission
                            WHERE NOT archived
                            GROUP BY user_id,
                                    committee_id, application_id) recent_subs""",
                    (),
                ),
                archived=False,
            )
            .annotate(
                annotated_name=F("application__name"),
                annotated_committee=F("committee__name"),
                annotated_club=F("application__club__name"),
            )
            .values(
                "annotated_name",
                "application",
                "annotated_committee",
                "annotated_club",
                "status",
                "user",
            )
        )
        serialized_q = json.dumps(list(data.values()), cls=DjangoJSONEncoder)
        return Response(serialized_q)

    @action(detail=False, methods=["post"])
    def status(self, *args, **kwargs):
        """
        Given some application submissions, change their status to a new one
        ---
        requestBody:
            content:
                application/json:
                    schema:
                        type: object
                        properties:
                            submissions:
                                type: array
                                items:
                                    type: integer
                            status:
                                type: integer
        responses:
            "200":
                content:
                    application/json:
                        schema:
                            type: object
                            properties:
                                output:
                                    type: string

        ---
        """
        submission_pks = self.request.data.get("submissions", [])
        status = self.request.data.get("status", None)
        if (
            status in map(lambda x: x[0], ApplicationSubmission.STATUS_TYPES)
            and len(submission_pks) > 0
        ):
            ApplicationSubmission.objects.filter(pk__in=submission_pks).update(
                status=status
            )
        return Response([])

    def get_serializer_class(self):
        if self.request and self.request.query_params.get("format") == "xlsx":
            return ApplicationSubmissionCSVSerializer
        else:
            return ApplicationSubmissionSerializer


class ApplicationSubmissionUserViewSet(viewsets.ModelViewSet):
    """
    get: Return list of submitted applications

    delete: Remove a specific application
    """

    permission_classes = [IsAuthenticated]
    serializer_class = ApplicationSubmissionUserSerializer
    http_method_names = ["get", "delete"]

    def get_queryset(self):
        distinct_submissions = {}
        submissions = ApplicationSubmission.objects.filter(
            user=self.request.user, archived=False
        )

        # only want to return the most recent (user, committee) unique submission pair
        for submission in submissions:
            key = (submission.application.__str__(), submission.committee.__str__())
            if key in distinct_submissions:
                if distinct_submissions[key].created_at < submission.created_at:
                    distinct_submissions[key] = submission
            else:
                distinct_submissions[key] = submission

        queryset = ApplicationSubmission.objects.none()
        for submission in distinct_submissions.values():
            queryset |= ApplicationSubmission.objects.filter(pk=submission.pk)

        return queryset

    def perform_destroy(self, instance):
        """
        Set archived boolean to be True so that the submissions
        appears to have been deleted
        """

        instance.archived = True
        instance.archived_by = self.request.user
        instance.archived_on = timezone.now()
        instance.save()


class ApplicationQuestionViewSet(viewsets.ModelViewSet):
    """
    create: Create a questions for a club application.

    list: List questions in a given club application.
    """

    permission_classes = [ClubItemPermission | IsSuperuser]
    serializer_class = ApplicationQuestionSerializer
    http_method_names = ["get", "post", "put", "patch", "delete"]

    def get_queryset(self):
        return ApplicationQuestion.objects.filter(
            application__pk=self.kwargs["application_pk"]
        ).order_by("precedence")

    @action(detail=False, methods=["post"])
    def precedence(self, *args, **kwargs):
        """
        Updates the precedence of questions so they are ordered the same way as
        arranged by the officer creating the application after they drag and drop
        the different questions to re-order them
        ---
        requestBody:
            content:
                application/json:
                    schema:
                        type: array
                        items:
                            type: integer
        responses:
            "200":
                content: {}
        ---
        """
        precedence = self.request.data.get("precedence", [])
        for index, question_pk in enumerate(precedence):
            question = ApplicationQuestion.objects.filter(pk=question_pk).first()
            if question is not None:
                question.precedence = index
                question.save()
        return Response([])


class BadgeClubViewSet(viewsets.ModelViewSet):
    """
    create: Add this badge to a club.

    list: List the clubs with this badge.

    destroy: Remove this badge from a club.
    """

    permission_classes = [ClubBadgePermission | IsSuperuser]
    serializer_class = ClubMinimalSerializer
    http_method_names = ["get", "post", "delete"]
    lookup_field = "code"

    def create(self, request, *args, **kwargs):
        badge = get_object_or_404(Badge, pk=self.kwargs["badge_pk"])
        club = get_object_or_404(Club, code=request.data["club"])
        club.badges.add(badge)
        return Response({"success": True})

    def destroy(self, request, *args, **kwargs):
        club = self.get_object()
        badge = get_object_or_404(Badge, pk=self.kwargs["badge_pk"])
        club.badges.remove(badge)
        return Response({"success": True})

    def get_queryset(self):
        return Club.objects.filter(badges__id=self.kwargs["badge_pk"]).order_by("name")


class MassInviteAPIView(APIView):
    """
    Send out invites and add invite objects
    given a list of comma or newline separated emails.
    """

    permission_classes = [IsAuthenticated]

    def post(self, request, *args, **kwargs):
        club = get_object_or_404(Club, code=kwargs["club_code"])

        mem = Membership.objects.filter(club=club, person=request.user).first()

        if not request.user.has_perm("clubs.manage_club") and (
            not mem or not mem.role <= Membership.ROLE_OFFICER
        ):
            return Response(
                {
                    "detail": "You do not have permission to invite new members!",
                    "success": False,
                },
                status=status.HTTP_403_FORBIDDEN,
            )

        role = request.data.get("role", Membership.ROLE_MEMBER)
        title = request.data.get("title")

        if not title:
            return Response(
                {
                    "detail": "You must enter a title for the members "
                    "that you are inviting.",
                    "success": False,
                },
                status=status.HTTP_400_BAD_REQUEST,
            )

        if mem and mem.role > role and not request.user.is_superuser:
            return Response(
                {
                    "detail": "You cannot send invites "
                    "for a role higher than your own!",
                    "success": False,
                },
                status=status.HTTP_403_FORBIDDEN,
            )

        emails = [x.strip() for x in re.split(r"\n|,", request.data.get("emails", ""))]
        emails = [x for x in emails if x]

        original_count = len(emails)

        # remove users that are already in the club
        exist = Membership.objects.filter(
            club=club, person__email__in=emails
        ).values_list("person__email", flat=True)
        emails = list(set(emails) - set(exist))

        # remove users that have already been invited
        exist = MembershipInvite.objects.filter(
            club=club, email__in=emails, active=True
        ).values_list("email", flat=True)
        emails = list(set(emails) - set(exist))

        # ensure all emails are valid
        try:
            for email in emails:
                validate_email(email)
        except ValidationError:
            return Response(
                {
                    "detail": "The email address '{}' is not valid!".format(email),
                    "success": False,
                }
            )

        # send invites to all emails
        for email in emails:
            invite = MembershipInvite.objects.create(
                email=email, club=club, creator=request.user, role=role, title=title
            )
            if role <= Membership.ROLE_OWNER and not mem:
                invite.send_owner_invite(request)
            else:
                invite.send_mail(request)

        sent_emails = len(emails)
        skipped_emails = original_count - len(emails)

        return Response(
            {
                "detail": "Sent invite{} to {} email{}! {} email{} skipped.".format(
                    "" if sent_emails == 1 else "s",
                    sent_emails,
                    "" if sent_emails == 1 else "s",
                    skipped_emails,
                    "" if skipped_emails == 1 else "s",
                ),
                "sent": sent_emails,
                "skipped": skipped_emails,
                "success": True,
            }
        )


class EmailInvitesAPIView(generics.ListAPIView):
    """
    get: Return the club code, invite id and token of
    the email invitations for the current user.
    """

    permission_classes = [IsAuthenticated]
    serializer_class = UserMembershipInviteSerializer

    def get_operation_id(self, **kwargs):
        return "List Email Invitations for Self"

    def get_queryset(self):
        return MembershipInvite.objects.filter(
            email=self.request.user.email, active=True, club__archived=False
        ).order_by("-created_at")


class OptionListView(APIView):
    def get(self, request):
        """
        Return a list of options, with some options dynamically generated.
        This response is intended for site-wide global variables.
        ---
        responses:
            "200":
                content:
                    application/json:
                        schema:
                            type: object
                            additionalProperties:
                                type: string
        ---
        """
        # compute base django options
        options = {
            k: v
            for k, v in Option.objects.filter(public=True).values_list("key", "value")
        }

        # add in activities fair information
        now = timezone.now()

        fairs = ClubFair.objects.filter(
            Q(start_time__lte=now + datetime.timedelta(weeks=1))
            | Q(registration_start_time__lte=now),
            end_time__gte=now - datetime.timedelta(minutes=15),
        ).order_by("start_time")

        fair = fairs.first()
        if fair:
            happening = fair.start_time <= now - datetime.timedelta(minutes=3)
            close = fair.start_time >= now - datetime.timedelta(weeks=1)
            options["FAIR_NAME"] = fair.name
            options["FAIR_ID"] = fair.id
            options["FAIR_OPEN"] = happening
            options["PRE_FAIR"] = not happening and close
        else:
            options["FAIR_OPEN"] = False
            options["PRE_FAIR"] = False

        return Response(options)


class LoggingArgumentParser(argparse.ArgumentParser):
    """
    An argument parser that logs added arguments.
    """

    def __init__(self, *args, **kwargs):
        self._arguments = {}
        self._pos_count = 0
        super().__init__(*args, **kwargs)

    def add_argument(self, *args, **kwargs):
        super().add_argument(*args, **kwargs)

        if kwargs.get("default") == "==SUPPRESS==":
            return

        name = kwargs.get("dest", args[0].strip(" -").replace("-", "_"))
        default = kwargs.get("default")
        typ = kwargs.get(
            "type",
            bool
            if kwargs.get("action") == "store_true"
            else type(default)
            if default is not None
            else str,
        )
        pos = -1
        if not args[0].startswith("-"):
            pos = self._pos_count
            self._pos_count += 1
        self._arguments[name] = {
            "position": pos,
            "type": typ.__name__ if typ is not None else typ,
            "help": re.sub(r"\s+", " ", kwargs.get("help", "")) or None,
            "default": default,
            "choices": kwargs.get("choices"),
        }

    def set_defaults(self, *args, **kwargs):
        super().set_defaults(*args, **kwargs)
        for arg, value in kwargs.items():
            if arg in self._arguments:
                self._arguments[arg]["default"] = value

    def get_arguments(self):
        return self._arguments


@functools.lru_cache(maxsize=None)
def get_scripts():
    """
    Return a list of Django management commands and some associated metadata.
    """
    commands = get_commands()
    scripts = []
    for name, path in commands.items():
        cls = load_command_class(path, name)
        parser = LoggingArgumentParser()
        cls.add_arguments(parser)
        scripts.append(
            {
                "name": name,
                "path": path,
                "description": re.sub(r"\s+", " ", cls.help),
                "execute": hasattr(cls, "web_execute") and cls.web_execute,
                "arguments": parser.get_arguments(),
            }
        )
    scripts.sort(key=lambda s: (not s["execute"], s["name"]))
    return scripts


def parse_script_parameters(script, parameters):
    """
    Turn a list of user specified parameters into a set of args and kwargs that can
    be passed to call_command(), given the corresponding script.

    Use the script that is returned from get_scripts().
    """
    args = []
    kwargs = {}
    for arg, details in script["arguments"].items():
        if parameters.get(arg) is not None:
            value = {"str": str, "bool": bool, "int": int}.get(details["type"], str)(
                parameters[arg]
            )
            if details["position"] == -1:
                kwargs[arg] = value
            else:
                args.append((details["position"], value))
    args = [arg[1] for arg in sorted(args)]
    return args, kwargs


class AdminNoteViewSet(viewsets.ModelViewSet):
    """
    list:
    Return a list of admin notes.

    create:
    Add an admin note.

    put:
    Update an admin note. All fields are required.

    patch:
    Update an admin note. Only specified fields are updated.

    retrieve:
    Return a single admin note.

    destroy:
    Delete an admin note.
    """

    serializer_class = AdminNoteSerializer
    permission_classes = [IsSuperuser]
    lookup_field = "id"
    http_method_names = ["get", "post", "put", "patch", "delete"]

    def get_queryset(self):
        return AdminNote.objects.filter(club__code=self.kwargs.get("club_code"))


class ScriptExecutionView(APIView):
    """
    View and execute Django management scripts using these endpoints.
    """

    permission_classes = [DjangoPermission("clubs.manage_club") | IsSuperuser]

    def get(self, request):
        """
        Return a list of valid management scripts to execute.
        ---
        responses:
            "200":
                content:
                    application/json:
                        schema:
                            type: array
                            items:
                                type: object
                                properties:
                                    name:
                                        type: string
                                    path:
                                        type: string
                                    description:
                                        type: string
                                    execute:
                                        type: boolean
                                    arguments:
                                        type: object
                                        additionalProperties:
                                            type: object
                                            properties:
                                                type:
                                                    type: string
                                                help:
                                                    type: string
                                                position:
                                                    type: integer
                                                default:
                                                    type: string
                                                choices:
                                                    type: array
                                                    items:
                                                        type: string
                                                    nullable: true
        ---
        """
        scripts = get_scripts()
        return Response(scripts)

    def post(self, request):
        """
        Execute a management script.
        ---
        responses:
            "200":
                content:
                    application/json:
                        schema:
                            type: object
                            properties:
                                output:
                                    type: string
        ---
        """
        action = request.data.get("action")
        parameters = request.data.get("parameters", {})
        scripts = get_scripts()
        script = next((s for s in scripts if s["name"] == action), None)

        # check for validity and permission
        if script is None:
            return Response({"output": f"'{action}' is not a valid script to execute."})
        if not script["execute"]:
            return Response(
                {
                    "output": "You are not allowed to "
                    f"execute '{action}' from the web interface."
                }
            )

        args, kwargs = parse_script_parameters(script, parameters)

        # execute command and return output
        with io.StringIO() as output:
            call_command(action, *args, **kwargs, stdout=output, stderr=output)
            return Response({"output": output.getvalue()})


def get_initial_context_from_types(types):
    """
    Generate a sample context given the specified types.
    """
    # handle edge case where user explicitly says there are no types
    if isinstance(types, str) and types == "None":
        return {}

    # this allows for tuples to work properly
    context = collections.OrderedDict()

    for name, value in types.items():
        is_array = value["type"] == "array"
        if is_array:
            value = value["items"]

        if value["type"] == "string":
            context[name] = value.get("default", f"[{name}]")
        elif value["type"] == "number":
            context[name] = int(value.get("default", 0))
        elif value["type"] == "boolean":
            context[name] = bool(value.get("default", False))
        elif value["type"] == "object":
            context[name] = get_initial_context_from_types(value["properties"])
        elif value["type"] == "tuple":
            context[name] = tuple(
                get_initial_context_from_types(value["properties"]).values()
            )
        else:
            raise ValueError(f"Unknown email variable type '{value['type']}'!")

        # if is array, duplicate value three times as a sample
        if is_array:
            context[name] = [context[name]] * 3

    return context


def email_preview(request):
    """
    Debug endpoint used for previewing how email templates will look.
    """
    prefix = "fyh_emails" if settings.BRANDING == "fyh" else "emails"
    email_templates = os.listdir(os.path.join(settings.BASE_DIR, "templates", prefix))
    email_templates = [
        e.rsplit(".", 1)[0] for e in email_templates if e.endswith(".html")
    ]

    email = None
    text_email = None
    initial_context = {}

    if "email" in request.GET:
        email_path = os.path.basename(request.GET.get("email"))

        # initial values
        types = get_mail_type_annotation(email_path)
        if types is not None:
            initial_context = get_initial_context_from_types(types)

        # set specified values
        variables = request.GET.get("variables")
        if variables is not None:
            initial_context.update(json.loads(variables))

        email = render_to_string(f"{prefix}/{email_path}.html", initial_context)
        text_email = html_to_text(email)

    return render(
        request,
        "preview.html",
        {
            "templates": email_templates,
            "email": email,
            "text_email": text_email,
            "variables": json.dumps(initial_context, indent=4),
        },
    )<|MERGE_RESOLUTION|>--- conflicted
+++ resolved
@@ -27,11 +27,6 @@
 from django.core.serializers.json import DjangoJSONEncoder
 from django.core.validators import validate_email
 from django.db import transaction
-<<<<<<< HEAD
-from django.db.models import Count, DurationField, ExpressionWrapper, F, Prefetch, Q
-from django.db.models.expressions import RawSQL, Value
-from django.db.models.functions import Lower, Trunc
-=======
 from django.db.models import (
     Count,
     DurationField,
@@ -43,7 +38,6 @@
 )
 from django.db.models.expressions import RawSQL, Value
 from django.db.models.functions import SHA1, Lower, Trunc
->>>>>>> 7f650dc7
 from django.db.models.functions.text import Concat
 from django.db.models.query import prefetch_related_objects
 from django.http import HttpResponse
@@ -2280,10 +2274,7 @@
                 content:
                     application/json:
                         schema:
-<<<<<<< HEAD
-=======
                            type: object
->>>>>>> 7f650dc7
                            properties:
                                 detail:
                                     type: string
@@ -2291,10 +2282,7 @@
                 content:
                     application/json:
                         schema:
-<<<<<<< HEAD
-=======
                            type: object
->>>>>>> 7f650dc7
                            properties:
                                 detail:
                                     type: string
@@ -2344,10 +2332,7 @@
                 content:
                     application/json:
                         schema:
-<<<<<<< HEAD
-=======
                            type: object
->>>>>>> 7f650dc7
                            properties:
                                 detail:
                                     type: string
@@ -2390,11 +2375,7 @@
                                             id:
                                                 type: string
                                             owner_id:
-<<<<<<< HEAD
-                                                type: int
-=======
                                                 type: integer
->>>>>>> 7f650dc7
                                             type:
                                                 type: string
         ---
@@ -2466,11 +2447,8 @@
     @transaction.atomic
     def create_tickets(self, request, *args, **kwargs):
         """
-<<<<<<< HEAD
-=======
         Create ticket offerings for event
         ---
->>>>>>> 7f650dc7
         requestBody:
             content:
                 application/json:
@@ -2495,15 +2473,10 @@
                             properties:
                                 detail:
                                     type: string
-<<<<<<< HEAD
+        ---
         """
         event = self.get_object()
-=======
-        ---
-        """
-        event = self.get_object()
-
->>>>>>> 7f650dc7
+
         quantities = request.data.get("quantities")
 
         # Atomicity ensures idempotency
@@ -4613,73 +4586,54 @@
         NOTE: this does NOT buy tickets, it simply initiates a checkout process
         which includes a 10-minute ticket hold
         ---
-<<<<<<< HEAD
-        requestBody:
-            content:
-                application/json:
-                    schema:
-                        type: object
-
-=======
-        requestBody: {}
->>>>>>> 7f650dc7
-        responses:
-            "200":
-                content:
-                    application/json:
-                        schema:
-<<<<<<< HEAD
-=======
-                           type: object
->>>>>>> 7f650dc7
-                           properties:
-                                detail:
-                                    type: string
-        ---
-        """
-        cart = get_object_or_404(Cart, owner=self.request.user)
-
-        # The assumption is that this filter query should return all tickets in the cart
-        # however we cannot guarantee atomicity between cart and checkout
-
-        # customers will be prompted to review the cart before payment
-
-        tickets = cart.tickets.select_for_update().filter(
-            Q(holder__isnull=True) | Q(holder=self.request.user), owner__isnull=True
-        )
-
-        for ticket in tickets:
-            ticket.holder = self.request.user
-            ticket.holding_expiration = timezone.now() + datetime.timedelta(minutes=10)
-
-        Ticket.objects.bulk_update(tickets, ["holder", "holding_expiration"])
-
-        return Response({"detail": "Successfully initated checkout"})
-
-    @action(detail=False, methods=["post"])
-    @transaction.atomic
-    def checkout_success_callback(self, request, *args, **kwargs):
-        """
-        Callback after third party payment succeeds
-        ---
         requestBody: {}
         responses:
             "200":
                 content:
                     application/json:
                         schema:
-<<<<<<< HEAD
-                           properties:
-                                detail:
-                                    type: string
-
-=======
                            type: object
                            properties:
                                 detail:
                                     type: string
         ---
->>>>>>> 7f650dc7
+        """
+        cart = get_object_or_404(Cart, owner=self.request.user)
+
+        # The assumption is that this filter query should return all tickets in the cart
+        # however we cannot guarantee atomicity between cart and checkout
+
+        # customers will be prompted to review the cart before payment
+
+        tickets = cart.tickets.select_for_update().filter(
+            Q(holder__isnull=True) | Q(holder=self.request.user), owner__isnull=True
+        )
+
+        for ticket in tickets:
+            ticket.holder = self.request.user
+            ticket.holding_expiration = timezone.now() + datetime.timedelta(minutes=10)
+
+        Ticket.objects.bulk_update(tickets, ["holder", "holding_expiration"])
+
+        return Response({"detail": "Successfully initated checkout"})
+
+    @action(detail=False, methods=["post"])
+    @transaction.atomic
+    def checkout_success_callback(self, request, *args, **kwargs):
+        """
+        Callback after third party payment succeeds
+        ---
+        requestBody: {}
+        responses:
+            "200":
+                content:
+                    application/json:
+                        schema:
+                           type: object
+                           properties:
+                                detail:
+                                    type: string
+        ---
         """
         cart = get_object_or_404(Cart, owner=self.request.user)
 
