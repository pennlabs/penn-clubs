import argparse
import collections
import datetime
import functools
import io
import json
import os
import re
import secrets
import string
from urllib.parse import urlparse

import pytz
import qrcode
import requests
from asgiref.sync import async_to_sync
from channels.layers import get_channel_layer
from dateutil.parser import parse
from django.conf import settings
from django.contrib.auth import get_user_model
from django.contrib.auth.models import Permission
from django.core.cache import cache
from django.core.exceptions import ValidationError
from django.core.files.uploadedfile import UploadedFile
from django.core.management import call_command, get_commands, load_command_class
from django.core.validators import validate_email
from django.db.models import Count, DurationField, ExpressionWrapper, F, Prefetch, Q
from django.db.models.functions import Lower, Trunc
from django.db.models.query import prefetch_related_objects
from django.http import HttpResponse
from django.shortcuts import get_object_or_404, render
from django.template.loader import render_to_string
from django.utils import timezone
from django.utils.text import slugify
from ics import Calendar as ICSCal
from ics import Event as ICSEvent
from ics import parse as ICSParse
from options.models import Option
from rest_framework import filters, generics, parsers, serializers, status, viewsets
from rest_framework.decorators import action
from rest_framework.exceptions import PermissionDenied
from rest_framework.exceptions import ValidationError as DRFValidationError
from rest_framework.permissions import AllowAny, IsAuthenticated
from rest_framework.response import Response
from rest_framework.utils.serializer_helpers import ReturnList
from rest_framework.views import APIView
from social_django.utils import load_strategy
from tatsu.exceptions import FailedParse

from clubs.filters import RandomOrderingFilter, RandomPageNumberPagination
from clubs.mixins import XLSXFormatterMixin
from clubs.models import (
    Advisor,
    Asset,
    Badge,
    Club,
    ClubApplication,
    ClubFair,
    ClubFairRegistration,
    ClubVisit,
    Event,
    Favorite,
    Major,
    Membership,
    MembershipInvite,
    MembershipRequest,
    Note,
    QuestionAnswer,
    RecurringEvent,
    Report,
    School,
    SearchQuery,
    StudentType,
    Subscribe,
    Tag,
    Testimonial,
    Year,
    ZoomMeetingVisit,
    get_mail_type_annotation,
)
from clubs.permissions import (
    AssetPermission,
    ClubBadgePermission,
    ClubFairPermission,
    ClubItemPermission,
    ClubPermission,
    DjangoPermission,
    EventPermission,
    InvitePermission,
    IsSuperuser,
    MemberPermission,
    MembershipRequestPermission,
    NotePermission,
    ProfilePermission,
    QuestionAnswerPermission,
    ReadOnly,
    find_membership_helper,
)
from clubs.serializers import (
    AdvisorSerializer,
    AssetSerializer,
    AuthenticatedClubSerializer,
    AuthenticatedMembershipSerializer,
    BadgeSerializer,
    ClubApplicationSerializer,
    ClubConstitutionSerializer,
    ClubFairSerializer,
    ClubListSerializer,
    ClubMinimalSerializer,
    ClubSerializer,
    EventSerializer,
    EventWriteSerializer,
    ExternalMemberListSerializer,
    FavoriteSerializer,
    FavoriteWriteSerializer,
    MajorSerializer,
    MembershipInviteSerializer,
    MembershipRequestSerializer,
    MembershipSerializer,
    MinimalUserProfileSerializer,
    NoteSerializer,
    QuestionAnswerSerializer,
    ReportClubSerializer,
    ReportSerializer,
    SchoolSerializer,
    SearchQuerySerializer,
    StudentTypeSerializer,
    SubscribeBookmarkSerializer,
    SubscribeSerializer,
    TagSerializer,
    TestimonialSerializer,
    UserClubVisitSerializer,
    UserClubVisitWriteSerializer,
    UserMembershipInviteSerializer,
    UserMembershipRequestSerializer,
    UserMembershipSerializer,
    UserProfileSerializer,
    UserSerializer,
    UserSubscribeSerializer,
    UserSubscribeWriteSerializer,
    UserUUIDSerializer,
    WritableClubApplicationSerializer,
    WritableClubFairSerializer,
    YearSerializer,
)
from clubs.utils import fuzzy_lookup_club, html_to_text


def file_upload_endpoint_helper(request, code):
    obj = get_object_or_404(Club, code=code)
    if "file" in request.data and isinstance(request.data["file"], UploadedFile):
        asset = Asset.objects.create(
            creator=request.user,
            club=obj,
            file=request.data["file"],
            name=request.data["file"].name,
        )
    else:
        return Response(
            {"detail": "No image file was uploaded!"},
            status=status.HTTP_400_BAD_REQUEST,
        )
    return Response({"detail": "Club file uploaded!", "id": asset.id})


def upload_endpoint_helper(request, cls, field, save=True, **kwargs):
    """
    Given a Model class with lookup arguments or a Model object, save the uploaded image
    to the image field specified in the argument.

    The save parameter can be used to control whether the Model is actually saved to
    the database. This parameter only applies if you pass in a Model object.

    Returns a response that can be given to the end user.
    """
    if isinstance(cls, type):
        obj = get_object_or_404(cls, **kwargs)
    else:
        obj = cls
    if "file" in request.data and isinstance(request.data["file"], UploadedFile):
        getattr(obj, field).delete(save=False)
        setattr(obj, field, request.data["file"])
        if save:
            obj._change_reason = f"Update '{field}' image field"
            obj.save()
    else:
        return Response(
            {"detail": "No image file was uploaded!"},
            status=status.HTTP_400_BAD_REQUEST,
        )
    return Response(
        {
            "detail": f"{obj.__class__.__name__} image uploaded!",
            "url": getattr(obj, field).url,
        }
    )


def find_relationship_helper(relationship, club_object, found):
    """
    Format and retrieve all parents or children of a club into tree.
    """
    children = getattr(club_object, relationship).all().prefetch_related(relationship)
    children_recurse = []
    for child in children:
        if child.code not in found:
            found.add(child.code)
            children_recurse.append(
                find_relationship_helper(relationship, child, found)
            )
            found.remove(child.code)
        else:
            children_recurse.append({"name": child.name, "code": child.code})

    return {
        "name": club_object.name,
        "code": club_object.code,
        "children": children_recurse,
    }


def filter_note_permission(queryset, club, user):
    """
    Filter the note queryset so that only notes the user has access
    to remain in the queryset
    """
    creating_club_membership = Membership.objects.filter(club=club, person=user).first()
    subject_club_membership = Membership.objects.filter(club=club, person=user).first()

    # Convert memberships into actual numerical representation
    if creating_club_membership is None:
        creating_club_membership = Note.PERMISSION_PUBLIC
    else:
        creating_club_membership = creating_club_membership.role

    if subject_club_membership is None:
        subject_club_membership = Note.PERMISSION_PUBLIC
    else:
        subject_club_membership = subject_club_membership.role

    queryset = queryset.filter(
        creating_club_permission__gte=creating_club_membership
    ) | queryset.filter(outside_club_permission__gte=subject_club_membership)

    return queryset


def hour_to_string_helper(hour):
    hour_string = ""
    if hour == 0:
        hour_string = "12am"
    elif hour < 12:
        hour_string = f"{hour}am"
    elif hour == 12:
        hour_string = "12pm"
    else:
        hour_string = f"{hour - 12}pm"

    return hour_string


class ReportViewSet(viewsets.ModelViewSet):
    """
    retrieve:
    Return a list of reports that can be generated.
    """

    permission_classes = [DjangoPermission("clubs.generate_reports") | IsSuperuser]
    serializer_class = ReportSerializer
    http_method_names = ["get", "post", "delete"]

    def get_queryset(self):
        return Report.objects.filter(Q(creator=self.request.user) | Q(public=True))


class ClubsSearchFilter(filters.BaseFilterBackend):
    """
    A DRF filter to implement custom filtering logic for the frontend.
    If model is not a Club, expects the model to have a club foreign key to Club.
    """

    def filter_queryset(self, request, queryset, view):
        params = request.GET.dict()

        def parse_year(field, value, operation, queryset):
            if value.isdigit():
                suffix = ""
                if operation in {"lt", "gt", "lte", "gte"}:
                    suffix = f"__{operation}"
                return {f"{field}__year{suffix}": int(value)}
            if value.lower() in {"none", "null"}:
                return {f"{field}__isnull": True}
            return {}

        def parse_int(field, value, operation, queryset):
            if operation == "in":
                values = value.strip().split(",")
                sizes = [int(size) for size in values if size]
                return {f"{field}__in": sizes}

            if "," in value:
                values = [int(x.strip()) for x in value.split(",") if x]
                if operation == "and":
                    for value in values:
                        queryset = queryset.filter(**{field: value})
                    return queryset
                return {f"{field}__in": values}

            if value.isdigit():
                suffix = ""
                if operation in {"lt", "gt", "lte", "gte"}:
                    suffix = f"__{operation}"
                return {f"{field}{suffix}": int(value)}
            if value.lower() in {"none", "null"}:
                return {f"{field}__isnull": True}
            return {}

        def parse_many_to_many(label, field, value, operation, queryset):
            tags = value.strip().split(",")
            if operation == "or":
                if tags[0].isdigit():
                    tags = [int(tag) for tag in tags if tag]
                    return {f"{field}__id__in": tags}
                else:
                    return {f"{field}__{label}__in": tags}

            if tags[0].isdigit() or operation == "id":
                tags = [int(tag) for tag in tags if tag]
<<<<<<< HEAD
=======

>>>>>>> 9b733545
                if settings.BRANDING == "fyh":
                    print(queryset)
                    queryset = queryset.filter(**{f"{field}__id__in": tags})
                    print(queryset)
                else:
                    for tag in tags:
                        queryset = queryset.filter(**{f"{field}__id": tag})
            else:
                for tag in tags:
                    queryset = queryset.filter(**{f"{field}__{label}": tag})
            return queryset

        def parse_badges(field, value, operation, queryset):
            return parse_many_to_many("label", field, value, operation, queryset)

        def parse_tags(field, value, operation, queryset):
            return parse_many_to_many("name", field, value, operation, queryset)

        def parse_boolean(field, value, operation, queryset):
            value = value.strip().lower()

            if operation == "in":
                if set(value.split(",")) == {"true", "false"}:
                    return

            if value in {"true", "yes"}:
                boolval = True
            elif value in {"false", "no"}:
                boolval = False
            elif value in {"null", "none"}:
                boolval = None
            else:
                return

            if boolval is None:
                return {f"{field}__isnull": True}

            return {f"{field}": boolval}

        def parse_string(field, value, operation, queryset):
            if operation == "in":
                values = [x.strip() for x in value.split(",")]
                values = [x for x in values if x]
                return {f"{field}__in": values}
            return {f"{field}": value}

        def parse_datetime(field, value, operation, queryset):
            try:
                value = parse(value.strip())
            except (ValueError, OverflowError):
                return

            if operation in {"gt", "lt", "gte", "lte"}:
                return {f"{field}__{operation}": value}
            return

        fields = {
            "accepting_members": parse_boolean,
            "active": parse_boolean,
            "application_required": parse_int,
            "appointment_needed": parse_boolean,
            "approved": parse_boolean,
            "available_virtually": parse_boolean,
            "badges": parse_badges,
            "code": parse_string,
            "enables_subscription": parse_boolean,
            "favorite_count": parse_int,
            "founded": parse_year,
            "recruiting_cycle": parse_int,
            "size": parse_int,
            "tags": parse_tags,
            "target_majors": parse_tags,
            "target_schools": parse_tags,
            "target_years": parse_tags,
            "target_students": parse_tags,
            "student_types": parse_tags,
        }

        def parse_fair(field, value, operation, queryset):
            try:
                value = int(value.strip())
            except ValueError:
                return

            fair = ClubFair.objects.filter(id=value).first()
            if fair:
                return {
                    "start_time__gte": fair.start_time,
                    "end_time__lte": fair.end_time,
                }

        if not queryset.model == Club:
            fields = {f"club__{k}": v for k, v in fields.items()}

        if queryset.model == Event:
            fields.update(
                {
                    "type": parse_int,
                    "start_time": parse_datetime,
                    "end_time": parse_datetime,
                    "fair": parse_fair,
                }
            )

        query = {}

        for param, value in params.items():
            field = param.split("__")
            if field[0] == "club":
                prefix = field.pop(0)
                field[0] = f"{prefix}__{field[0]}"

            if len(field) <= 1:
                field = field[0]
                type = "eq"
            else:
                type = field[1].lower()
                field = field[0]

            if field not in fields:
                continue

            condition = fields[field](field, value.strip(), type, queryset)
            if isinstance(condition, dict):
                query.update(condition)
            elif condition is not None:
                queryset = condition

        queryset = queryset.filter(**query)

        return queryset


class ClubsOrderingFilter(RandomOrderingFilter):
    """
    Custom ordering filter for club objects.
    If used by a non club model, the object must have a foreign key to Club named club.
    """

    def get_valid_fields(self, queryset, view, context={}):
        # report generators can order by any field
        request = context.get("request")
        if (
            request is not None
            and request.user.is_authenticated
            and request.user.has_perm("clubs.generate_reports")
        ):
            valid_fields = [
                (field.name, field.verbose_name)
                for field in queryset.model._meta.fields
            ]
            valid_fields += [
                (key, key.title().split("__")) for key in queryset.query.annotations
            ]
            valid_fields += [
                (f"club__{field.name}", f"Club - {field.verbose_name}")
                for field in Club._meta.fields
            ]
            return valid_fields

        # other people can order by whitelist
        return super().get_valid_fields(queryset, view, context)

    def filter_queryset(self, request, queryset, view):
        ordering = [
            arg for arg in request.GET.get("ordering", "").strip().split(",") if arg
        ]
        if not ordering and hasattr(view, "ordering"):
            ordering = [view.ordering]

        if "featured" in ordering:
            if queryset.model == Club:
                return queryset.order_by("-rank", "-favorite_count", "-id")
            return queryset.order_by(
                "-club__rank", "-club__favorite_count", "-club__id"
            )
        else:
            # prevent invalid SQL lookups from custom ordering properties
            if hasattr(view, "ordering") and view.ordering in {
                "featured",
                "alphabetical",
                "random",
            }:
                old_ordering = view.ordering
                view.ordering = "-id"
            else:
                old_ordering = None

            new_queryset = super().filter_queryset(request, queryset, view)

            # restore ordering property
            if old_ordering is not None:
                view.ordering = old_ordering

        if "alphabetical" in ordering:
            new_queryset = new_queryset.order_by(Lower("name"))

        return new_queryset


class ClubFairViewSet(viewsets.ModelViewSet):
    """
    list:
    Return a list of ongoing and upcoming club fairs.

    create:
    Schedule a new club fair.

    update:
    Update some attributes related to an existing club fair.
    All fields must be specified.

    partial_update:
    Update some attributes related to an existing club fair.
    Only specified fields are updated.

    destroy:
    Delete a club fair.
    """

    permission_classes = [ClubFairPermission | IsSuperuser]

    def get_serializer_class(self):
        if self.action in {"create", "update", "partial_update"}:
            return WritableClubFairSerializer
        return ClubFairSerializer

    @action(detail=False, methods=["get"])
    def current(self, request, *args, **kwargs):
        """
        Return only the current club fair instance in a list or an empty list
        if there is no fair going on.
        ---
        responses:
            "200":
                content:
                    application/json:
                        schema:
                            type: array
                            items:
                                $ref: "#/components/schemas/ClubFair"
        ---
        """
        now = timezone.now()
        fair = ClubFair.objects.filter(
            start_time__lte=now + datetime.timedelta(minutes=2),
            end_time__gte=now - datetime.timedelta(minutes=2),
        ).first()
        if fair is None:
            return Response([])
        else:
            return Response([ClubFairSerializer(instance=fair).data])

    @action(detail=True, methods=["get"])
    def live(self, *args, **kwargs):
        """
        Returns all events, grouped by id, with the number of participants currently
        in the meeting, the officers or owners in the meeting, and the number of
        participants who have already attended the meeting.
        ---
        responses:
            "200":
                content:
                    application/json:
                        schema:
                            type: object
                            additionalProperties:
                                type: object
                                properties:
                                    participant_count:
                                        type: integer
                                    already_attended:
                                        type: integer
                                    officers:
                                        type: array
                                        items:
                                            type: string
                                    median:
                                        type: number
        ---
        """
        fair = self.get_object()
        clubs = fair.participating_clubs.all()
        events = (
            Event.objects.filter(
                club__in=clubs,
                type=Event.FAIR,
                start_time__gte=fair.start_time,
                end_time__lte=fair.end_time,
            )
            .annotate(
                participant_count=Count(
                    "visits__person",
                    distinct=True,
                    filter=Q(visits__leave_time__isnull=True),
                )
            )
            .annotate(
                already_attended=Count(
                    "visits__person",
                    distinct=True,
                    filter=Q(visits__leave_time__isnull=False),
                )
            )
            .filter(visits__leave_time__isnull=False)
            .annotate(
                durations=ExpressionWrapper(
                    F("visits__leave_time") - F("visits__join_time"),
                    output_field=DurationField(),
                )
            )
        )

        median_list = collections.defaultdict(list)
        for event_id, duration in events.values_list("id", "durations").order_by(
            "durations"
        ):
            median_list[event_id].append(duration.total_seconds())
        median_list = {k: v[len(v) // 2] if v else 0 for k, v in median_list.items()}

        event_list = events.values_list("id", "participant_count", "already_attended")
        officer_mapping = collections.defaultdict(list)
        for k, v in events.filter(
            club__in=clubs,
            club__membership__role__lte=10,
            visits__leave_time__isnull=True,
        ).values_list("id", "club__membership__person__username"):
            officer_mapping[k].append(v)

        formatted = {}
        for event_id, particpant_count, already_attended in event_list:
            formatted[event_id] = {
                "participant_count": particpant_count,
                "already_attended": already_attended,
                "officers": officer_mapping.get(event_id, []),
                "median": median_list.get(event_id, 0),
            }
        return Response(formatted)

    @action(detail=True, methods=["post"])
    def create_events(self, request, *args, **kwargs):
        """
        Create events for each club registered for this activities fair.
        This endpoint will create one event per club spanning the
        entire listed duration.
        ---
        requestBody:
            content:
                application/json:
                    schema:
                        type: object
                        properties:
                            start_time:
                                type: string
                            end_time:
                                type: string
                            suffix:
                                type: string
                            clubs:
                                type: string
        responses:
            "200":
                content:
                    application/json:
                        schema:
                            type: object
                            properties:
                                events:
                                    type: number
        ---
        """
        start_time = None
        end_time = None
        query = None
        suffix = request.data.get("suffix") or "default"
        clubs = [c.strip() for c in re.split(r"[,\t\n]", request.data.get("clubs", ""))]
        clubs = [c for c in clubs]

        if clubs:
            query = Q(code__in=clubs)

        if "start_time" in request.data:
            start_time = parse(request.data["start_time"])
        if "end_time" in request.data:
            end_time = parse(request.data["end_time"])

        fair = self.get_object()
        events = fair.create_events(
            start_time=start_time, end_time=end_time, suffix=suffix, filter=query
        )
        return Response({"events": len(events)})

    @action(detail=True, methods=["get"])
    def events(self, request, *args, **kwargs):
        """
        Return all of the events related to this club fair
        and whether they are properly configured.
        ---
        responses:
            "200":
                content:
                    application/json:
                        schema:
                            type: array
                            items:
                                type: object
                                properties:
                                    code:
                                        type: string
                                        description: >
                                            The club code for the club.
                                    name:
                                        type: string
                                        description: >
                                            The name of the club.
                                    approved:
                                        type: boolean
                                        description: >
                                            Whether this club has been approved by the
                                            approval authority or not.
                                    badges:
                                        type: array
                                        description: >
                                            A list of badges associated with this
                                            club and fair.
                                        items:
                                            type: string
                                    meetings:
                                        type: array
                                        description: >
                                            The meeting links for the fair events.
                                        items:
                                            type: string
        ---
        """
        fair = self.get_object()
        clubs = fair.participating_clubs.all()

        # collect events
        events = collections.defaultdict(list)
        for k, v in Event.objects.filter(
            club__in=clubs,
            type=Event.FAIR,
            start_time__gte=fair.start_time,
            end_time__lte=fair.end_time,
        ).values_list("club__code", "url"):
            events[k].append(v)

        # collect badges
        badges = collections.defaultdict(list)
        for code, lbl in Badge.objects.filter(purpose="fair", fair=fair).values_list(
            "club__code", "label"
        ):
            badges[code].append(lbl)

        return Response(
            [
                {
                    "code": code,
                    "name": name,
                    "approved": approved or ghost,
                    "meetings": events.get(code, []),
                    "badges": badges.get(code, []),
                }
                for code, name, approved, ghost in clubs.order_by("name").values_list(
                    "code", "name", "approved", "ghost"
                )
            ]
        )

    @action(detail=True, methods=["post"])
    def register(self, request, *args, **kwargs):
        """
        Register a club for this club fair.
        Pass in a "club" string parameter with the club code
        and a "status" parameter that is true to register the club,
        or false to unregister.
        ---
        requestBody:
            content:
                application/json:
                    schema:
                        type: object
                        properties:
                            status:
                                type: boolean
                                description: >
                                    Whether to register or unregister this club for
                                    the fair. By default, the endpoint will attempt
                                    to register the club.
                            club:
                                type: string
                                description: >
                                    The code of the club that you are trying
                                    to register.
                            answers:
                                type: array
                                description: >
                                    The answers to the required fair questions.
                                    Each element in the array is an answer to a fair
                                    question, in the same order of the related
                                    fair questions.
                        required:
                            - club
        responses:
            "200":
                content:
                    application/json:
                        schema:
                            type: object
                            properties:
                                success:
                                    type: boolean
                                    description: >
                                        Whether or not this club has been registered.
                                message:
                                    type: string
                                    description: A success or error message.
        ---
        """
        fair = self.get_object()

        if not request.user.is_authenticated:
            raise PermissionDenied

        club = get_object_or_404(Club, code=request.data.get("club"))

        # get register/unregister action status
        status = request.data.get("status")
        if isinstance(status, str):
            status = status.strip().lower() == "true"
        elif not isinstance(status, bool):
            status = True

        # get answers to questions
        num_questions = len(json.loads(fair.questions)) if fair.questions else 0
        answer_objects = request.data.get("answers", [])
        answers = json.dumps(answer_objects)

        # make sure questions are answered
        if (
            status
            and num_questions > 0
            and (
                not all(ans is not None for ans in answer_objects)
                or len(answer_objects) < num_questions
            )
        ):
            return Response(
                {
                    "success": False,
                    "message": "Please fill out all of the questions in the form.",
                }
            )

        # make sure club constitution is uploaded for SAC clubs
        if (
            status
            and fair.organization == "Student Activities Council"
            and club.badges.filter(label="SAC").exists()
        ):
            if club.asset_set.count() <= 0 or not any(
                asset.name.lower().endswith((".pdf", ".doc", ".docx"))
                for asset in club.asset_set.all()
            ):
                if not request.user.is_superuser:
                    return Response(
                        {
                            "success": False,
                            "message": "As a SAC affiliated club, "
                            "you must upload a club constitution "
                            "before registering for this fair.",
                        }
                    )

        # check if registration has started
        now = timezone.now()
        if (
            fair.registration_start_time is not None
            and fair.registration_start_time > now
        ):
            return Response(
                {
                    "success": False,
                    "message": "Registration for this activities fair "
                    "has not opened yet.",
                }
            )

        # check if deadline has passed
        if fair.registration_end_time < now:
            return Response(
                {
                    "success": False,
                    "message": "The deadline has passed to register "
                    "for this activities fair. "
                    f"Please email {fair.contact} for assistance.",
                }
            )

        # check if user can actually register club
        mship = find_membership_helper(request.user, club)
        if (
            mship is not None
            and mship.role <= Membership.ROLE_OFFICER
            or request.user.is_superuser
        ):
            # register or unregister club
            if status:
                ClubFairRegistration.objects.update_or_create(
                    club=club,
                    fair=fair,
                    defaults={"answers": answers, "registrant": request.user},
                )
            else:
                fair.participating_clubs.remove(club)
            return Response({"success": True})
        else:
            raise PermissionDenied

    def get_queryset(self):
        now = timezone.now()
        return ClubFair.objects.filter(end_time__gte=now).order_by("start_time")


class ClubViewSet(XLSXFormatterMixin, viewsets.ModelViewSet):
    """
    retrieve:
    Return a single club with all information fields present.

    list:
    Return a list of clubs with partial information for each club.

    create:
    Add a new club record.
    After creation, the club will need to go through the approval process.

    update:
    Update all fields in the club.
    You must specify all of the fields or use a patch request.

    partial_update:
    Update certain fields in the club.
    Only specify the fields that you want to change.

    destroy:
    Delete a club. Consider marking the club as inactive instead of deleting the club.
    """

    queryset = (
        Club.objects.all()
        .annotate(
            favorite_count=Count("favorite", distinct=True),
            membership_count=Count("membership", distinct=True, filter=Q(active=True)),
        )
        .prefetch_related("tags")
        .order_by("-favorite_count", "name")
    )
    permission_classes = [ClubPermission | IsSuperuser]
    filter_backends = [filters.SearchFilter, ClubsSearchFilter, ClubsOrderingFilter]
    search_fields = ["name", "subtitle", "code", "terms"]
    ordering_fields = ["favorite_count", "name"]
    ordering = "featured"

    lookup_field = "code"
    http_method_names = ["get", "post", "put", "patch", "delete"]
    pagination_class = RandomPageNumberPagination

    def get_queryset(self):
        queryset = super().get_queryset()

        # additional prefetch optimizations
        person = self.request.user
        if not person.is_authenticated:
            person = None

        if self.action in {"list", "retrieve"}:
            queryset = queryset.prefetch_related(
                Prefetch(
                    "favorite_set",
                    queryset=Favorite.objects.filter(person=person),
                    to_attr="user_favorite_set",
                ),
                Prefetch(
                    "subscribe_set",
                    queryset=Subscribe.objects.filter(person=person),
                    to_attr="user_subscribe_set",
                ),
                Prefetch(
                    "membership_set",
                    queryset=Membership.objects.filter(person=person),
                    to_attr="user_membership_set",
                ),
            )

            if self.action in {"retrieve"}:
                queryset = queryset.prefetch_related(
                    "asset_set",
                    Prefetch("badges", queryset=Badge.objects.filter(visible=True)),
                    "student_types",
                    "target_majors",
                    "target_schools",
                    "target_years",
                    "testimonials",
                    Prefetch(
                        "membership_set",
                        queryset=Membership.objects.filter(active=True)
                        .order_by("role", "person__first_name", "person__last_name")
                        .prefetch_related("person__profile"),
                    ),
                )

        # if there is a search query made by a signed-in user, save it to the database
        if self.request.query_params.get("search") and isinstance(
            self.request.user, get_user_model()
        ):
            SearchQuery(
                person=self.request.user, query=self.request.query_params.get("search"),
            ).save()

        # select subset of clubs if requested
        subset = self.request.query_params.get("in", None)

        if subset:
            subset = [x.strip() for x in subset.strip().split(",")]
            queryset = queryset.filter(code__in=subset)

        # filter out archived clubs
        queryset = queryset.filter(archived=False)

        # filter by approved clubs
        if (
            self.request.user.has_perm("clubs.see_pending_clubs")
            or self.request.query_params.get("bypass", "").lower() == "true"
            or self.action not in {"list"}
        ):
            return queryset
        else:
            return queryset.filter(Q(approved=True) | Q(ghost=True))

    @action(detail=True, methods=["post"])
    def upload(self, request, *args, **kwargs):
        """
        Upload the club logo.
        Marks the club as pending approval since the logo has changed.
        Also create a thumbnail version of the club logo.
        ---
        requestBody:
            content:
                multipart/form-data:
                    schema:
                        type: object
                        properties:
                            file:
                                type: object
                                format: binary
        responses:
            "200":
                description: Returned if the file was successfully uploaded.
                content: &upload_resp
                    application/json:
                        schema:
                            type: object
                            properties:
                                detail:
                                    type: string
                                    description: The status of the file upload.
                                url:
                                    type: string
                                    nullable: true
                                    description: >
                                        The URL of the newly uploaded file.
                                        Only exists if the file was
                                        successfully uploaded.
            "400":
                description: Returned if there was an error while uploading the file.
                content: *upload_resp
        ---
        """
        # ensure user is allowed to upload image
        club = self.get_object()

        # reset approval status after upload
        resp = upload_endpoint_helper(request, club, "image", save=False)
        if status.is_success(resp.status_code):
            club.approved = None
            club.approved_by = None
            club.approved_on = None
            if club.history.filter(approved=True).exists():
                club.ghost = True

            club._change_reason = "Mark pending approval due to image change"
            club.save(
                update_fields=[
                    "image",
                    "approved",
                    "approved_by",
                    "approved_on",
                    "ghost",
                ]
            )

            # create thumbnail
            club.create_thumbnail(request)

        return resp

    @action(detail=True, methods=["post"])
    def upload_file(self, request, *args, **kwargs):
        """
        Upload a file for the club.
        ---
        requestBody:
            content:
                multipart/form-data:
                    schema:
                        type: object
                        properties:
                            file:
                                type: object
                                format: binary
        responses:
            "200":
                description: Returned if the file was successfully uploaded.
                content: &upload_resp
                    application/json:
                        schema:
                            type: object
                            properties:
                                detail:
                                    type: string
                                    description: The status of the file upload.
                                url:
                                    type: string
                                    nullable: true
                                    description: >
                                        The URL of the newly uploaded file.
                                        Only exists if the file was successfully
                                        uploaded.
            "400":
                description: Returned if there was an error while uploading the file.
                content: *upload_resp
        ---
        """
        # ensure user is allowed to upload file
        club = self.get_object()

        return file_upload_endpoint_helper(request, code=club.code)

    @action(detail=True, methods=["get"])
    def owned_badges(self, request, *args, **kwargs):
        """
        Return a list of badges that this club is an owner of.
        The club will be able to assign these badges to other clubs.
        ---
        responses:
            "200":
                content:
                    application/json:
                        schema:
                            allOf:
                                - $ref: "#/components/schemas/Badge"
        ---
        """
        club = self.get_object()
        badges = Badge.objects.filter(org=club)
        return Response(BadgeSerializer(badges, many=True).data)

    @action(detail=True, methods=["get"])
    def children(self, request, *args, **kwargs):
        """
        Return a recursive list of all children that this club is a parent of.
        ---
        responses:
            "200":
                content:
                    application/json:
                        schema:
                            type: object
                            properties:
                                name:
                                    type: string
                                code:
                                    type: string
                                children:
                                    type: array
                                    description: >
                                        An array of clubs containing
                                        the fields in this object.
        ---
        """
        club = self.get_object()
        child_tree = find_relationship_helper("children_orgs", club, {club.code})
        return Response(child_tree)

    @action(detail=True, methods=["get"])
    def parents(self, request, *args, **kwargs):
        """
        Return a recursive list of all parents that this club is a child to.
        ---
        responses:
            "200":
                content:
                    application/json:
                        schema:
                            type: object
                            properties:
                                name:
                                    type: string
                                code:
                                    type: string
                                children:
                                    type: array
                                    description: >
                                        An array of clubs containing
                                        the fields in this object.
        ---
        """
        club = self.get_object()
        parent_tree = find_relationship_helper("parent_orgs", club, {club.code})
        return Response(parent_tree)

    @action(detail=True, methods=["get"])
    def alumni(self, request, *args, **kwargs):
        """
        Return the members of this club who are no longer active.
        ---
        responses:
            "200":
                content:
                    application/json:
                        schema:
                            type: object
                            additionalProperties:
                                type: array
                                items:
                                    type: object
                                    properties:
                                        name:
                                            type: string
                                        username:
                                            type: string
        ---
        """
        club = self.get_object()
        results = collections.defaultdict(list)
        for first, last, year, show, username in club.membership_set.filter(
            active=False, public=True
        ).values_list(
            "person__first_name",
            "person__last_name",
            "person__profile__graduation_year",
            "person__profile__show_profile",
            "person__username",
        ):
            results[year].append(
                {
                    "name": f"{first} {last}".strip(),
                    "username": username if show else None,
                }
            )
        return Response(results)

    @action(detail=True, methods=["get"], url_path="notes-about")
    def notes_about(self, request, *args, **kwargs):
        """
        Return a list of notes about this club, used by members of parent organizations.
        """
        club = self.get_object()
        queryset = Note.objects.filter(subject_club__code=club.code)
        queryset = filter_note_permission(queryset, club, self.request.user)
        serializer = NoteSerializer(queryset, many=True)
        return Response(serializer.data)

    @action(detail=True, methods=["get"])
    def qr(self, request, *args, **kwargs):
        """
        Return a QR code png image representing a link to the club on Penn Clubs.
        ---
        operationId: Generate QR Code for Club
        responses:
            "200":
                description: Return a png image representing a QR code to the fair page.
                content:
                    image/png:
                        schema:
                            type: binary
        ---
        """
        club = self.get_object()

        url = f"https://{settings.DEFAULT_DOMAIN}/club/{club.code}/fair"
        response = HttpResponse(content_type="image/png")
        qr_image = qrcode.make(url, box_size=20, border=0)
        qr_image.save(response, "PNG")
        return response

    @action(detail=True, methods=["get"])
    def subscription(self, request, *args, **kwargs):
        """
        Return a list of all students that have subscribed to the club,
        including their names and emails.

        If a student has indicated that they want to share their bookmarks as well,
        include this information in the results.
        """
        club = self.get_object()
        subscribes = (
            Subscribe.objects.filter(club=club)
            .select_related("person", "person__profile", "club")
            .prefetch_related("person__profile__school", "person__profile__major")
        )
        shared_bookmarks = (
            Favorite.objects.exclude(
                person__pk__in=subscribes.values_list("person__pk", flat=True)
            )
            .filter(club=club, person__profile__share_bookmarks=True)
            .select_related("person", "person__profile", "club")
            .prefetch_related("person__profile__school", "person__profile__major")
        )
        bookmark_serializer = SubscribeBookmarkSerializer(shared_bookmarks, many=True)
        serializer = SubscribeSerializer(subscribes, many=True)
        output = serializer.data + bookmark_serializer.data
        return Response(ReturnList(output, serializer=serializer))

    @action(detail=True, methods=["get"])
    def analytics_pie_charts(self, request, *args, **kwargs):
        """
        Returns demographic information about bookmarks
        and subscriptions in pie chart format.
        ---
        parameters:
            - name: category
              in: query
              type: string
            - name: metric
              in: query
              type: string
        responses:
            "200":
                content:
                    application/json:
                        schema:
                            type: object
                            properties:
                                content:
                                    type: array
        ---
        """
        club = self.get_object()
        lower_bound = timezone.now() - datetime.timedelta(days=30 * 6)
        category = self.request.query_params.get("category")
        metric = self.request.query_params.get("metric")

        def get_breakdown(category, metric):
            if category == "graduation_year":
                category_join = "person__profile__graduation_year"
            else:
                category_join = "person__profile__school__name"

            if metric == "favorite":
                queryset = Favorite.objects.filter(
                    club=club, created_at__gte=lower_bound
                )
            elif metric == "subscribe":
                queryset = Subscribe.objects.filter(
                    club=club, created_at__gte=lower_bound
                )
            else:
                queryset = ClubVisit.objects.filter(
                    club=club, created_at__gte=lower_bound, visit_type=1
                )

            return {
                "content": list(
                    queryset.values(category_join).annotate(count=Count("id"))
                ),
            }

        return Response(get_breakdown(category, metric))

    @action(detail=True, methods=["get"])
    def analytics(self, request, *args, **kwargs):
        """
        Returns a list of all analytics (club visits, favorites,
        subscriptions) for a club.
        ---
        responses:
            "200":
                content:
                    application/json:
                        schema:
                            type: object
                            properties:
                                max:
                                    type: integer
                                    description: >
                                        The maximum value among all categories.
                                        Useful when deciding how tall a
                                        line chart should be.
                                visits:
                                    type: array
                                favorites:
                                    type: array
                                subscriptions:
                                    type: array
        ---
        """
        club = self.get_object()
        group = self.request.query_params.get("group", "hour")
        if "date" in request.query_params:
            date = datetime.datetime.strptime(request.query_params["date"], "%Y-%m-%d")
        else:
            date = datetime.datetime.combine(
                datetime.date.today(), datetime.datetime.min.time()
            )

        # parse date range
        if "start" in request.query_params:
            start = parse(request.query_params["start"])
        else:
            start = date

        if "end" in request.query_params:
            end = parse(request.query_params["end"])
        else:
            end = start + datetime.timedelta(days=1)

        # retrieve data
        def get_count(queryset):
            """
            Return a json serializable aggregation of
            analytics data for a specific model.
            """
            objs = (
                queryset.annotate(group=Trunc("created_at", group))
                .values("group")
                .annotate(count=Count("id"))
            )
            for item in objs:
                item["group"] = item["group"].isoformat()
            return list(objs)

        visits_data = get_count(
            ClubVisit.objects.filter(
                club=club,
                created_at__gte=start,
                created_at__lte=end,
                visit_type=ClubVisit.CLUB_PAGE,
            )
        )
        favorites_data = get_count(
            Favorite.objects.filter(
                club=club, created_at__gte=start, created_at__lte=end
            )
        )
        subscriptions_data = get_count(
            Subscribe.objects.filter(
                club=club, created_at__gte=start, created_at__lte=end
            )
        )

        max_value = max(
            max([v["count"] for v in visits_data], default=0),
            max([v["count"] for v in favorites_data], default=0),
            max([v["count"] for v in subscriptions_data], default=0),
        )

        analytics_dict = {
            "visits": visits_data,
            "favorites": favorites_data,
            "subscriptions": subscriptions_data,
            "max": max_value,
        }

        return Response(analytics_dict)

    def get_operation_id(self, **kwargs):
        if kwargs["action"] == "fetch" and kwargs["method"] == "DELETE":
            return "deleteIcsEvents"

    @action(detail=True, methods=["post", "delete"])
    def fetch(self, request, *args, **kwargs):
        """
        Fetch the ICS calendar events from the club's ICS calendar URL.
        ---
        requestBody: {}
        responses:
            "200":
                content:
                    application/json:
                        schema:
                            type: object
                            properties:
                                success:
                                    type: boolean
                                    description: Whether or not events were fetched.
                                message:
                                    type: string
                                    description: A success or error message.
        ---
        """
        club = self.get_object()

        if request.method == "DELETE":
            now = timezone.now()
            num = club.events.filter(is_ics_event=True, start_time__gte=now).delete()[0]
            return Response(
                {
                    "success": True,
                    "message": f"Deleted all {num} imported ICS calendar events!",
                }
            )

        if not club.ics_import_url:
            return Response(
                {
                    "success": False,
                    "message": "No ICS calendar URL set, so no events were imported.",
                }
            )

        try:
            num_events = club.add_ics_events()
        except requests.exceptions.RequestException:
            return Response(
                {
                    "success": False,
                    "message": "Failed to fetch events from server, "
                    "are you sure your URL is correct?",
                }
            )
        except FailedParse:
            return Response(
                {
                    "success": False,
                    "message": "Failed to parse ICS events, "
                    "are you sure this is an ICS file?",
                }
            )

        return Response({"success": True, "message": f"Fetched {num_events} events!"})

    @action(detail=False, methods=["get"])
    def directory(self, request, *args, **kwargs):
        """
        Custom return endpoint for the directory page, allows the page to load faster.
        ---
        operationId: Club Directory List
        ---
        """
        serializer = ClubMinimalSerializer(
            Club.objects.all()
            .exclude(Q(approved=False) | Q(archived=True))
            .order_by(Lower("name")),
            many=True,
        )
        return Response(serializer.data)

    @action(detail=False, methods=["get"])
    def constitutions(self, request, *args, **kwargs):
        """
        A special endpoint for SAC affilaited clubs to check if
        they have uploaded a club constitution.
        ---
        operationId: List Club Constitutions
        ---
        """
        badge = Badge.objects.filter(label="SAC").first()
        if badge:
            query = (
                Club.objects.filter(badges=badge, archived=False)
                .order_by(Lower("name"))
                .prefetch_related(Prefetch("asset_set", to_attr="prefetch_asset_set"),)
            )
            if request.user.is_authenticated:
                query = query.prefetch_related(
                    Prefetch(
                        "membership_set",
                        queryset=Membership.objects.filter(person=request.user),
                        to_attr="user_membership_set",
                    )
                )
            serializer = ClubConstitutionSerializer(
                query, many=True, context={"request": request}
            )
            return Response(serializer.data)
        else:
            return Response({"error": "The SAC badge does not exist in the database."})

    @action(detail=False, methods=["post"])
    def lookup(self, request, *args, **kwargs):
        """
        An endpoint to look up club codes from club names.
        ---
        requestBody:
            content:
                application/json:
                    schema:
                        properties:
                            clubs:
                                type: string
        responses:
            "200":
                content:
                    application/json:
                        schema:
                            type: object
                            properties:
                                output:
                                    type: string
        ---
        """
        clubs = [c.strip() for c in re.split(r"[\t\n]", request.data.get("clubs", ""))]
        clubs = [c for c in clubs if c]
        simple = {
            name: code
            for name, code in Club.objects.filter(name__in=clubs).values_list(
                "name", "code"
            )
        }
        output = []
        for name in clubs:
            if name in simple:
                output.append(simple[name])
            elif name:
                fuzzy = fuzzy_lookup_club(name)
                if fuzzy is None:
                    fuzzy = "None"
                else:
                    fuzzy = fuzzy.code
                output.append(fuzzy)
            else:
                output.append(name)
        return Response({"output": "\n".join(output).strip()})

    @action(detail=False, methods=["post"])
    def bulk(self, request, *args, **kwargs):
        """
        An endpoint to perform certain club edit operations in bulk.
        ---
        requestBody:
            content:
                application/json:
                    schema:
                        properties:
                            action:
                                type: string
                                description: The bulk action to perform.
                            clubs:
                                type: string
                                description: >
                                    A list of club codes, separated by
                                    comma, newline, space, or tab.
                            tags:
                                type: array
                                items:
                                    type: object
                                    parameters:
                                        id:
                                            type: number
                            badges:
                                type: array
                                items:
                                    type: object
                                    parameters:
                                        id:
                                            type: number
                            fairs:
                                type: array
                                items:
                                    type: object
                                    parameters:
                                        id:
                                            type: number
                        required:
                            - action
                            - clubs
        responses:
            "200":
                content:
                    application/json:
                        schema:
                            type: object
                            properties:
                                success:
                                    type: boolean
                                    description: >
                                        Whether or not this club has been registered.
                                message:
                                    type: string
                                    description: >
                                        A success message. Only set if operation passes.
                                error:
                                    type: string
                                    description: >
                                        An error message. Only set if an error occurs.
        ---
        """
        if not request.user.is_authenticated or not request.user.has_perm(
            "clubs.manage_club"
        ):
            return Response(
                {"error": "You do not have permission to perform this action."}
            )

        action = request.data.get("action")
        if action is None:
            return Response({"error": "You must specify the action to perform!"})

        # lookup clubs by code
        clubs = [
            code.strip()
            for code in re.split(r"[,\t\n]", request.data.get("clubs", "").strip())
        ]
        clubs = [code for code in clubs if code]
        if not clubs:
            return Response(
                {
                    "error": "You must specify the list of codes "
                    "you want to apply this action to."
                }
            )
        club_objs = Club.objects.filter(code__in=clubs)
        missing_clubs = set(clubs) - set(club_objs.values_list("code", flat=True))

        # abort if none exist
        if not club_objs.exists():
            clubs_str = ", ".join(clubs)
            return Response(
                {
                    "error": "No objects were found matching those codes. "
                    f"Codes tried: {clubs_str}"
                }
            )

        tags = request.data.get("tags", [])
        badges = request.data.get("badges", [])
        fairs = request.data.get("fairs", [])

        if not tags and not badges and not fairs:
            return Response(
                {"error": "You must specify some related objects to manipulate!"}
            )

        tags = Tag.objects.filter(id__in=[tag["id"] for tag in tags])
        badges = Badge.objects.filter(id__in=[badge["id"] for badge in badges])
        fairs = ClubFair.objects.filter(id__in=[fair["id"] for fair in fairs])

        count = 0
        if tags or badges:
            for club in club_objs:
                if action == "add":
                    club.tags.add(*tags)
                    club.badges.add(*badges)
                    count += 1
                elif action == "remove":
                    club.tags.remove(*tags)
                    club.badges.remove(*badges)
                    count += 1

        if fairs:
            for fair in fairs:
                if action == "add":
                    registered_clubs = set(
                        ClubFairRegistration.objects.filter(fair=fair).values_list(
                            "club__code", flat=True
                        )
                    )
                    unregistered_clubs = [
                        club for club in club_objs if club.code not in registered_clubs
                    ]
                    ClubFairRegistration.objects.bulk_create(
                        [
                            ClubFairRegistration(
                                club=club, fair=fair, registrant=request.user
                            )
                            for club in unregistered_clubs
                        ]
                    )
                    count += len(unregistered_clubs)
                elif action == "remove":
                    count += ClubFairRegistration.objects.filter(
                        club__in=club_objs, fair=fair
                    ).delete()[0]

        msg = f"{count} object(s) have been updated!"
        if missing_clubs:
            msg += (
                f" Could not find {len(missing_clubs)} club(s) by code: "
                f"{', '.join(missing_clubs)}"
            )

        return Response({"success": True, "message": msg})

    def get_filename(self):
        """
        For excel spreadsheets, return the user-specified filename if it exists
        or the default filename otherwise.
        """
        name = self.request.query_params.get("xlsx_name")
        if name:
            return "{}.xlsx".format(slugify(name))
        return super().get_filename()

    def check_approval_permission(self, request):
        """
        Only users with specific permissions can modify the approval field.
        """
        if (
            request.data.get("approved", None) is not None
            or request.data.get("approved_comment", None) is not None
        ):
            # users without approve permission cannot approve
            if not request.user.has_perm("clubs.approve_club"):
                raise PermissionDenied

            # an approval request must not modify any other fields
            if set(request.data.keys()) - {"approved", "approved_comment"}:
                raise DRFValidationError(
                    "You can only pass the approved and approved_comment fields "
                    "when performing club approval."
                )

        if request.data.get("fair", None) is not None:
            if set(request.data.keys()) - {"fair"}:
                raise DRFValidationError(
                    "You can only pass the fair field when registering "
                    "or deregistering for the SAC fair."
                )

    def partial_update(self, request, *args, **kwargs):
        self.check_approval_permission(request)
        return super().partial_update(request, *args, **kwargs)

    def update(self, request, *args, **kwargs):
        self.check_approval_permission(request)
        return super().update(request, *args, **kwargs)

    def list(self, request, *args, **kwargs):
        """
        Return a list of all clubs.
        Note that some fields are removed in order to improve response time.
        """
        return super().list(request, *args, **kwargs)

    def perform_destroy(self, instance):
        """
        Set archived boolean to be True so that the club appears to have been deleted
        """

        instance.archived = True
        instance.archived_by = self.request.user
        instance.archived_on = timezone.now()
        instance.save()

    @action(detail=False, methods=["GET"])
    def fields(self, request, *args, **kwargs):
        """
        Return the list of fields that can be exported in the Excel file.
        The list of fields is taken from the associated serializer, with model names
        overriding the serializer names if they exist. Custom fields are also available
        with certain permission levels.
        ---
        responses:
            "200":
                content:
                    application/json:
                        schema:
                            type: object
                            additionalProperties:
                                type: object
                                additionalProperties:
                                    type: string
        ---
        """
        # use the title given in the models.py if it exists,
        # fallback to the field name otherwise
        name_to_title = {}
        name_to_relation = {}
        for f in Club._meta._get_fields(reverse=False):
            name_to_title[f.name] = f.verbose_name.title()
            name_to_relation[f.name] = f.is_relation

        # return a list of additional dynamically generated fields
        serializer_class = self.get_serializer_class()
        if hasattr(serializer_class, "get_additional_fields"):
            fields = serializer_class.get_additional_fields()
        else:
            fields = {}

        # compute list of fields on Club
        club_fields = serializer_class().get_fields()
        for field, obj in club_fields.items():
            if isinstance(
                obj, (serializers.ModelSerializer, serializers.ListSerializer)
            ):
                name_to_relation[field] = True

        fields.update(
            {
                "basic": {
                    name_to_title.get(f, f.replace("_", " ").title()): f
                    for f in serializer_class.Meta.fields
                    if not name_to_relation.get(f, False)
                },
                "related": {
                    name_to_title.get(f, f.replace("_", " ").title()): f
                    for f in serializer_class.Meta.fields
                    if name_to_relation.get(f, False)
                },
            }
        )

        return Response(fields)

    def get_serializer_class(self):
        """
        Return a serializer class that is appropriate for the action being performed.
        Some serializer classes return less information, either for permission reasons
        or to improve performance.
        """
        if self.action == "upload":
            return AssetSerializer
        if self.action == "subscription":
            return SubscribeSerializer
        if self.action == "directory":
            return ClubMinimalSerializer
        if self.action == "constitutions":
            return ClubConstitutionSerializer
        if self.action == "notes_about":
            return NoteSerializer
        if self.action in {"list", "fields"}:
            if self.request is not None and (
                self.request.accepted_renderer.format == "xlsx"
                or self.action == "fields"
            ):
                if self.request.user.has_perm("clubs.generate_reports"):
                    return ReportClubSerializer
                else:
                    return ClubSerializer
            return ClubListSerializer
        if self.request is not None and self.request.user.is_authenticated:
            see_pending = self.request.user.has_perm("clubs.see_pending_clubs")
            manage_club = self.request.user.has_perm("clubs.manage_club")
            is_member = (
                "code" in self.kwargs
                and Membership.objects.filter(
                    person=self.request.user, club__code=self.kwargs["code"]
                ).exists()
            )
            if see_pending or manage_club or is_member:
                return AuthenticatedClubSerializer
        return ClubSerializer


class SchoolViewSet(viewsets.ModelViewSet):
    """
    list:
    Retrieve a list of all of the schools (ex: Wharton, Engineering).

    retrieve:
    Retrieve a single school by ID.

    create:
    Add a new school to the list of schools.

    destroy:
    Delete a school from the list of schools.
    """

    serializer_class = SchoolSerializer
    permission_classes = [ReadOnly | IsSuperuser]
    queryset = School.objects.all().order_by("is_graduate", "name")


class MajorViewSet(viewsets.ModelViewSet):
    """
    list:
    Retrieve a list of all the majors (ex: Computer Science, BAS).

    retrieve:
    Retrieve a single major by ID.

    create:
    Add a new major to the list of majors.

    destroy:
    Remove a major from the list of majors.
    """

    serializer_class = MajorSerializer
    permission_classes = [ReadOnly | IsSuperuser]
    queryset = Major.objects.all()


class StudentTypeViewSet(viewsets.ModelViewSet):
    """
    list:
    Retrieve a list of all the student types
    (ex: Online Student, Transfer Student, etc).

    retrieve:
    Retrieve a single student type by ID.

    create:
    Add a new student type to the list of student types.

    destroy:
    Remove a student type from the list of student types.
    """

    serializer_class = StudentTypeSerializer
    permission_classes = [ReadOnly | IsSuperuser]
    queryset = StudentType.objects.all().order_by("name")


class YearViewSet(viewsets.ModelViewSet):
    """
    list:
    Retrieve a list of all of the graduation years
    (ex: Freshman, Sophomore, Junior, Senior).

    retrieve:
    Retrieve a single graduation year by ID.

    create:
    Add a new graduation year to the list of graduation years.

    destroy:
    Remove a graduation year from the list of graduation years.
    """

    serializer_class = YearSerializer
    permission_classes = [ReadOnly | IsSuperuser]
    queryset = Year.objects.all()

    def list(self, request, *args, **kwargs):
        """
        Sort items by reverse year. Since this calculation is done in Python, we need
        to apply it after the SQL query has been processed.
        """
        queryset = self.get_queryset()
        serializer = self.get_serializer_class()(queryset, many=True)
        return Response(sorted(serializer.data, key=lambda k: k["year"], reverse=True))


class AdvisorSearchFilter(filters.BaseFilterBackend):
    """
    A DRF filter to implement custom filtering logic for advisor objects.
    """

    def filter_queryset(self, request, queryset, view):
        public = request.GET.get("public")

        if public is not None:
            public = public.strip().lower()
            if public in {"true", "false"}:
                queryset = queryset.filter(public=public == "true")

        return queryset


class AdvisorViewSet(viewsets.ModelViewSet):
    """
    list:
    Return a list of advisors for this club.

    create:
    Add an advisor to this club.

    put:
    Update an advisor for this club. All fields are required.

    patch:
    Update an advisor for this club. Only specified fields are updated.

    retrieve:
    Return a single advisor.

    destroy:
    Delete an advisor.
    """

    serializer_class = AdvisorSerializer
    permission_classes = [ClubItemPermission | IsSuperuser]
    filter_backends = [AdvisorSearchFilter]
    lookup_field = "id"
    http_method_names = ["get", "post", "put", "patch", "delete"]

    def get_queryset(self):
        return Advisor.objects.filter(club__code=self.kwargs.get("club_code")).order_by(
            "name"
        )


class ClubEventViewSet(viewsets.ModelViewSet):
    """
    list:
    Return a list of events for this club.

    retrieve:
    Return a single event.

    destroy:
    Delete an event.
    """

    permission_classes = [EventPermission | IsSuperuser]
    filter_backends = [filters.SearchFilter, ClubsSearchFilter, ClubsOrderingFilter]
    search_fields = [
        "name",
        "club__name",
        "club__subtitle",
        "description",
        "club__code",
    ]
    lookup_field = "id"
    http_method_names = ["get", "post", "put", "patch", "delete"]
    pagination_class = RandomPageNumberPagination

    def get_serializer_class(self):
        if self.action in {"create", "update", "partial_update"}:
            return EventWriteSerializer
        return EventSerializer

    @action(detail=True, methods=["post"])
    def upload(self, request, *args, **kwargs):
        """
        Upload a picture for the event.
        ---
        requestBody:
            content:
                multipart/form-data:
                    schema:
                        type: object
                        properties:
                            file:
                                type: object
                                format: binary
        responses:
            "200":
                description: Returned if the file was successfully uploaded.
                content: &upload_resp
                    application/json:
                        schema:
                            type: object
                            properties:
                                detail:
                                    type: string
                                    description: The status of the file upload.
                                url:
                                    type: string
                                    description: >
                                        The URL of the newly uploaded file.
                                        Only exists if the file was successfully
                                        uploaded.
            "400":
                description: Returned if there was an error while uploading the file.
                content: *upload_resp
        ---
        """
        event = Event.objects.get(id=kwargs["id"])
        self.check_object_permissions(request, event)

        resp = upload_endpoint_helper(request, Event, "image", pk=event.pk)

        # if image uploaded, create thumbnail
        if status.is_success(resp.status_code):
            event.create_thumbnail(request)

        return resp

    def create(self, request, *args, **kwargs):
        """
        Has the option to create a recurring event by specifying an offset and an
        end date. Additionaly, do not let non-superusers create events with the
        `FAIR` type through the API.
        ---
        requestBody:
            content:
                application/json:
                    schema:
                        allOf:
                            - $ref: "#/components/schemas/EventWrite"
                            - type: object
                              properties:
                                is_recurring:
                                    type: boolean
                                    description: >
                                        If this value is set, then make
                                        recurring events instead of a single event.
                                offset:
                                    type: number
                                    description: >
                                        The offset between recurring events, in days.
                                        Only specify this if the event is recurring.
                                end_date:
                                    type: string
                                    format: date-time
                                    description: >
                                        The date when all items in the recurring event
                                        series should end. Only specify this if the
                                        event is recurring.

        ---
        """
        # get event type
        type = request.data.get("type", 0)
        if type == Event.FAIR and not self.request.user.is_superuser:
            raise DRFValidationError(
                detail="Approved activities fair events have already been created. "
                "See above for events to edit, and "
                f"please email {settings.FROM_EMAIL} if this is en error."
            )

        # handle recurring events
        if request.data.get("is_recurring", None) is not None:
            parent_recurring_event = RecurringEvent.objects.create()
            event_data = request.data.copy()
            start_time = parse(event_data.pop("start_time"))
            end_time = parse(event_data.pop("end_time"))
            offset = event_data.pop("offset")
            end_date = parse(event_data.pop("end_date"))
            event_data.pop("is_recurring")

            result_data = []
            while start_time < end_date:
                event_data["start_time"] = start_time
                event_data["end_time"] = end_time
                event_serializer = EventWriteSerializer(
                    data=event_data, context={"request": request, "view": self}
                )
                if event_serializer.is_valid():
                    ev = event_serializer.save()
                    ev.parent_recurring_event = parent_recurring_event
                    result_data.append(ev)
                else:
                    return Response(
                        event_serializer.errors, status=status.HTTP_400_BAD_REQUEST
                    )

                start_time = start_time + datetime.timedelta(days=offset)
                end_time = end_time + datetime.timedelta(days=offset)

            Event.objects.filter(pk__in=[e.pk for e in result_data]).update(
                parent_recurring_event=parent_recurring_event
            )

            return Response(EventSerializer(result_data, many=True).data)

        return super().create(request, *args, **kwargs)

    def destroy(self, request, *args, **kwargs):
        """
        Do not let non-superusers delete events with the FAIR type through the API.
        """
        event = self.get_object()

        if event.type == Event.FAIR and not self.request.user.is_superuser:
            raise DRFValidationError(
                detail="You cannot delete activities fair events. "
                f"If you would like to do this, email {settings.FROM_EMAIL}."
            )

        return super().destroy(request, *args, **kwargs)

    def get_queryset(self):
        qs = Event.objects.all()
        is_club_specific = self.kwargs.get("club_code") is not None
        if is_club_specific:
            qs = qs.filter(club__code=self.kwargs["club_code"])
            qs = qs.filter(
                Q(club__approved=True) | Q(type=Event.FAIR) | Q(club__ghost=True),
                club__archived=False,
            )
        else:
            qs = qs.filter(
                Q(club__approved=True)
                | Q(type=Event.FAIR)
                | Q(club__ghost=True)
                | Q(club__isnull=True),
                Q(club__isnull=True) | Q(club__archived=False),
            )

        return (
            qs.select_related("club", "creator")
            .prefetch_related(
                Prefetch(
                    "club__badges",
                    queryset=Badge.objects.filter(
                        fair__id=self.request.query_params.get("fair")
                    )
                    if "fair" in self.request.query_params
                    else Badge.objects.filter(visible=True),
                )
            )
            .order_by("start_time")
        )


class EventViewSet(ClubEventViewSet):
    """
    list:
    Return a list of events for the entire site.

    retrieve:
    Return a single event.

    destroy:
    Delete an event.
    """

    def get_operation_id(self, **kwargs):
        return f"{kwargs['operId']} (Global)"

    @action(detail=False, methods=["get"])
    def fair(self, request, *args, **kwargs):
        """
        Get the minimal information required for a fair directory listing.
        Groups by the start date of the event, and then the event category.
        Each event's club must have an associated fair badge in order to be displayed.
        ---
        parameters:
            - name: date
              in: query
              required: false
              description: >
                A date in YYYY-MM-DD format.
                If specified, will preview how this endpoint looked on the specified
                date.
              type: string
            - name: fair
              in: query
              required: false
              description: >
                A fair id. If specified, will preview how this endpoint will look for
                that fair. Overrides the date field if both are specified.
              type: number
        responses:
            "200":
                content:
                    application/json:
                        schema:
                            type: object
                            properties:
                                fair:
                                    type: object
                                    $ref: "#/components/schemas/ClubFair"
                                events:
                                    type: array
                                    items:
                                        type: object
                                        properties:
                                            start_time:
                                                type: string
                                                format: date-time
                                            end_time:
                                                type: string
                                                format: date-time
                                            events:
                                                type: array
                                                items:
                                                    type: object
                                                    properties:
                                                        category:
                                                            type: string
                                                        events:
                                                            type: array
                                                            items:
                                                                type: object
                                                                properties:
                                                                    name:
                                                                        type: string
                                                                    code:
                                                                        type: string
        ---
        """
        # accept custom date for preview rendering
        date = request.query_params.get("date")
        if date in {"null", "undefined"}:
            date = None
        if date:
            date = parse(date)

        # accept custom fair for preview rendering
        fair = request.query_params.get("fair")
        if fair in {"null", "undefined"}:
            fair = None
        if fair:
            fair = int(re.sub(r"\D", "", fair))

        # cache the response for this endpoint with short timeout
        if date is None:
            key = f"events:fair:directory:{request.user.is_authenticated}:{fair}"
            cached = cache.get(key)
            if cached:
                return Response(cached)
        else:
            key = None

        # lookup fair from id
        if fair:
            fair = get_object_or_404(ClubFair, id=fair)
        else:
            fair = (
                ClubFair.objects.filter(
                    end_time__gte=timezone.now() - datetime.timedelta(minutes=30)
                )
                .order_by("start_time")
                .first()
            )
        if not date and fair is not None:
            date = fair.start_time.date()

        now = date or timezone.now()
        events = Event.objects.filter(
            type=Event.FAIR, club__badges__purpose="fair", club__badges__fair=fair
        )

        # filter event range based on the fair times or provide a reasonable fallback
        if fair is None:
            events = events.filter(
                start_time__lte=now + datetime.timedelta(days=7),
                end_time__gte=now - datetime.timedelta(days=1),
            )
        else:
            events = events.filter(
                start_time__lte=fair.end_time, end_time__gte=fair.start_time
            )

        events = events.values_list(
            "start_time", "end_time", "club__name", "club__code", "club__badges__label"
        ).distinct()
        output = {}
        for event in events:
            # group by start date
            ts = int(event[0].replace(second=0, microsecond=0).timestamp())
            if ts not in output:
                output[ts] = {
                    "start_time": event[0],
                    "end_time": event[1],
                    "events": {},
                }

            # group by category
            category = event[4]
            if category not in output[ts]["events"]:
                output[ts]["events"][category] = {
                    "category": category,
                    "events": [],
                }

            output[ts]["events"][category]["events"].append(
                {"name": event[2], "code": event[3]}
            )
        for item in output.values():
            item["events"] = list(
                sorted(item["events"].values(), key=lambda cat: cat["category"])
            )
            for category in item["events"]:
                category["events"] = list(
                    sorted(category["events"], key=lambda e: e["name"].casefold())
                )

        output = list(sorted(output.values(), key=lambda cat: cat["start_time"]))
        final_output = {
            "events": output,
            "fair": ClubFairSerializer(instance=fair).data,
        }
        if key:
            cache.set(key, final_output, 60 * 5)

        return Response(final_output)

    @action(detail=False, methods=["get"])
    def owned(self, request, *args, **kwargs):
        """
        Return all events that the user has officer permissions over.
        """
        if not request.user.is_authenticated:
            return Response([])

        now = timezone.now()

        events = self.filter_queryset(self.get_queryset()).filter(
            club__membership__person=request.user,
            club__membership__role__lte=Membership.ROLE_OFFICER,
            start_time__gte=now,
        )

        return Response(EventSerializer(events, many=True).data)


class TestimonialViewSet(viewsets.ModelViewSet):
    """
    list:
    Return a list of testimonials for this club.

    create:
    Create a new testimonial for this club.

    update:
    Update a testimonial for this club.
    All fields must be specified.

    partial_update:
    Update a testimonial for this club.
    Specify only the fields you want to update.

    retrieve:
    Retrieve a single testimonial.

    destroy:
    Delete a testimonial.
    """

    serializer_class = TestimonialSerializer
    permission_classes = [ClubItemPermission | IsSuperuser]

    def get_queryset(self):
        return Testimonial.objects.filter(club__code=self.kwargs["club_code"])


class QuestionAnswerViewSet(viewsets.ModelViewSet):
    """
    list:
    Return a list of questions and answers for this club.

    create:
    Create a new question for this club.

    update:
    Change the question or the answer for this club.

    retrieve:
    Return a single testimonial.

    destroy:
    Delete a testimonial.
    """

    serializer_class = QuestionAnswerSerializer
    permission_classes = [QuestionAnswerPermission | IsSuperuser]

    def get_queryset(self):
        club_code = self.kwargs["club_code"]
        questions = QuestionAnswer.objects.filter(
            club__code=club_code, club__archived=False
        )

        if not self.request.user.is_authenticated:
            return questions.filter(approved=True)

        membership = Membership.objects.filter(
            club__code=club_code, person=self.request.user
        ).first()

        if self.request.user.is_superuser or (
            membership is not None and membership.role <= Membership.ROLE_OFFICER
        ):
            return questions

        return questions.filter(Q(approved=True) | Q(author=self.request.user))


class MembershipViewSet(viewsets.ModelViewSet):
    """
    list: Return a list of clubs that the logged in user is a member of.
    """

    serializer_class = UserMembershipSerializer
    permission_classes = [IsAuthenticated]
    http_method_names = ["get"]

    def get_queryset(self):
        queryset = Membership.objects.filter(
            person=self.request.user, club__archived=False
        ).prefetch_related("club__tags")
        person = self.request.user
        queryset = queryset.prefetch_related(
            Prefetch(
                "club__favorite_set",
                queryset=Favorite.objects.filter(person=person),
                to_attr="user_favorite_set",
            ),
            Prefetch(
                "club__subscribe_set",
                queryset=Subscribe.objects.filter(person=person),
                to_attr="user_subscribe_set",
            ),
            Prefetch(
                "club__membership_set",
                queryset=Membership.objects.filter(person=person),
                to_attr="user_membership_set",
            ),
        )
        return queryset


class FavoriteViewSet(viewsets.ModelViewSet):
    """
    list: Return a list of clubs that the logged in user has favorited.

    create: Favorite a club.

    destroy: Unfavorite a club.
    """

    permission_classes = [IsAuthenticated]
    lookup_field = "club__code"
    http_method_names = ["get", "post", "delete"]

    def get_queryset(self):
        queryset = Favorite.objects.filter(
            person=self.request.user, club__archived=False
        ).prefetch_related("club__tags")

        person = self.request.user
        queryset = queryset.prefetch_related(
            Prefetch(
                "club__favorite_set",
                queryset=Favorite.objects.filter(person=person),
                to_attr="user_favorite_set",
            ),
            Prefetch(
                "club__subscribe_set",
                queryset=Subscribe.objects.filter(person=person),
                to_attr="user_subscribe_set",
            ),
            Prefetch(
                "club__membership_set",
                queryset=Membership.objects.filter(person=person),
                to_attr="user_membership_set",
            ),
        )

        return queryset

    def get_serializer_class(self):
        if self.action == "create":
            return FavoriteWriteSerializer
        return FavoriteSerializer


class UserUUIDAPIView(generics.RetrieveAPIView):
    """
    get: Retrieve the calendar URL with the appropriate uuid for the given user.
    """

    queryset = get_user_model().objects.all()
    serializer_class = UserUUIDSerializer
    permission_classes = [IsAuthenticated]
    http_method_names = ["get"]

    def get_operation_id(self, **kwargs):
        return "Retrieve Calendar Url"

    def get_object(self):
        user = self.request.user
        return user


class SubscribeViewSet(viewsets.ModelViewSet):
    """
    list: Return a list of clubs that the logged in user has subscribed to.

    create: Subscribe to a club.

    destroy: Unsubscribe from a club.
    """

    permission_classes = [IsAuthenticated]
    lookup_field = "club__code"
    http_method_names = ["get", "post", "delete"]

    def get_queryset(self):
        queryset = Subscribe.objects.filter(
            person=self.request.user, club__archived=False
        ).prefetch_related("club__tags")

        person = self.request.user
        queryset = queryset.prefetch_related(
            Prefetch(
                "club__favorite_set",
                queryset=Favorite.objects.filter(person=person),
                to_attr="user_favorite_set",
            ),
            Prefetch(
                "club__subscribe_set",
                queryset=Subscribe.objects.filter(person=person),
                to_attr="user_subscribe_set",
            ),
            Prefetch(
                "club__membership_set",
                queryset=Membership.objects.filter(person=person),
                to_attr="user_membership_set",
            ),
        )

        return queryset

    def get_serializer_class(self):
        if self.action == "create":
            return UserSubscribeWriteSerializer
        return UserSubscribeSerializer


class ClubVisitViewSet(viewsets.ModelViewSet):
    """
    list: Return a list of clubs that the logged in user has visited.

    create: Visit a club.
    """

    permission_classes = [IsAuthenticated]
    lookup_field = "club__code"
    http_method_names = ["get", "post"]

    def get_queryset(self):
        return ClubVisit.objects.filter(person=self.request.user, club__archived=False)

    def get_serializer_class(self):
        if self.action == "create":
            return UserClubVisitWriteSerializer
        return UserClubVisitSerializer


class SearchQueryViewSet(viewsets.ModelViewSet):
    """
    create: Add a new search query

    list: Superuser sees all queries, any other user sees only their own
    """

    serializer_class = SearchQuerySerializer
    permission_classes = [IsAuthenticated]
    http_method_names = ["get"]

    def get_queryset(self):
        if self.request.user.is_superuser:
            return SearchQuery.objects.all()
        else:
            return SearchQuery.objects.filter(person=self.request.user)


class MembershipRequestViewSet(viewsets.ModelViewSet):
    """
    list: Return a list of clubs that the logged in user has sent membership request to.

    create: Sent membership request to a club.

    destroy: Deleted a membership request from a club.
    """

    serializer_class = UserMembershipRequestSerializer
    permission_classes = [IsAuthenticated]
    lookup_field = "club__code"
    http_method_names = ["get", "post", "delete"]

    def create(self, request, *args, **kwargs):
        """
        If a membership request object already exists, reuse it.
        """
        club = request.data.get("club", None)
        obj = MembershipRequest.objects.filter(
            club__code=club, person=request.user
        ).first()
        if obj is not None:
            obj.withdrew = False
            obj.save(update_fields=["withdrew"])
            return Response(UserMembershipRequestSerializer(obj).data)

        return super().create(request, *args, **kwargs)

    def destroy(self, request, *args, **kwargs):
        """
        Don't actually delete the membership request when it is withdrawn.

        This is to keep track of repeat membership requests and avoid spamming the club
        owners with requests.
        """
        obj = self.get_object()
        obj.withdrew = True
        obj.save(update_fields=["withdrew"])

        return Response({"success": True})

    def get_queryset(self):
        return MembershipRequest.objects.filter(
            person=self.request.user, withdrew=False, club__archived=False,
        )


class MembershipRequestOwnerViewSet(XLSXFormatterMixin, viewsets.ModelViewSet):
    """
    list:
    Return a list of users who have sent membership request to the club.

    destroy:
    Delete a membership request for a specific user.
    """

    serializer_class = MembershipRequestSerializer
    permission_classes = [MembershipRequestPermission | IsSuperuser]
    http_method_names = ["get", "post", "delete"]
    lookup_field = "person__username"

    def get_queryset(self):
        return MembershipRequest.objects.filter(
            club__code=self.kwargs["club_code"], withdrew=False
        )

    @action(detail=True, methods=["post"])
    def accept(self, request, *ages, **kwargs):
        """
        Accept a membership request as a club officer.
        ---
        requestBody: {}
        responses:
            "200":
                content:
                    application/json:
                        schema:
                            type: object
                            properties:
                                success:
                                    type: boolean
                                    description: >
                                        True if this request was properly processed.
        ---
        """
        request_object = self.get_object()
        Membership.objects.get_or_create(
            person=request_object.person, club=request_object.club
        )
        request_object.delete()
        return Response({"success": True})


class MemberViewSet(XLSXFormatterMixin, viewsets.ModelViewSet):
    """
    list:
    Return a list of members that are in the club.
    Returns more information about each member if the logged in user
    is a superuser or in the club.

    update:
    Update the role/title/status for a membership.
    You must specify all fields or use a patch request.

    partial_update:
    Update the role/title/status for a membership.
    Specify only the fields you want to change.

    retrieve:
    Return information about a specific membership between a student and the club.

    create:
    Add a member to a club.

    destroy:
    Kick out a member from a club.
    """

    serializer_class = MembershipSerializer
    permission_classes = [MemberPermission | IsSuperuser]
    http_method_names = ["get", "post", "put", "patch", "delete"]
    lookup_field = "person__username"

    def get_queryset(self):
        return (
            Membership.objects.filter(club__code=self.kwargs["club_code"])
            .order_by("-active", "role", "person__last_name", "person__first_name")
            .select_related("person", "person__profile")
        )

    def get_serializer_class(self):
        if self.request is not None and self.request.user.is_authenticated:
            if self.request.user.has_perm("clubs.manage_club") or (
                "club_code" in self.kwargs
                and Membership.objects.filter(
                    person=self.request.user, club__code=self.kwargs["club_code"]
                ).exists()
            ):
                return AuthenticatedMembershipSerializer
        return MembershipSerializer


class AssetViewSet(viewsets.ModelViewSet):
    """
    list:
    Return a list of files that belong to this club.

    retrieve:
    Retrieve the contents of the specific file that belongs to this club.

    create:
    Upload a new file to the club file repository.

    destroy:
    Delete a file from the club file repository.
    """

    serializer_class = AssetSerializer
    permission_classes = [AssetPermission | IsSuperuser]
    parser_classes = [parsers.MultiPartParser]
    http_method_names = ["get", "post", "delete"]

    def retrieve(self, request, *args, **kwargs):
        obj = self.get_object()
        resp = HttpResponse(obj.file, content_type="application/octet-stream")
        resp["Content-Disposition"] = "attachment; filename={}".format(obj.name)
        return resp

    def get_queryset(self):
        return Asset.objects.filter(club__code=self.kwargs["club_code"])


class NoteViewSet(viewsets.ModelViewSet):
    """
    list:
    Return a list of notes that this club has created for other clubs.

    retrieve:
    Return a specific note that this club has created for another club.

    create:
    Create a new note on another club.

    destroy:
    Destroy an existing note on another club.
    """

    serializer_class = NoteSerializer
    permission_classes = [NotePermission | IsSuperuser]
    http_method_names = ["get", "post", "delete"]

    def get_queryset(self):
        club = get_object_or_404(Club, code=self.kwargs["club_code"])

        queryset = Note.objects.filter(creating_club__code=self.kwargs["club_code"])
        queryset = filter_note_permission(queryset, club, self.request.user)

        return queryset


class TagViewSet(viewsets.ModelViewSet):
    """
    list:
    Return a list of tags.

    get:
    Return details for a specific tag by name.
    """

    queryset = (
        Tag.objects.all().annotate(clubs=Count("club", distinct=True)).order_by("name")
    )
    serializer_class = TagSerializer
    permission_classes = [ReadOnly | IsSuperuser]
    http_method_names = ["get"]
    lookup_field = "name"


class BadgeViewSet(viewsets.ModelViewSet):
    """
    list:
    Return a list of badges.

    get:
    Return details for a specific badge by name.
    """

    serializer_class = BadgeSerializer
    permission_classes = [ReadOnly | IsSuperuser]
    http_method_names = ["get"]

    def get_queryset(self):
        show_all = self.request.query_params.get("all", "false") == "true"
        fair = self.request.query_params.get("fair", None)

        if show_all:
            return Badge.objects.all()
        elif fair and fair not in {"null", "undefined"}:
            return Badge.objects.filter(fair__id=fair)

        return Badge.objects.filter(visible=True)


def parse_boolean(inpt):
    if not isinstance(inpt, str):
        return inpt
    inpt = inpt.strip().lower()
    if inpt in {"true", "yes", "y"}:
        return True
    elif inpt in {"false", "no", "n"}:
        return False
    return None


class FavoriteCalendarAPIView(APIView):
    def get(self, request, *args, **kwargs):
        """
        Return a .ics file of the user's favorite club events.
        ---
        parameters:
            - name: global
              in: query
              required: false
              description: >
                If specified, either only show global events
                if true or exclude global events if false.
            - name: all
              in: query
              required: false
              description: >
                If set to true, show all events instead of only subscribed events.
        responses:
            "200":
                description: Return a calendar file in ICS format.
                content:
                    text/calendar:
                        schema:
                            type: string
        ---
        """
        is_global = parse_boolean(request.query_params.get("global"))
        is_all = parse_boolean(request.query_params.get("all"))

        calendar = ICSCal(creator=f"{settings.BRANDING_SITE_NAME} ({settings.DOMAIN})")
        calendar.extra.append(
            ICSParse.ContentLine(
                name="X-WR-CALNAME", value=f"{settings.BRANDING_SITE_NAME} Events"
            )
        )

        # only fetch events newer than the past month
        one_month_ago = timezone.now() - datetime.timedelta(days=30)
        all_events = Event.objects.filter(start_time__gte=one_month_ago)

        # filter based on user supplied flags
        q = Q(club__favorite__person__profile__uuid_secret=kwargs["user_secretuuid"])
        if is_global is None:
            q |= Q(club__isnull=True)

        if is_global:
            all_events = all_events.filter(club__isnull=True)
        elif not is_all:
            all_events = all_events.filter(q)

        all_events = all_events.distinct().select_related("club")

        for event in all_events:
            e = ICSEvent()
            e.name = "{} - {}".format(event.club.name, event.name)
            e.begin = event.start_time

            # ensure event is at least 15 minutes for display purposes
            e.end = (
                (event.start_time + datetime.timedelta(minutes=15))
                if event.start_time >= event.end_time
                else event.end_time
            )

            # put url in location if location does not exist, otherwise put url in body
            if event.location:
                e.location = event.location
            else:
                e.location = event.url
            e.url = event.url
            e.description = "{}\n\n{}".format(
                event.url or "" if not event.location else "",
                html_to_text(event.description),
            ).strip()
            e.uid = f"{event.ics_uuid}@{settings.DOMAIN}"
            e.created = event.created_at
            e.last_modified = event.updated_at
            e.categories = [event.club.name]

            calendar.events.add(e)

        response = HttpResponse(calendar, content_type="text/calendar")
        response["Content-Disposition"] = "attachment; filename=favorite_events.ics"
        return response


class FakeView(object):
    """
    Dummy view used for permissions checking by the UserPermissionAPIView.
    """

    def __init__(self, action):
        self.action = action


class UserGroupAPIView(APIView):
    """
    get: Return the major permission groups and their members on the site.
    """

    permission_classes = [DjangoPermission("clubs.manage_club")]

    def get(self, request):
        """
        ---
        responses:
            "200":
                content:
                    application/json:
                        schema:
                            type: array
                            items:
                                type: object
                                properties:
                                    code:
                                        type: string
                                    members:
                                        type: object
                                        properties:
                                            username:
                                                type: string
                                            name:
                                                type: string
        ---
        """
        perms = [
            "approve_club",
            "generate_reports",
            "manage_club",
            "see_fair_status",
            "see_pending_clubs",
        ]
        output = {}
        for name in perms:
            perm = Permission.objects.get(codename=name)
            output[name] = (
                get_user_model()
                .objects.filter(Q(groups__permissions=perm) | Q(user_permissions=perm))
                .distinct()
                .values_list("username", "first_name", "last_name")
            )
        output["superuser"] = (
            get_user_model()
            .objects.filter(is_superuser=True)
            .values_list("username", "first_name", "last_name")
        )
        output = [
            {
                "code": k,
                "members": [
                    {"username": x[0], "name": f"{x[1]} {x[2]}".strip()} for x in v
                ],
            }
            for k, v in output.items()
        ]
        return Response(output)


class UserPermissionAPIView(APIView):
    """
    get: Check if a user has a specific permission or list of permissions separated by
    commas, or return a list of all user permissions.

    This endpoint can accept general Django permissions or per object Django
    permissions, with the permission name and lookup key for the object separated by a
    colon. A general Django permission will grant access to the per object version
    if the user has the general permission.
    """

    permission_classes = [AllowAny]

    def get(self, request):
        """
        ---
        responses:
            "200":
                content:
                    application/json:
                        schema:
                            type: object
                            properties:
                                permissions:
                                    type: object
                                    additionalProperties:
                                        type: boolean
        ---
        """
        raw_perms = [
            perm.strip()
            for perm in request.GET.get("perm", "").strip().split(",")
            if perm
        ]

        if not request.user.is_authenticated:
            return Response({"permissions": {k: False for k in raw_perms}})

        general_perms = [p for p in raw_perms if ":" not in p]
        object_perms = [p for p in raw_perms if ":" in p]

        # process general permissions
        ret = {}
        all_perms = request.user.get_all_permissions()
        if raw_perms:
            for perm in general_perms:
                ret[perm] = request.user.is_superuser or perm in all_perms
        else:
            for perm in all_perms:
                ret[perm] = True

        # process object specific permissions
        lookups = {}

        for perm in object_perms:
            key, value = perm.split(":", 1)

            # if user has the global permission for all objects
            if request.user.is_superuser or key in all_perms:
                ret[perm] = True
                continue

            # otherwise, add permission to individual lookup queue
            if key not in lookups:
                lookups[key] = []
            ret[perm] = None
            lookups[key].append(value)

        # lookup individual permissions grouped by permission
        for key, values in lookups.items():
            if key in {"clubs.manage_club", "clubs.delete_club"}:
                perm_checker = ClubPermission()
                view = FakeView("destroy" if key == "clubs.delete_club" else "update")
                objs = Club.objects.filter(code__in=values)
                global_perm = perm_checker.has_permission(request, view)
                for obj in objs:
                    perm = f"{key}:{obj.code}"
                    ret[perm] = global_perm and perm_checker.has_object_permission(
                        request, view, obj
                    )

        return Response({"permissions": ret})


def zoom_api_call(user, verb, url, *args, **kwargs):
    """
    Perform an API call to Zoom with various checks.

    If the call returns a token expired event,
    refresh the token and try the call one more time.
    """
    if not settings.SOCIAL_AUTH_ZOOM_OAUTH2_KEY:
        raise DRFValidationError(
            "Server is not configured with Zoom OAuth2 credentials."
        )

    if not user.is_authenticated:
        raise DRFValidationError("You are not authenticated.")

    social = user.social_auth.filter(provider="zoom-oauth2").first()
    if social is None:
        raise DRFValidationError("You have not linked your Zoom account yet.")

    is_retry = "retry" in kwargs
    if is_retry:
        del kwargs["retry"]

    out = requests.request(
        verb,
        url.format(uid=social.uid),
        *args,
        headers={"Authorization": f"Bearer {social.get_access_token(load_strategy())}"},
        **kwargs,
    )

    if out.status_code == 204:
        return out

    # check for token expired event
    data = out.json()
    if data.get("code") == 124 and not is_retry:
        social.refresh_token(load_strategy())
        kwargs["retry"] = True
        return zoom_api_call(user, verb, url, *args, **kwargs)

    return out


def generate_zoom_password():
    """
    Create a secure Zoom password for the meeting.
    """
    alphabet = string.ascii_letters + string.digits
    return "".join(secrets.choice(alphabet) for i in range(10))


class MeetingZoomWebhookAPIView(APIView):
    """
    get: Given an event id, return the number of people on the Zoom call.

    post: Trigger this webhook. Should be triggered when a Zoom event occurs.
    Not available to the public, requires Zoom verification token.
    """

    def get(self, request):
        """
        ---
        parameters:
            - name: event
              in: query
              type: integer
        responses:
            "200":
                content:
                    application/json:
                        schema:
                            type: object
                            properties:
                                attending:
                                    type: integer
                                    description: >
                                        Number of users currently attending the meeting.
                                        Includes the club officers.
                                officers:
                                    type: integer
                                    description: >
                                        Number of officers attending the meeting.
                                attended:
                                    type: integer
                                    description: >
                                        Number of users that attended the meeting
                                        before. Does not include currently attending
                                        users.
                                time:
                                    type: number
                                    description: >
                                        Number of seconds that the median user attended
                                        the meeting.
        ---
        """
        event_id = request.query_params.get("event")

        time_query = (
            ZoomMeetingVisit.objects.filter(
                event__id=event_id, leave_time__isnull=False
            )
            .annotate(
                time=ExpressionWrapper(
                    F("leave_time") - F("join_time"), DurationField()
                )
            )
            .order_by("time")
        )
        time_index = time_query.count()
        if time_index > 0:
            time_index //= 2
            median_time = time_query[time_index].time
        else:
            median_time = 0

        return Response(
            {
                "attending": ZoomMeetingVisit.objects.filter(
                    event__id=event_id, leave_time__isnull=True
                ).count(),
                "attended": ZoomMeetingVisit.objects.filter(
                    event__id=event_id, leave_time__isnull=False
                )
                .values("person")
                .distinct()
                .count(),
                "officers": ZoomMeetingVisit.objects.filter(
                    event__id=event_id,
                    leave_time__isnull=True,
                    person=F("event__club__membership__person"),
                )
                .values("person")
                .distinct()
                .count(),
                "time": median_time,
            }
        )

    def post(self, request):
        # security check to make sure request contains zoom provided token
        if settings.ZOOM_VERIFICATION_TOKEN:
            authorization = request.META.get("HTTP_AUTHORIZATION")
            if authorization != settings.ZOOM_VERIFICATION_TOKEN:
                return Response(
                    {
                        "detail": "Your authorization token is invalid!",
                        "success": False,
                    },
                    status=status.HTTP_403_FORBIDDEN,
                )

        action = request.data.get("event")
        event_id = None
        if action == "meeting.participant_joined":
            email = (
                request.data.get("payload", {})
                .get("object", {})
                .get("participant", {})
                .get("email", None)
            )

            if email:
                username = email.split("@")[0]
                person = get_user_model().objects.filter(username=username).first()
            else:
                person = None

            meeting_id = (
                request.data.get("payload", {}).get("object", {}).get("id", None)
            )
            regex = (
                rf"https?:\/\/([A-z]*.)?zoom.us/[^\/]*\/{meeting_id}(\?pwd=[A-z,0-9]*)?"
            )
            event = Event.objects.filter(url__regex=regex).first()

            participant_id = (
                request.data.get("payload", {})
                .get("object", {})
                .get("participant", {})
                .get("user_id", None)
            )
            join_time = (
                request.data.get("payload", {})
                .get("object", {})
                .get("participant", {})
                .get("join_time", None)
            )

            if event:
                ZoomMeetingVisit.objects.create(
                    person=person,
                    event=event,
                    meeting_id=meeting_id,
                    participant_id=participant_id,
                    join_time=join_time,
                )
                event_id = event.id
        elif action == "meeting.participant_left":
            meeting_id = (
                request.data.get("payload", {}).get("object", {}).get("id", None)
            )
            participant_id = (
                request.data.get("payload", {})
                .get("object", {})
                .get("participant", {})
                .get("user_id", None)
            )
            leave_time = (
                request.data.get("payload", {})
                .get("object", {})
                .get("participant", {})
                .get("leave_time", None)
            )

            meeting = (
                ZoomMeetingVisit.objects.filter(
                    meeting_id=meeting_id,
                    participant_id=participant_id,
                    leave_time__isnull=True,
                )
                .order_by("-created_at")
                .first()
            )
            if meeting is not None:
                meeting.leave_time = leave_time
                meeting.save()
                event_id = meeting.event.id

        if event_id is not None:
            channel_layer = get_channel_layer()
            if channel_layer is not None:
                async_to_sync(channel_layer.group_send)(
                    f"events-live-{event_id}", {"type": "join_leave", "event": action}
                )

        return Response({"success": True})


class MeetingZoomAPIView(APIView):
    """
    get: Return a list of upcoming Zoom meetings for a user.
    """

    permission_classes = [IsAuthenticated]

    def get(self, request):
        """
        ---
        responses:
            "200":
                content:
                    application/json:
                        schema:
                            type: object
                            properties:
                                success:
                                    type: boolean
                                meetings:
                                    type: object
                                    additionalProperties:
                                        type: string
                                extra_details:
                                    type: object
                                    additionalProperties:
                                        type: string
        ---
        """
        refresh = request.query_params.get("refresh", "false").lower() == "true"

        if request.user.is_authenticated:
            key = f"zoom:meetings:{request.user.username}"
            if not refresh:
                res = cache.get(key)
                if res is not None:
                    return Response(res)

        try:
            data = zoom_api_call(
                request.user, "GET", "https://api.zoom.us/v2/users/{uid}/meetings"
            )
        except requests.exceptions.HTTPError as e:
            raise DRFValidationError(
                "An error occured while fetching meetings for current user."
            ) from e

        # get meeting ids
        body = data.json()
        meetings = [meeting["id"] for meeting in body.get("meetings", [])]

        # get user events
        if request.user.is_authenticated:
            events = Event.objects.filter(
                club__membership__role__lte=Membership.ROLE_OFFICER,
                club__membership__person=request.user,
            )
        else:
            events = []

        extra_details = {}
        for event in events:
            if event.url is not None and "zoom.us" in event.url:
                match = re.search(r"(\d+)", urlparse(event.url).path)
                if match is not None:
                    zoom_id = int(match[1])
                    if zoom_id in meetings:
                        try:
                            individual_data = zoom_api_call(
                                request.user,
                                "GET",
                                f"https://api.zoom.us/v2/meetings/{zoom_id}",
                            ).json()
                            extra_details[individual_data["id"]] = individual_data
                        except requests.exceptions.HTTPError:
                            pass

        response = {
            "success": data.ok,
            "meetings": body,
            "extra_details": extra_details,
        }
        if response["success"]:
            cache.set(key, response, 120)
        return Response(response)

    def delete(self, request):
        """
        Delete the Zoom meeting for this event.
        """
        event = get_object_or_404(Event, id=request.query_params.get("event"))

        if (
            not request.user.has_perm("clubs.manage_club")
            and not event.club.membership_set.filter(
                person=request.user, role__lte=Membership.ROLE_OFFICER
            ).exists()
        ):
            return Response(
                {
                    "success": False,
                    "detail": "You do not have permission to perform this action.",
                },
                status=status.HTTP_403_FORBIDDEN,
            )

        if event.url:
            match = re.search(r"(\d+)", urlparse(event.url).path)
            if "zoom.us" in event.url and match is not None:
                zoom_id = int(match[1])
                zoom_api_call(
                    request.user, "DELETE", f"https://api.zoom.us/v2/meetings/{zoom_id}"
                )

            event.url = None
            event.save()
            return Response(
                {
                    "success": True,
                    "detail": "The Zoom meeting has been unlinked and deleted.",
                }
            )
        else:
            return Response(
                {
                    "success": True,
                    "detail": "There is no Zoom meeting configured for this event.",
                }
            )

    def post(self, request):
        """
        Create a new Zoom meeting for this event
        or try to fix the existing zoom meeting.
        ---
        responses:
            "200":
                content:
                    application/json:
                        schema:
                            type: object
                            properties:
                                success:
                                    type: boolean
                                detail:
                                    type: string
        ---
        """
        try:
            event = Event.objects.get(id=request.query_params.get("event"))
        except Event.DoesNotExist as e:
            raise DRFValidationError(
                "The event you are trying to modify does not exist."
            ) from e

        eastern = pytz.timezone("America/New_York")

        # ensure user can do this
        if not request.user.has_perm(
            "clubs.manage_club"
        ) and not event.club.membership_set.filter(
            role__lte=Membership.ROLE_OFFICER, person=request.user
        ):
            return Response(
                {
                    "success": False,
                    "detail": "You are not allowed to perform this action!",
                },
                status=status.HTTP_403_FORBIDDEN,
            )

        # add all other officers as alternative hosts
        alt_hosts = []
        for mship in event.club.membership_set.filter(
            role__lte=Membership.ROLE_OFFICER
        ):
            social = mship.person.social_auth.filter(provider="zoom-oauth2").first()
            if social is not None:
                alt_hosts.append(social.extra_data["email"])

        # recommended zoom meeting settings
        recommended_settings = {
            "audio": "both",
            "join_before_host": True,
            "mute_upon_entry": True,
            "waiting_room": False,
            "meeting_authentication": True,
            "authentication_domains": "upenn.edu,*.upenn.edu",
        }

        if alt_hosts:
            recommended_settings["alternative_hosts"] = ",".join(alt_hosts)

        if not event.url:
            password = generate_zoom_password()
            body = {
                "topic": f"Virtual Activities Fair - {event.club.name}",
                "type": 2,
                "start_time": event.start_time.astimezone(eastern)
                .replace(tzinfo=None, microsecond=0, second=0)
                .isoformat(),
                "duration": (event.end_time - event.start_time)
                / datetime.timedelta(minutes=1),
                "timezone": "America/New_York",
                "agenda": f"Virtual Activities Fair Booth for {event.club.name}",
                "password": password,
                "settings": recommended_settings,
            }
            data = zoom_api_call(
                request.user,
                "POST",
                "https://api.zoom.us/v2/users/{uid}/meetings",
                json=body,
            )
            out = data.json()
            event.url = out.get("join_url", "")
            event.save(update_fields=["url"])
            return Response(
                {
                    "success": True,
                    "detail": "Your Zoom meeting has been created! "
                    "The following Zoom accounts have been made hosts:"
                    f" {', '.join(alt_hosts)}",
                }
            )
        else:
            parsed_url = urlparse(event.url)

            if "zoom.us" not in parsed_url.netloc:
                return Response(
                    {
                        "success": False,
                        "detail": "The current meeting link is not a Zoom link. "
                        "If you would like to have your Zoom link automatically "
                        "generated, please clear the URL field and try again.",
                    }
                )

            if "upenn.zoom.us" not in parsed_url.netloc:
                return Response(
                    {
                        "success": False,
                        "detail": "The current meeting link is not a Penn Zoom link. "
                        "If you would like to have your Penn Zoom link automatically "
                        "generated, login with your Penn Zoom account, clear the URL "
                        "from your event, and try this process again.",
                    }
                )

            match = re.search(r"(\d+)", parsed_url.path)
            if match is None:
                return Response(
                    {
                        "success": False,
                        "detail": "Failed to parse your URL, "
                        "are you sure this is a valid Zoom link?",
                    }
                )

            zoom_id = int(match[1])

            data = zoom_api_call(
                request.user, "GET", f"https://api.zoom.us/v2/meetings/{zoom_id}"
            )
            out = data.json()
            event.url = out.get("join_url", event.url)
            event.save(update_fields=["url"])

            start_time = (
                event.start_time.astimezone(eastern)
                .replace(tzinfo=None, microsecond=0, second=0)
                .isoformat()
            )

            body = {
                "start_time": start_time,
                "duration": (event.end_time - event.start_time)
                / datetime.timedelta(minutes=1),
                "timezone": "America/New_York",
                "settings": recommended_settings,
            }

            out = zoom_api_call(
                request.user,
                "PATCH",
                f"https://api.zoom.us/v2/meetings/{zoom_id}",
                json=body,
            )

            return Response(
                {
                    "success": out.ok,
                    "detail": "Your Zoom meeting has been updated. "
                    "The following accounts have been made hosts:"
                    f" {', '.join(alt_hosts)}"
                    if out.ok
                    else "Your Zoom meeting has not been updated. "
                    "Are you the owner of the meeting?",
                }
            )


class UserZoomAPIView(APIView):
    """
    get: Return information about the Zoom account associated with the logged in user.

    post: Update the Zoom account settings to be the recommended Penn Clubs settings.
    """

    def get(self, request):
        """
        ---
        responses:
            "200":
                content:
                    application/json:
                        schema:
                            type: object
                            properties:
                                success:
                                    type: boolean
                                settings:
                                    type: object
                                    additionalProperties:
                                        type: string
                                email:
                                    type: string
        ---
        """
        refresh = request.query_params.get("refresh", "false").lower() == "true"
        no_cache = request.query_params.get("noCache", "false").lower() == "true"

        if request.user.is_authenticated:
            key = f"zoom:user:{request.user.username}"
            res = cache.get(key)
            if res is not None:
                if not refresh:
                    if res.get("success") is True:
                        return Response(res)
                    else:
                        cache.delete(key)
                if no_cache:
                    cache.delete(key)

        try:
            response = zoom_api_call(
                request.user, "GET", "https://api.zoom.us/v2/users/{uid}/settings",
            )
        except requests.exceptions.HTTPError as e:
            raise DRFValidationError(
                "An error occured while fetching user information. "
                "Your authentication with the Zoom API might have expired. "
                "Try reconnecting your account."
            ) from e

        social = request.user.social_auth.filter(provider="zoom-oauth2").first()
        if social is None:
            email = None
        else:
            email = social.extra_data.get("email")

        settings = response.json()
        res = {
            "success": settings.get("code") is None,
            "settings": settings,
            "email": email,
        }

        if res["success"]:
            cache.set(key, res, 900)
        return Response(res)

    def post(self, request):
        """
        ---
        responses:
            "200":
                content:
                    application/json:
                        schema:
                            type: object
                            properties:
                                success:
                                    type: boolean
                                detail:
                                    type: string
        ---
        """
        if request.user.is_authenticated:
            key = f"zoom:user:{request.user.username}"
            cache.delete(key)

        response = zoom_api_call(
            request.user,
            "PATCH",
            "https://api.zoom.us/v2/users/{uid}/settings",
            json={
                "in_meeting": {
                    "breakout_room": True,
                    "waiting_room": False,
                    "co_host": True,
                    "screen_sharing": True,
                }
            },
        )

        return Response(
            {
                "success": response.ok,
                "detail": "Your user settings have been updated on Zoom."
                if response.ok
                else "Failed to update Zoom user settings.",
            }
        )


class UserUpdateAPIView(generics.RetrieveUpdateAPIView):
    """
    get: Return information about the logged in user, including bookmarks,
    subscriptions, memberships, and school/major/graduation year information.

    put: Update information about the logged in user.
    All fields are required.

    patch: Update information about the logged in user.
    Only updates fields that are passed to the server.
    """

    permission_classes = [IsAuthenticated]
    serializer_class = UserSerializer

    def get(self, request, *args, **kwargs):
        """
        Cache the settings endpoint for 5 minutes or until user data is updated.
        """
        key = f"user:settings:{request.user.username}"
        val = cache.get(key)
        if val:
            return Response(val)
        resp = super().get(request, *args, **kwargs)
        cache.set(key, resp.data, 5 * 60)
        return resp

    def put(self, request, *args, **kwargs):
        """
        Clear the cache when putting user settings.
        """
        key = f"user:settings:{request.user.username}"
        cache.delete(key)
        return super().put(request, *args, **kwargs)

    def patch(self, request, *args, **kwargs):
        """
        Clear the cache when patching user settings.
        """
        key = f"user:settings:{request.user.username}"
        cache.delete(key)
        return super().patch(request, *args, **kwargs)

    def get_operation_id(self, **kwargs):
        if kwargs["action"] == "get":
            return "Retrieve Self User"
        return None

    def get_object(self):
        user = self.request.user
        prefetch_related_objects(
            [user], "profile__school", "profile__major",
        )
        return user


class MemberInviteViewSet(viewsets.ModelViewSet):
    """
    update:
    Accept a membership invite.

    partial_update:
    Accept a membership invite.

    destroy:
    Rescind a membership invite.
    """

    permission_classes = [InvitePermission | IsSuperuser]
    serializer_class = MembershipInviteSerializer
    http_method_names = ["get", "put", "patch", "delete"]

    def get_operation_id(self, **kwargs):
        if kwargs["action"] == "resend":
            return f"{kwargs['operId']} ({kwargs['method']})"
        return None

    @action(detail=True, methods=["put", "patch"])
    def resend(self, request, *args, **kwargs):
        """
        Resend an email invitation that has already been issued.
        ---
        requestBody: {}
        responses:
            "200":
                content:
                    application/json:
                        schema:
                            type: object
                            properties:
                                detail:
                                    type: string
                                    description: A success or error message.
        ---
        """
        invite = self.get_object()
        invite.send_mail(request)
        invite.updated_at = timezone.now()
        invite.save(update_fields=["updated_at"])

        return Response(
            {"detail": "Resent email invitation to {}!".format(invite.email)}
        )

    def destroy(self, request, *args, **kwargs):
        invite = self.get_object()

        if request.user.is_authenticated:
            membership = find_membership_helper(request.user, invite.club)
            is_officer = (
                membership is not None and membership.role <= Membership.ROLE_OFFICER
            )
        else:
            is_officer = False

        # if we're not an officer and haven't specified the token
        # don't let us delete this invite
        if (
            not request.data.get("token") == invite.token
            and not is_officer
            and not request.user.has_perm("clubs.manage_club")
        ):
            return Response(
                {"detail": "Invalid or missing token in request."},
                status=status.HTTP_403_FORBIDDEN,
            )

        return super().destroy(request, *args, **kwargs)

    def get_queryset(self):
        return MembershipInvite.objects.filter(
            club__code=self.kwargs["club_code"], active=True
        )


class ExternalMemberListViewSet(viewsets.ModelViewSet):
    """
    get: Retrieve members' nonsensitive information per club
    """

    http_method_names = ["get"]
    serializer_class = ExternalMemberListSerializer

    def get_queryset(self):
        return (
            Membership.objects.all()
            .select_related("person", "club")
            .filter(club__code=self.kwargs["code"])
        )


class UserViewSet(viewsets.ModelViewSet):
    """
    list: Retrieve a list of users.

    get: Retrieve the profile information for given user.
    """

    queryset = get_user_model().objects.all().select_related("profile")
    permission_classes = [ProfilePermission | IsSuperuser]
    filter_backends = [filters.SearchFilter]
    http_method_names = ["get"]

    search_fields = [
        "email",
        "first_name",
        "last_name",
        "username",
    ]
    lookup_field = "username"

    def get_serializer_class(self):
        if self.action in {"list"}:
            return MinimalUserProfileSerializer
        return UserProfileSerializer


class ClubApplicationViewSet(viewsets.ModelViewSet):
    """
    create: Create an application for the club.

    list: Retrieve a list of applications of the club.

    get: Retrieve the details for a given application.
    """

    permission_classes = [ClubItemPermission | IsSuperuser]
    serializer_class = ClubApplicationSerializer
    http_method_names = ["get", "post", "put", "patch", "delete"]

    def get_serializer_class(self):
        if self.action in {"create", "update", "partial_update"}:
            return WritableClubApplicationSerializer
        return ClubApplicationSerializer

    def get_queryset(self):
        now = timezone.now()

        return ClubApplication.objects.filter(
            club__code=self.kwargs["club_code"], result_release_time__gte=now
        ).order_by("application_end_time")


class BadgeClubViewSet(viewsets.ModelViewSet):
    """
    create: Add this badge to a club.

    list: List the clubs with this badge.

    destroy: Remove this badge from a club.
    """

    permission_classes = [ClubBadgePermission | IsSuperuser]
    serializer_class = ClubMinimalSerializer
    http_method_names = ["get", "post", "delete"]
    lookup_field = "code"

    def create(self, request, *args, **kwargs):
        badge = get_object_or_404(Badge, pk=self.kwargs["badge_pk"])
        club = get_object_or_404(Club, code=request.data["club"])
        club.badges.add(badge)
        return Response({"success": True})

    def destroy(self, request, *args, **kwargs):
        club = self.get_object()
        badge = get_object_or_404(Badge, pk=self.kwargs["badge_pk"])
        club.badges.remove(badge)
        return Response({"success": True})

    def get_queryset(self):
        return Club.objects.filter(badges__id=self.kwargs["badge_pk"]).order_by("name")


class MassInviteAPIView(APIView):
    """
    Send out invites and add invite objects
    given a list of comma or newline separated emails.
    """

    permission_classes = [IsAuthenticated]

    def post(self, request, *args, **kwargs):
        club = get_object_or_404(Club, code=kwargs["club_code"])

        mem = Membership.objects.filter(club=club, person=request.user).first()

        if not request.user.has_perm("clubs.manage_club") and (
            not mem or not mem.role <= Membership.ROLE_OFFICER
        ):
            return Response(
                {
                    "detail": "You do not have permission to invite new members!",
                    "success": False,
                },
                status=status.HTTP_403_FORBIDDEN,
            )

        role = request.data.get("role", Membership.ROLE_MEMBER)
        title = request.data.get("title")

        if not title:
            return Response(
                {
                    "detail": "You must enter a title for the members "
                    "that you are inviting.",
                    "success": False,
                },
                status=status.HTTP_400_BAD_REQUEST,
            )

        if mem and mem.role > role and not request.user.is_superuser:
            return Response(
                {
                    "detail": "You cannot send invites "
                    "for a role higher than your own!",
                    "success": False,
                },
                status=status.HTTP_403_FORBIDDEN,
            )

        emails = [x.strip() for x in re.split(r"\n|,", request.data.get("emails", ""))]
        emails = [x for x in emails if x]

        original_count = len(emails)

        # remove users that are already in the club
        exist = Membership.objects.filter(
            club=club, person__email__in=emails
        ).values_list("person__email", flat=True)
        emails = list(set(emails) - set(exist))

        # remove users that have already been invited
        exist = MembershipInvite.objects.filter(
            club=club, email__in=emails, active=True
        ).values_list("email", flat=True)
        emails = list(set(emails) - set(exist))

        # ensure all emails are valid
        try:
            for email in emails:
                validate_email(email)
        except ValidationError:
            return Response(
                {
                    "detail": "The email address '{}' is not valid!".format(email),
                    "success": False,
                }
            )

        # send invites to all emails
        for email in emails:
            invite = MembershipInvite.objects.create(
                email=email, club=club, creator=request.user, role=role, title=title
            )
            if role <= Membership.ROLE_OWNER and not mem:
                invite.send_owner_invite(request)
            else:
                invite.send_mail(request)

        sent_emails = len(emails)
        skipped_emails = original_count - len(emails)

        return Response(
            {
                "detail": "Sent invite{} to {} email{}! {} email{} skipped.".format(
                    "" if sent_emails == 1 else "s",
                    sent_emails,
                    "" if sent_emails == 1 else "s",
                    skipped_emails,
                    "" if skipped_emails == 1 else "s",
                ),
                "sent": sent_emails,
                "skipped": skipped_emails,
                "success": True,
            }
        )


class EmailInvitesAPIView(generics.ListAPIView):
    """
    get: Return the club code, invite id and token of
    the email invitations for the current user.
    """

    permission_classes = [IsAuthenticated]
    serializer_class = UserMembershipInviteSerializer

    def get_operation_id(self, **kwargs):
        return "List Email Invitations for Self"

    def get_queryset(self):
        return MembershipInvite.objects.filter(
            email=self.request.user.email, active=True, club__archived=False
        ).order_by("-created_at")


class OptionListView(APIView):
    def get(self, request):
        """
        Return a list of options, with some options dynamically generated.
        This response is intended for site-wide global variables.
        ---
        responses:
            "200":
                content:
                    application/json:
                        schema:
                            type: object
                            additionalProperties:
                                type: string
        ---
        """
        # compute base django options
        options = {
            k: v
            for k, v in Option.objects.filter(public=True).values_list("key", "value")
        }

        # add in activities fair information
        now = timezone.now()

        fairs = ClubFair.objects.filter(
            Q(start_time__lte=now + datetime.timedelta(weeks=1))
            | Q(registration_start_time__lte=now),
            end_time__gte=now - datetime.timedelta(minutes=15),
        ).order_by("start_time")

        fair = fairs.first()
        if fair:
            happening = fair.start_time <= now - datetime.timedelta(minutes=3)
            close = fair.start_time >= now - datetime.timedelta(weeks=1)
            options["FAIR_NAME"] = fair.name
            options["FAIR_ID"] = fair.id
            options["FAIR_OPEN"] = happening
            options["PRE_FAIR"] = not happening and close
        else:
            options["FAIR_OPEN"] = False
            options["PRE_FAIR"] = False

        return Response(options)


class LoggingArgumentParser(argparse.ArgumentParser):
    """
    An argument parser that logs added arguments.
    """

    def __init__(self, *args, **kwargs):
        self._arguments = {}
        self._pos_count = 0
        super().__init__(*args, **kwargs)

    def add_argument(self, *args, **kwargs):
        super().add_argument(*args, **kwargs)

        if kwargs.get("default") == "==SUPPRESS==":
            return

        name = kwargs.get("dest", args[0].strip(" -").replace("-", "_"))
        default = kwargs.get("default")
        typ = kwargs.get(
            "type",
            bool
            if kwargs.get("action") == "store_true"
            else type(default)
            if default is not None
            else str,
        )
        pos = -1
        if not args[0].startswith("-"):
            pos = self._pos_count
            self._pos_count += 1
        self._arguments[name] = {
            "position": pos,
            "type": typ.__name__ if typ is not None else typ,
            "help": re.sub(r"\s+", " ", kwargs.get("help", "")) or None,
            "default": default,
            "choices": kwargs.get("choices"),
        }

    def set_defaults(self, *args, **kwargs):
        super().set_defaults(*args, **kwargs)
        for arg, value in kwargs.items():
            if arg in self._arguments:
                self._arguments[arg]["default"] = value

    def get_arguments(self):
        return self._arguments


@functools.lru_cache(maxsize=None)
def get_scripts():
    """
    Return a list of Django management commands and some associated metadata.
    """
    commands = get_commands()
    scripts = []
    for name, path in commands.items():
        cls = load_command_class(path, name)
        parser = LoggingArgumentParser()
        cls.add_arguments(parser)
        scripts.append(
            {
                "name": name,
                "path": path,
                "description": re.sub(r"\s+", " ", cls.help),
                "execute": hasattr(cls, "web_execute") and cls.web_execute,
                "arguments": parser.get_arguments(),
            }
        )
    scripts.sort(key=lambda s: (not s["execute"], s["name"]))
    return scripts


def parse_script_parameters(script, parameters):
    """
    Turn a list of user specified parameters into a set of args and kwargs that can
    be passed to call_command(), given the corresponding script.

    Use the script that is returned from get_scripts().
    """
    args = []
    kwargs = {}
    for arg, details in script["arguments"].items():
        if parameters.get(arg) is not None:
            value = {"str": str, "bool": bool, "int": int}.get(details["type"], str)(
                parameters[arg]
            )
            if details["position"] == -1:
                kwargs[arg] = value
            else:
                args.append((details["position"], value))
    args = [arg[1] for arg in sorted(args)]
    return args, kwargs


class ScriptExecutionView(APIView):
    """
    View and execute Django management scripts using these endpoints.
    """

    permission_classes = [DjangoPermission("clubs.manage_club") | IsSuperuser]

    def get(self, request):
        """
        Return a list of valid management scripts to execute.
        ---
        responses:
            "200":
                content:
                    application/json:
                        schema:
                            type: array
                            items:
                                type: object
                                properties:
                                    name:
                                        type: string
                                    path:
                                        type: string
                                    description:
                                        type: string
                                    execute:
                                        type: boolean
                                    arguments:
                                        type: object
                                        additionalProperties:
                                            type: object
                                            properties:
                                                type:
                                                    type: string
                                                help:
                                                    type: string
                                                position:
                                                    type: integer
                                                default:
                                                    type: string
                                                choices:
                                                    type: array
                                                    items:
                                                        type: string
                                                    nullable: true
        ---
        """
        scripts = get_scripts()
        return Response(scripts)

    def post(self, request):
        """
        Execute a management script.
        ---
        responses:
            "200":
                content:
                    application/json:
                        schema:
                            type: object
                            properties:
                                output:
                                    type: string
        ---
        """
        action = request.data.get("action")
        parameters = request.data.get("parameters", {})
        scripts = get_scripts()
        script = next((s for s in scripts if s["name"] == action), None)

        # check for validity and permission
        if script is None:
            return Response({"output": f"'{action}' is not a valid script to execute."})
        if not script["execute"]:
            return Response(
                {
                    "output": "You are not allowed to "
                    f"execute '{action}' from the web interface."
                }
            )

        args, kwargs = parse_script_parameters(script, parameters)

        # execute command and return output
        with io.StringIO() as output:
            call_command(action, *args, **kwargs, stdout=output, stderr=output)
            return Response({"output": output.getvalue()})


def get_initial_context_from_types(types):
    """
    Generate a sample context given the specified types.
    """
    # handle edge case where user explicitly says there are no types
    if isinstance(types, str) and types == "None":
        return {}

    # this allows for tuples to work properly
    context = collections.OrderedDict()

    for name, value in types.items():
        is_array = value["type"] == "array"
        if is_array:
            value = value["items"]

        if value["type"] == "string":
            context[name] = value.get("default", f"[{name}]")
        elif value["type"] == "number":
            context[name] = int(value.get("default", 0))
        elif value["type"] == "boolean":
            context[name] = bool(value.get("default", False))
        elif value["type"] == "object":
            context[name] = get_initial_context_from_types(value["properties"])
        elif value["type"] == "tuple":
            context[name] = tuple(
                get_initial_context_from_types(value["properties"]).values()
            )
        else:
            raise ValueError(f"Unknown email variable type '{value['type']}'!")

        # if is array, duplicate value three times as a sample
        if is_array:
            context[name] = [context[name]] * 3

    return context


def email_preview(request):
    """
    Debug endpoint used for previewing how email templates will look.
    """
    prefix = "fyh_emails" if settings.BRANDING == "fyh" else "emails"
    email_templates = os.listdir(os.path.join(settings.BASE_DIR, "templates", prefix))
    email_templates = [
        e.rsplit(".", 1)[0] for e in email_templates if e.endswith(".html")
    ]

    email = None
    text_email = None
    initial_context = {}

    if "email" in request.GET:
        email_path = os.path.basename(request.GET.get("email"))

        # initial values
        types = get_mail_type_annotation(email_path)
        if types is not None:
            initial_context = get_initial_context_from_types(types)

        # set specified values
        variables = request.GET.get("variables")
        if variables is not None:
            initial_context.update(json.loads(variables))

        email = render_to_string(f"{prefix}/{email_path}.html", initial_context)
        text_email = html_to_text(email)

    return render(
        request,
        "preview.html",
        {
            "templates": email_templates,
            "email": email,
            "text_email": text_email,
            "variables": json.dumps(initial_context, indent=4),
        },
    )<|MERGE_RESOLUTION|>--- conflicted
+++ resolved
@@ -326,10 +326,6 @@
 
             if tags[0].isdigit() or operation == "id":
                 tags = [int(tag) for tag in tags if tag]
-<<<<<<< HEAD
-=======
-
->>>>>>> 9b733545
                 if settings.BRANDING == "fyh":
                     print(queryset)
                     queryset = queryset.filter(**{f"{field}__id__in": tags})
