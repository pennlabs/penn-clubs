import argparse
import collections
import datetime
import functools
import io
import json
import os
import re
import secrets
import string
from urllib.parse import urlparse

import pytz
import qrcode
import requests
from asgiref.sync import async_to_sync
from channels.layers import get_channel_layer
from dateutil.parser import parse
from django.conf import settings
from django.contrib.auth import get_user_model
from django.contrib.auth.models import Permission
from django.core.cache import cache
from django.core.exceptions import ValidationError
from django.core.files.uploadedfile import UploadedFile
from django.core.management import call_command, get_commands, load_command_class
from django.core.validators import validate_email
from django.db.models import Count, DurationField, ExpressionWrapper, F, Prefetch, Q
from django.db.models.functions import Lower, Trunc
from django.db.models.query import prefetch_related_objects
from django.http import HttpResponse
from django.shortcuts import get_object_or_404, render
from django.template.loader import render_to_string
from django.utils import timezone
from django.utils.text import slugify
from ics import Calendar as ICSCal
from ics import Event as ICSEvent
from ics import parse as ICSParse
from options.models import Option
from rest_framework import filters, generics, parsers, serializers, status, viewsets
from rest_framework.decorators import action
from rest_framework.exceptions import PermissionDenied
from rest_framework.exceptions import ValidationError as DRFValidationError
from rest_framework.permissions import AllowAny, IsAuthenticated
from rest_framework.response import Response
from rest_framework.utils.serializer_helpers import ReturnList
from rest_framework.views import APIView
from social_django.utils import load_strategy
from tatsu.exceptions import FailedParse

from clubs.filters import RandomOrderingFilter, RandomPageNumberPagination
from clubs.mixins import XLSXFormatterMixin
from clubs.models import (
    Advisor,
    Asset,
    Badge,
    Club,
    ClubApplication,
    ClubFair,
    ClubFairRegistration,
    ClubVisit,
    Event,
    Favorite,
    Major,
    Membership,
    MembershipInvite,
    MembershipRequest,
    Note,
    QuestionAnswer,
    RecurringEvent,
    Report,
    School,
    SearchQuery,
    StudentType,
    Subscribe,
    Tag,
    Testimonial,
    Year,
    ZoomMeetingVisit,
    get_mail_type_annotation,
)
from clubs.permissions import (
    AssetPermission,
    ClubFairPermission,
    ClubItemPermission,
    ClubPermission,
    DjangoPermission,
    EventPermission,
    InvitePermission,
    IsSuperuser,
    MemberPermission,
    MembershipRequestPermission,
    NotePermission,
    ProfilePermission,
    QuestionAnswerPermission,
    ReadOnly,
    find_membership_helper,
)
from clubs.serializers import (
    AdvisorSerializer,
    AssetSerializer,
    AuthenticatedClubSerializer,
    AuthenticatedMembershipSerializer,
    BadgeSerializer,
    ClubApplicationSerializer,
    ClubConstitutionSerializer,
    ClubFairSerializer,
    ClubListSerializer,
    ClubMinimalSerializer,
    ClubSerializer,
    EventSerializer,
    EventWriteSerializer,
    ExternalMemberListSerializer,
    FavoriteSerializer,
    FavoriteWriteSerializer,
    MajorSerializer,
    MembershipInviteSerializer,
    MembershipRequestSerializer,
    MembershipSerializer,
    MinimalUserProfileSerializer,
    NoteSerializer,
    QuestionAnswerSerializer,
    ReportClubSerializer,
    ReportSerializer,
    SchoolSerializer,
    SearchQuerySerializer,
    StudentTypeSerializer,
    SubscribeBookmarkSerializer,
    SubscribeSerializer,
    TagSerializer,
    TestimonialSerializer,
    UserClubVisitSerializer,
    UserClubVisitWriteSerializer,
    UserMembershipInviteSerializer,
    UserMembershipRequestSerializer,
    UserMembershipSerializer,
    UserProfileSerializer,
    UserSerializer,
    UserSubscribeSerializer,
    UserSubscribeWriteSerializer,
    UserUUIDSerializer,
    WritableClubApplicationSerializer,
    WritableClubFairSerializer,
    YearSerializer,
)
from clubs.utils import fuzzy_lookup_club, html_to_text


def file_upload_endpoint_helper(request, code):
    obj = get_object_or_404(Club, code=code)
    if "file" in request.data and isinstance(request.data["file"], UploadedFile):
        asset = Asset.objects.create(
            creator=request.user,
            club=obj,
            file=request.data["file"],
            name=request.data["file"].name,
        )
    else:
        return Response(
            {"detail": "No image file was uploaded!"},
            status=status.HTTP_400_BAD_REQUEST,
        )
    return Response({"detail": "Club file uploaded!", "id": asset.id})


def upload_endpoint_helper(request, cls, field, save=True, **kwargs):
    """
    Given a Model class with lookup arguments or a Model object, save the uploaded image
    to the image field specified in the argument.

    The save parameter can be used to control whether the Model is actually saved to
    the database. This parameter only applies if you pass in a Model object.

    Returns a response that can be given to the end user.
    """
    if isinstance(cls, type):
        obj = get_object_or_404(cls, **kwargs)
    else:
        obj = cls
    if "file" in request.data and isinstance(request.data["file"], UploadedFile):
        getattr(obj, field).delete(save=False)
        setattr(obj, field, request.data["file"])
        if save:
            obj._change_reason = f"Update '{field}' image field"
            obj.save()
    else:
        return Response(
            {"detail": "No image file was uploaded!"},
            status=status.HTTP_400_BAD_REQUEST,
        )
    return Response(
        {
            "detail": f"{obj.__class__.__name__} image uploaded!",
            "url": getattr(obj, field).url,
        }
    )


def find_relationship_helper(relationship, club_object, found):
    """
    Format and retrieve all parents or children of a club into tree.
    """
    children = getattr(club_object, relationship).all().prefetch_related(relationship)
    children_recurse = []
    for child in children:
        if child.code not in found:
            found.add(child.code)
            children_recurse.append(
                find_relationship_helper(relationship, child, found)
            )
            found.remove(child.code)
        else:
            children_recurse.append({"name": child.name, "code": child.code})

    return {
        "name": club_object.name,
        "code": club_object.code,
        "children": children_recurse,
    }


def filter_note_permission(queryset, club, user):
    """
    Filter the note queryset so that only notes the user has access
    to remain in the queryset
    """
    creating_club_membership = Membership.objects.filter(club=club, person=user).first()
    subject_club_membership = Membership.objects.filter(club=club, person=user).first()

    # Convert memberships into actual numerical representation
    if creating_club_membership is None:
        creating_club_membership = Note.PERMISSION_PUBLIC
    else:
        creating_club_membership = creating_club_membership.role

    if subject_club_membership is None:
        subject_club_membership = Note.PERMISSION_PUBLIC
    else:
        subject_club_membership = subject_club_membership.role

    queryset = queryset.filter(
        creating_club_permission__gte=creating_club_membership
    ) | queryset.filter(outside_club_permission__gte=subject_club_membership)

    return queryset


def hour_to_string_helper(hour):
    hour_string = ""
    if hour == 0:
        hour_string = "12am"
    elif hour < 12:
        hour_string = f"{hour}am"
    elif hour == 12:
        hour_string = "12pm"
    else:
        hour_string = f"{hour - 12}pm"

    return hour_string


class ReportViewSet(viewsets.ModelViewSet):
    """
    retrieve:
    Return a list of reports that can be generated.
    """

    permission_classes = [DjangoPermission("clubs.generate_reports") | IsSuperuser]
    serializer_class = ReportSerializer
    http_method_names = ["get", "post", "delete"]

    def get_queryset(self):
        return Report.objects.filter(Q(creator=self.request.user) | Q(public=True))


class ClubsSearchFilter(filters.BaseFilterBackend):
    """
    A DRF filter to implement custom filtering logic for the frontend.
    If model is not a Club, expects the model to have a club foreign key to Club.
    """

    def filter_queryset(self, request, queryset, view):
        params = request.GET.dict()

        def parse_year(field, value, operation, queryset):
            if value.isdigit():
                suffix = ""
                if operation in {"lt", "gt", "lte", "gte"}:
                    suffix = f"__{operation}"
                return {f"{field}__year{suffix}": int(value)}
            if value.lower() in {"none", "null"}:
                return {f"{field}__isnull": True}
            return {}

        def parse_int(field, value, operation, queryset):
            if operation == "in":
                values = value.strip().split(",")
                sizes = [int(size) for size in values if size]
                return {f"{field}__in": sizes}

            if "," in value:
                values = [int(x.strip()) for x in value.split(",") if x]
                if operation == "and":
                    for value in values:
                        queryset = queryset.filter(**{field: value})
                    return queryset
                return {f"{field}__in": values}

            if value.isdigit():
                suffix = ""
                if operation in {"lt", "gt", "lte", "gte"}:
                    suffix = f"__{operation}"
                return {f"{field}{suffix}": int(value)}
            if value.lower() in {"none", "null"}:
                return {f"{field}__isnull": True}
            return {}

        def parse_many_to_many(label, field, value, operation, queryset):
            tags = value.strip().split(",")
            if operation == "or":
                if tags[0].isdigit():
                    tags = [int(tag) for tag in tags if tag]
                    return {f"{field}__id__in": tags}
                else:
                    return {f"{field}__{label}__in": tags}

            if tags[0].isdigit() or operation == "id":
                tags = [int(tag) for tag in tags if tag]
                if (
                    settings.BRANDING == "fyh"
                    and request.GET.get("viewType", "") == "exclusive"
                    and (
                        field == "target_years"
                        or field == "student_types"
                        or field == "target_schools"
                    )
                ):
                    queryset = queryset.annotate(
                        num_tags=Count(f"{field}", distinct=True)
                    ).filter(num_tags__lte=len(tags))
<<<<<<< HEAD
                for tag in tags:
                    tag_specific_queryset = queryset.filter(**{f"{field}__id": tag})
                    queryset = queryset.union(tag_specific_queryset)
=======

                if settings.BRANDING == "fyh":
                    queryset = queryset.filter(**{f"{field}__id__in": tags})
                else:
                    for tag in tags:
                        queryset = queryset.filter(**{f"{field}__id": tag})
>>>>>>> b4fd24f2
            else:
                for tag in tags:
                    queryset = queryset.filter(**{f"{field}__{label}": tag})
            return queryset

        def parse_badges(field, value, operation, queryset):
            return parse_many_to_many("label", field, value, operation, queryset)

        def parse_tags(field, value, operation, queryset):
            return parse_many_to_many("name", field, value, operation, queryset)

        def parse_boolean(field, value, operation, queryset):
            value = value.strip().lower()

            if operation == "in":
                if set(value.split(",")) == {"true", "false"}:
                    return

            if value in {"true", "yes"}:
                boolval = True
            elif value in {"false", "no"}:
                boolval = False
            elif value in {"null", "none"}:
                boolval = None
            else:
                return

            if boolval is None:
                return {f"{field}__isnull": True}

            return {f"{field}": boolval}

        def parse_string(field, value, operation, queryset):
            if operation == "in":
                values = [x.strip() for x in value.split(",")]
                values = [x for x in values if x]
                return {f"{field}__in": values}
            return {f"{field}": value}

        def parse_datetime(field, value, operation, queryset):
            try:
                value = parse(value.strip())
            except (ValueError, OverflowError):
                return

            if operation in {"gt", "lt", "gte", "lte"}:
                return {f"{field}__{operation}": value}
            return

        fields = {
            "accepting_members": parse_boolean,
            "active": parse_boolean,
            "application_required": parse_int,
            "appointment_needed": parse_boolean,
            "approved": parse_boolean,
            "available_virtually": parse_boolean,
            "badges": parse_badges,
            "code": parse_string,
            "enables_subscription": parse_boolean,
            "favorite_count": parse_int,
            "founded": parse_year,
            "recruiting_cycle": parse_int,
            "size": parse_int,
            "tags": parse_tags,
            "target_majors": parse_tags,
            "target_schools": parse_tags,
            "target_years": parse_tags,
            "target_students": parse_tags,
            "student_types": parse_tags,
        }

        def parse_fair(field, value, operation, queryset):
            try:
                value = int(value.strip())
            except ValueError:
                return

            fair = ClubFair.objects.filter(id=value).first()
            if fair:
                return {
                    "start_time__gte": fair.start_time,
                    "end_time__lte": fair.end_time,
                }

        if not queryset.model == Club:
            fields = {f"club__{k}": v for k, v in fields.items()}

        if queryset.model == Event:
            fields.update(
                {
                    "type": parse_int,
                    "start_time": parse_datetime,
                    "end_time": parse_datetime,
                    "fair": parse_fair,
                }
            )

        query = {}

        for param, value in params.items():
            field = param.split("__")
            if field[0] == "club":
                prefix = field.pop(0)
                field[0] = f"{prefix}__{field[0]}"

            if len(field) <= 1:
                field = field[0]
                type = "eq"
            else:
                type = field[1].lower()
                field = field[0]

            if field not in fields:
                continue

            condition = fields[field](field, value.strip(), type, queryset)
            if isinstance(condition, dict):
                query.update(condition)
            elif condition is not None:
                queryset = condition

        queryset = queryset.filter(**query)

        return queryset


class ClubsOrderingFilter(RandomOrderingFilter):
    """
    Custom ordering filter for club objects.
    If used by a non club model, the object must have a foreign key to Club named club.
    """

    def get_valid_fields(self, queryset, view, context={}):
        # report generators can order by any field
        request = context.get("request")
        if (
            request is not None
            and request.user.is_authenticated
            and request.user.has_perm("clubs.generate_reports")
        ):
            valid_fields = [
                (field.name, field.verbose_name)
                for field in queryset.model._meta.fields
            ]
            valid_fields += [
                (key, key.title().split("__")) for key in queryset.query.annotations
            ]
            valid_fields += [
                (f"club__{field.name}", f"Club - {field.verbose_name}")
                for field in Club._meta.fields
            ]
            return valid_fields

        # other people can order by whitelist
        return super().get_valid_fields(queryset, view, context)

    def filter_queryset(self, request, queryset, view):
        ordering = [
            arg for arg in request.GET.get("ordering", "").strip().split(",") if arg
        ]
        if not ordering and hasattr(view, "ordering"):
            ordering = [view.ordering]

        if "featured" in ordering:
            if queryset.model == Club:
                return queryset.order_by("-rank", "-favorite_count", "-id")
            return queryset.order_by(
                "-club__rank", "-club__favorite_count", "-club__id"
            )
        else:
            # prevent invalid SQL lookups from custom ordering properties
            if hasattr(view, "ordering") and view.ordering in {
                "featured",
                "alphabetical",
                "random",
            }:
                old_ordering = view.ordering
                view.ordering = "-id"
            else:
                old_ordering = None

            new_queryset = super().filter_queryset(request, queryset, view)

            # restore ordering property
            if old_ordering is not None:
                view.ordering = old_ordering

        if "alphabetical" in ordering:
            new_queryset = new_queryset.order_by(Lower("name"))

        return new_queryset


class ClubFairViewSet(viewsets.ModelViewSet):
    """
    list:
    Return a list of ongoing and upcoming club fairs.

    create:
    Schedule a new club fair.

    update:
    Update some attributes related to an existing club fair.
    All fields must be specified.

    partial_update:
    Update some attributes related to an existing club fair.
    Only specified fields are updated.

    destroy:
    Delete a club fair.
    """

    permission_classes = [ClubFairPermission | IsSuperuser]

    def get_serializer_class(self):
        if self.action in {"create", "update", "partial_update"}:
            return WritableClubFairSerializer
        return ClubFairSerializer

    @action(detail=False, methods=["get"])
    def current(self, request, *args, **kwargs):
        """
        Return only the current club fair instance in a list or an empty list
        if there is no fair going on.
        ---
        responses:
            "200":
                content:
                    application/json:
                        schema:
                            type: array
                            items:
                                $ref: "#/components/schemas/ClubFair"
        ---
        """
        now = timezone.now()
        fair = ClubFair.objects.filter(
            start_time__lte=now + datetime.timedelta(minutes=2),
            end_time__gte=now - datetime.timedelta(minutes=2),
        ).first()
        if fair is None:
            return Response([])
        else:
            return Response([ClubFairSerializer(instance=fair).data])

    @action(detail=True, methods=["get"])
    def live(self, *args, **kwargs):
        """
        Returns all events, grouped by id, with the number of participants currently
        in the meeting, the officers or owners in the meeting, and the number of
        participants who have already attended the meeting.
        ---
        responses:
            "200":
                content:
                    application/json:
                        schema:
                            type: object
                            additionalProperties:
                                type: object
                                properties:
                                    participant_count:
                                        type: integer
                                    already_attended:
                                        type: integer
                                    officers:
                                        type: array
                                        items:
                                            type: string
                                    median:
                                        type: number
        ---
        """
        fair = self.get_object()
        clubs = fair.participating_clubs.all()
        events = (
            Event.objects.filter(
                club__in=clubs,
                type=Event.FAIR,
                start_time__gte=fair.start_time,
                end_time__lte=fair.end_time,
            )
            .annotate(
                participant_count=Count(
                    "visits__person",
                    distinct=True,
                    filter=Q(visits__leave_time__isnull=True),
                )
            )
            .annotate(
                already_attended=Count(
                    "visits__person",
                    distinct=True,
                    filter=Q(visits__leave_time__isnull=False),
                )
            )
            .filter(visits__leave_time__isnull=False)
            .annotate(
                durations=ExpressionWrapper(
                    F("visits__leave_time") - F("visits__join_time"),
                    output_field=DurationField(),
                )
            )
        )

        median_list = collections.defaultdict(list)
        for event_id, duration in events.values_list("id", "durations").order_by(
            "durations"
        ):
            median_list[event_id].append(duration.total_seconds())
        median_list = {k: v[len(v) // 2] if v else 0 for k, v in median_list.items()}

        event_list = events.values_list("id", "participant_count", "already_attended")
        officer_mapping = collections.defaultdict(list)
        for k, v in events.filter(
            club__in=clubs,
            club__membership__role__lte=10,
            visits__leave_time__isnull=True,
        ).values_list("id", "club__membership__person__username"):
            officer_mapping[k].append(v)

        formatted = {}
        for event_id, particpant_count, already_attended in event_list:
            formatted[event_id] = {
                "participant_count": particpant_count,
                "already_attended": already_attended,
                "officers": officer_mapping.get(event_id, []),
                "median": median_list.get(event_id, 0),
            }
        return Response(formatted)

    @action(detail=True, methods=["post"])
    def create_events(self, request, *args, **kwargs):
        """
        Create events for each club registered for this activities fair.
        This endpoint will create one event per club spanning the
        entire listed duration.
        ---
        requestBody:
            content:
                application/json:
                    schema:
                        type: object
                        properties:
                            start_time:
                                type: string
                            end_time:
                                type: string
                            suffix:
                                type: string
                            clubs:
                                type: string
        responses:
            "200":
                content:
                    application/json:
                        schema:
                            type: object
                            properties:
                                events:
                                    type: number
        ---
        """
        start_time = None
        end_time = None
        query = None
        suffix = request.data.get("suffix") or "default"
        clubs = [c.strip() for c in re.split(r"[,\t\n]", request.data.get("clubs", ""))]
        clubs = [c for c in clubs]

        if clubs:
            query = Q(code__in=clubs)

        if "start_time" in request.data:
            start_time = parse(request.data["start_time"])
        if "end_time" in request.data:
            end_time = parse(request.data["end_time"])

        fair = self.get_object()
        events = fair.create_events(
            start_time=start_time, end_time=end_time, suffix=suffix, filter=query
        )
        return Response({"events": len(events)})

    @action(detail=True, methods=["get"])
    def events(self, request, *args, **kwargs):
        """
        Return all of the events related to this club fair
        and whether they are properly configured.
        ---
        responses:
            "200":
                content:
                    application/json:
                        schema:
                            type: array
                            items:
                                type: object
                                properties:
                                    code:
                                        type: string
                                        description: >
                                            The club code for the club.
                                    name:
                                        type: string
                                        description: >
                                            The name of the club.
                                    approved:
                                        type: boolean
                                        description: >
                                            Whether this club has been approved by the
                                            approval authority or not.
                                    badges:
                                        type: array
                                        description: >
                                            A list of badges associated with this
                                            club and fair.
                                        items:
                                            type: string
                                    meetings:
                                        type: array
                                        description: >
                                            The meeting links for the fair events.
                                        items:
                                            type: string
        ---
        """
        fair = self.get_object()
        clubs = fair.participating_clubs.all()

        # collect events
        events = collections.defaultdict(list)
        for k, v in Event.objects.filter(
            club__in=clubs,
            type=Event.FAIR,
            start_time__gte=fair.start_time,
            end_time__lte=fair.end_time,
        ).values_list("club__code", "url"):
            events[k].append(v)

        # collect badges
        badges = collections.defaultdict(list)
        for code, lbl in Badge.objects.filter(purpose="fair", fair=fair).values_list(
            "club__code", "label"
        ):
            badges[code].append(lbl)

        return Response(
            [
                {
                    "code": code,
                    "name": name,
                    "approved": approved or ghost,
                    "meetings": events.get(code, []),
                    "badges": badges.get(code, []),
                }
                for code, name, approved, ghost in clubs.order_by("name").values_list(
                    "code", "name", "approved", "ghost"
                )
            ]
        )

    @action(detail=True, methods=["post"])
    def register(self, request, *args, **kwargs):
        """
        Register a club for this club fair.
        Pass in a "club" string parameter with the club code
        and a "status" parameter that is true to register the club,
        or false to unregister.
        ---
        requestBody:
            content:
                application/json:
                    schema:
                        type: object
                        properties:
                            status:
                                type: boolean
                                description: >
                                    Whether to register or unregister this club for
                                    the fair. By default, the endpoint will attempt
                                    to register the club.
                            club:
                                type: string
                                description: >
                                    The code of the club that you are trying
                                    to register.
                            answers:
                                type: array
                                description: >
                                    The answers to the required fair questions.
                                    Each element in the array is an answer to a fair
                                    question, in the same order of the related
                                    fair questions.
                        required:
                            - club
        responses:
            "200":
                content:
                    application/json:
                        schema:
                            type: object
                            properties:
                                success:
                                    type: boolean
                                    description: >
                                        Whether or not this club has been registered.
                                message:
                                    type: string
                                    description: A success or error message.
        ---
        """
        fair = self.get_object()

        if not request.user.is_authenticated:
            raise PermissionDenied

        club = get_object_or_404(Club, code=request.data.get("club"))

        # get register/unregister action status
        status = request.data.get("status")
        if isinstance(status, str):
            status = status.strip().lower() == "true"
        elif not isinstance(status, bool):
            status = True

        # get answers to questions
        num_questions = len(json.loads(fair.questions)) if fair.questions else 0
        answer_objects = request.data.get("answers", [])
        answers = json.dumps(answer_objects)

        # make sure questions are answered
        if (
            status
            and num_questions > 0
            and (
                not all(ans is not None for ans in answer_objects)
                or len(answer_objects) < num_questions
            )
        ):
            return Response(
                {
                    "success": False,
                    "message": "Please fill out all of the questions in the form.",
                }
            )

        # make sure club constitution is uploaded for SAC clubs
        if (
            status
            and fair.organization == "Student Activities Council"
            and club.badges.filter(label="SAC").exists()
        ):
            if club.asset_set.count() <= 0 or not any(
                asset.name.lower().endswith((".pdf", ".doc", ".docx"))
                for asset in club.asset_set.all()
            ):
                if not request.user.is_superuser:
                    return Response(
                        {
                            "success": False,
                            "message": "As a SAC affiliated club, "
                            "you must upload a club constitution "
                            "before registering for this fair.",
                        }
                    )

        # check if registration has started
        now = timezone.now()
        if (
            fair.registration_start_time is not None
            and fair.registration_start_time > now
        ):
            return Response(
                {
                    "success": False,
                    "message": "Registration for this activities fair "
                    "has not opened yet.",
                }
            )

        # check if deadline has passed
        if fair.registration_end_time < now:
            return Response(
                {
                    "success": False,
                    "message": "The deadline has passed to register "
                    "for this activities fair. "
                    f"Please email {fair.contact} for assistance.",
                }
            )

        # check if user can actually register club
        mship = find_membership_helper(request.user, club)
        if (
            mship is not None
            and mship.role <= Membership.ROLE_OFFICER
            or request.user.is_superuser
        ):
            # register or unregister club
            if status:
                ClubFairRegistration.objects.update_or_create(
                    club=club,
                    fair=fair,
                    defaults={"answers": answers, "registrant": request.user},
                )
            else:
                fair.participating_clubs.remove(club)
            return Response({"success": True})
        else:
            raise PermissionDenied

    def get_queryset(self):
        now = timezone.now()
        return ClubFair.objects.filter(end_time__gte=now).order_by("start_time")


class ClubViewSet(XLSXFormatterMixin, viewsets.ModelViewSet):
    """
    retrieve:
    Return a single club with all information fields present.

    list:
    Return a list of clubs with partial information for each club.

    create:
    Add a new club record.
    After creation, the club will need to go through the approval process.

    update:
    Update all fields in the club.
    You must specify all of the fields or use a patch request.

    partial_update:
    Update certain fields in the club.
    Only specify the fields that you want to change.

    destroy:
    Delete a club. Consider marking the club as inactive instead of deleting the club.
    """

    queryset = (
        Club.objects.all()
        .annotate(
            favorite_count=Count("favorite", distinct=True),
            membership_count=Count("membership", distinct=True, filter=Q(active=True)),
        )
        .prefetch_related("tags")
        .order_by("-favorite_count", "name")
    )
    permission_classes = [ClubPermission | IsSuperuser]
    filter_backends = [filters.SearchFilter, ClubsSearchFilter, ClubsOrderingFilter]
    search_fields = ["name", "subtitle", "code", "terms"]
    ordering_fields = ["favorite_count", "name"]
    ordering = "featured"

    lookup_field = "code"
    http_method_names = ["get", "post", "put", "patch", "delete"]
    pagination_class = RandomPageNumberPagination

    def get_queryset(self):
        queryset = super().get_queryset()

        # additional prefetch optimizations
        person = self.request.user
        if not person.is_authenticated:
            person = None

        if self.action in {"list", "retrieve"}:
            queryset = queryset.prefetch_related(
                Prefetch(
                    "favorite_set",
                    queryset=Favorite.objects.filter(person=person),
                    to_attr="user_favorite_set",
                ),
                Prefetch(
                    "subscribe_set",
                    queryset=Subscribe.objects.filter(person=person),
                    to_attr="user_subscribe_set",
                ),
                Prefetch(
                    "membership_set",
                    queryset=Membership.objects.filter(person=person),
                    to_attr="user_membership_set",
                ),
            )

            if self.action in {"retrieve"}:
                queryset = queryset.prefetch_related(
                    "asset_set",
                    Prefetch("badges", queryset=Badge.objects.filter(visible=True)),
                    "student_types",
                    "target_majors",
                    "target_schools",
                    "target_years",
                    "testimonials",
                    Prefetch(
                        "membership_set",
                        queryset=Membership.objects.filter(active=True)
                        .order_by("role", "person__first_name", "person__last_name")
                        .prefetch_related("person__profile"),
                    ),
                )

        # if there is a search query made by a signed-in user, save it to the database
        if self.request.query_params.get("search") and isinstance(
            self.request.user, get_user_model()
        ):
            SearchQuery(
                person=self.request.user, query=self.request.query_params.get("search"),
            ).save()

        # select subset of clubs if requested
        subset = self.request.query_params.get("in", None)

        if subset:
            subset = [x.strip() for x in subset.strip().split(",")]
            queryset = queryset.filter(code__in=subset)

        # filter out archived clubs
        queryset = queryset.filter(archived=False)

        # filter by approved clubs
        if (
            self.request.user.has_perm("clubs.see_pending_clubs")
            or self.request.query_params.get("bypass", "").lower() == "true"
            or self.action not in {"list"}
        ):
            return queryset
        else:
            return queryset.filter(Q(approved=True) | Q(ghost=True))

    @action(detail=True, methods=["post"])
    def upload(self, request, *args, **kwargs):
        """
        Upload the club logo.
        Marks the club as pending approval since the logo has changed.
        Also create a thumbnail version of the club logo.
        ---
        requestBody:
            content:
                multipart/form-data:
                    schema:
                        type: object
                        properties:
                            file:
                                type: object
                                format: binary
        responses:
            "200":
                description: Returned if the file was successfully uploaded.
                content: &upload_resp
                    application/json:
                        schema:
                            type: object
                            properties:
                                detail:
                                    type: string
                                    description: The status of the file upload.
                                url:
                                    type: string
                                    nullable: true
                                    description: >
                                        The URL of the newly uploaded file.
                                        Only exists if the file was
                                        successfully uploaded.
            "400":
                description: Returned if there was an error while uploading the file.
                content: *upload_resp
        ---
        """
        # ensure user is allowed to upload image
        club = self.get_object()

        # reset approval status after upload
        resp = upload_endpoint_helper(request, club, "image", save=False)
        if status.is_success(resp.status_code):
            club.approved = None
            club.approved_by = None
            club.approved_on = None
            if club.history.filter(approved=True).exists():
                club.ghost = True

            club._change_reason = "Mark pending approval due to image change"
            club.save(
                update_fields=[
                    "image",
                    "approved",
                    "approved_by",
                    "approved_on",
                    "ghost",
                ]
            )

            # create thumbnail
            club.create_thumbnail(request)

        return resp

    @action(detail=True, methods=["post"])
    def upload_file(self, request, *args, **kwargs):
        """
        Upload a file for the club.
        ---
        requestBody:
            content:
                multipart/form-data:
                    schema:
                        type: object
                        properties:
                            file:
                                type: object
                                format: binary
        responses:
            "200":
                description: Returned if the file was successfully uploaded.
                content: &upload_resp
                    application/json:
                        schema:
                            type: object
                            properties:
                                detail:
                                    type: string
                                    description: The status of the file upload.
                                url:
                                    type: string
                                    nullable: true
                                    description: >
                                        The URL of the newly uploaded file.
                                        Only exists if the file was successfully
                                        uploaded.
            "400":
                description: Returned if there was an error while uploading the file.
                content: *upload_resp
        ---
        """
        # ensure user is allowed to upload file
        club = self.get_object()

        return file_upload_endpoint_helper(request, code=club.code)

    @action(detail=True, methods=["get"])
    def children(self, request, *args, **kwargs):
        """
        Return a recursive list of all children that this club is a parent of.
        ---
        responses:
            "200":
                content:
                    application/json:
                        schema:
                            type: object
                            properties:
                                name:
                                    type: string
                                code:
                                    type: string
                                children:
                                    type: array
                                    description: >
                                        An array of clubs containing
                                        the fields in this object.
        ---
        """
        club = self.get_object()
        child_tree = find_relationship_helper("children_orgs", club, {club.code})
        return Response(child_tree)

    @action(detail=True, methods=["get"])
    def parents(self, request, *args, **kwargs):
        """
        Return a recursive list of all parents that this club is a child to.
        ---
        responses:
            "200":
                content:
                    application/json:
                        schema:
                            type: object
                            properties:
                                name:
                                    type: string
                                code:
                                    type: string
                                children:
                                    type: array
                                    description: >
                                        An array of clubs containing
                                        the fields in this object.
        ---
        """
        club = self.get_object()
        parent_tree = find_relationship_helper("parent_orgs", club, {club.code})
        return Response(parent_tree)

    @action(detail=True, methods=["get"])
    def alumni(self, request, *args, **kwargs):
        """
        Return the members of this club who are no longer active.
        ---
        responses:
            "200":
                content:
                    application/json:
                        schema:
                            type: object
                            additionalProperties:
                                type: array
                                items:
                                    type: object
                                    properties:
                                        name:
                                            type: string
                                        username:
                                            type: string
        ---
        """
        club = self.get_object()
        results = collections.defaultdict(list)
        for first, last, year, show, username in club.membership_set.filter(
            active=False, public=True
        ).values_list(
            "person__first_name",
            "person__last_name",
            "person__profile__graduation_year",
            "person__profile__show_profile",
            "person__username",
        ):
            results[year].append(
                {
                    "name": f"{first} {last}".strip(),
                    "username": username if show else None,
                }
            )
        return Response(results)

    @action(detail=True, methods=["get"], url_path="notes-about")
    def notes_about(self, request, *args, **kwargs):
        """
        Return a list of notes about this club, used by members of parent organizations.
        """
        club = self.get_object()
        queryset = Note.objects.filter(subject_club__code=club.code)
        queryset = filter_note_permission(queryset, club, self.request.user)
        serializer = NoteSerializer(queryset, many=True)
        return Response(serializer.data)

    @action(detail=True, methods=["get"])
    def qr(self, request, *args, **kwargs):
        """
        Return a QR code png image representing a link to the club on Penn Clubs.
        ---
        operationId: Generate QR Code for Club
        responses:
            "200":
                description: Return a png image representing a QR code to the fair page.
                content:
                    image/png:
                        schema:
                            type: binary
        ---
        """
        club = self.get_object()

        url = f"https://{settings.DEFAULT_DOMAIN}/club/{club.code}/fair"
        response = HttpResponse(content_type="image/png")
        qr_image = qrcode.make(url, box_size=20, border=0)
        qr_image.save(response, "PNG")
        return response

    @action(detail=True, methods=["get"])
    def subscription(self, request, *args, **kwargs):
        """
        Return a list of all students that have subscribed to the club,
        including their names and emails.

        If a student has indicated that they want to share their bookmarks as well,
        include this information in the results.
        """
        club = self.get_object()
        subscribes = (
            Subscribe.objects.filter(club=club)
            .select_related("person", "person__profile", "club")
            .prefetch_related("person__profile__school", "person__profile__major")
        )
        shared_bookmarks = (
            Favorite.objects.exclude(
                person__pk__in=subscribes.values_list("person__pk", flat=True)
            )
            .filter(club=club, person__profile__share_bookmarks=True)
            .select_related("person", "person__profile", "club")
            .prefetch_related("person__profile__school", "person__profile__major")
        )
        bookmark_serializer = SubscribeBookmarkSerializer(shared_bookmarks, many=True)
        serializer = SubscribeSerializer(subscribes, many=True)
        output = serializer.data + bookmark_serializer.data
        return Response(ReturnList(output, serializer=serializer))

    @action(detail=True, methods=["get"])
    def analytics_pie_charts(self, request, *args, **kwargs):
        """
        Returns demographic information about bookmarks
        and subscriptions in pie chart format.
        ---
        parameters:
            - name: category
              in: query
              type: string
            - name: metric
              in: query
              type: string
        responses:
            "200":
                content:
                    application/json:
                        schema:
                            type: object
                            properties:
                                content:
                                    type: array
        ---
        """
        club = self.get_object()
        lower_bound = timezone.now() - datetime.timedelta(days=30 * 6)
        category = self.request.query_params.get("category")
        metric = self.request.query_params.get("metric")

        def get_breakdown(category, metric):
            if category == "graduation_year":
                category_join = "person__profile__graduation_year"
            else:
                category_join = "person__profile__school__name"

            if metric == "favorite":
                queryset = Favorite.objects.filter(
                    club=club, created_at__gte=lower_bound
                )
            elif metric == "subscribe":
                queryset = Subscribe.objects.filter(
                    club=club, created_at__gte=lower_bound
                )
            else:
                queryset = ClubVisit.objects.filter(
                    club=club, created_at__gte=lower_bound, visit_type=1
                )

            return {
                "content": list(
                    queryset.values(category_join).annotate(count=Count("id"))
                ),
            }

        return Response(get_breakdown(category, metric))

    @action(detail=True, methods=["get"])
    def analytics(self, request, *args, **kwargs):
        """
        Returns a list of all analytics (club visits, favorites,
        subscriptions) for a club.
        ---
        responses:
            "200":
                content:
                    application/json:
                        schema:
                            type: object
                            properties:
                                max:
                                    type: integer
                                    description: >
                                        The maximum value among all categories.
                                        Useful when deciding how tall a
                                        line chart should be.
                                visits:
                                    type: array
                                favorites:
                                    type: array
                                subscriptions:
                                    type: array
        ---
        """
        club = self.get_object()
        group = self.request.query_params.get("group", "hour")
        if "date" in request.query_params:
            date = datetime.datetime.strptime(request.query_params["date"], "%Y-%m-%d")
        else:
            date = datetime.datetime.combine(
                datetime.date.today(), datetime.datetime.min.time()
            )

        # parse date range
        if "start" in request.query_params:
            start = parse(request.query_params["start"])
        else:
            start = date

        if "end" in request.query_params:
            end = parse(request.query_params["end"])
        else:
            end = start + datetime.timedelta(days=1)

        # retrieve data
        def get_count(queryset):
            """
            Return a json serializable aggregation of
            analytics data for a specific model.
            """
            objs = (
                queryset.annotate(group=Trunc("created_at", group))
                .values("group")
                .annotate(count=Count("id"))
            )
            for item in objs:
                item["group"] = item["group"].isoformat()
            return list(objs)

        visits_data = get_count(
            ClubVisit.objects.filter(
                club=club,
                created_at__gte=start,
                created_at__lte=end,
                visit_type=ClubVisit.CLUB_PAGE,
            )
        )
        favorites_data = get_count(
            Favorite.objects.filter(
                club=club, created_at__gte=start, created_at__lte=end
            )
        )
        subscriptions_data = get_count(
            Subscribe.objects.filter(
                club=club, created_at__gte=start, created_at__lte=end
            )
        )

        max_value = max(
            max([v["count"] for v in visits_data], default=0),
            max([v["count"] for v in favorites_data], default=0),
            max([v["count"] for v in subscriptions_data], default=0),
        )

        analytics_dict = {
            "visits": visits_data,
            "favorites": favorites_data,
            "subscriptions": subscriptions_data,
            "max": max_value,
        }

        return Response(analytics_dict)

    def get_operation_id(self, **kwargs):
        if kwargs["action"] == "fetch" and kwargs["method"] == "DELETE":
            return "deleteIcsEvents"

    @action(detail=True, methods=["post", "delete"])
    def fetch(self, request, *args, **kwargs):
        """
        Fetch the ICS calendar events from the club's ICS calendar URL.
        ---
        requestBody: {}
        responses:
            "200":
                content:
                    application/json:
                        schema:
                            type: object
                            properties:
                                success:
                                    type: boolean
                                    description: Whether or not events were fetched.
                                message:
                                    type: string
                                    description: A success or error message.
        ---
        """
        club = self.get_object()

        if request.method == "DELETE":
            now = timezone.now()
            num = club.events.filter(is_ics_event=True, start_time__gte=now).delete()[0]
            return Response(
                {
                    "success": True,
                    "message": f"Deleted all {num} imported ICS calendar events!",
                }
            )

        if not club.ics_import_url:
            return Response(
                {
                    "success": False,
                    "message": "No ICS calendar URL set, so no events were imported.",
                }
            )

        try:
            num_events = club.add_ics_events()
        except requests.exceptions.RequestException:
            return Response(
                {
                    "success": False,
                    "message": "Failed to fetch events from server, "
                    "are you sure your URL is correct?",
                }
            )
        except FailedParse:
            return Response(
                {
                    "success": False,
                    "message": "Failed to parse ICS events, "
                    "are you sure this is an ICS file?",
                }
            )

        return Response({"success": True, "message": f"Fetched {num_events} events!"})

    @action(detail=False, methods=["get"])
    def directory(self, request, *args, **kwargs):
        """
        Custom return endpoint for the directory page, allows the page to load faster.
        ---
        operationId: Club Directory List
        ---
        """
        serializer = ClubMinimalSerializer(
            Club.objects.all()
            .exclude(Q(approved=False) | Q(archived=True))
            .order_by(Lower("name")),
            many=True,
        )
        return Response(serializer.data)

    @action(detail=False, methods=["get"])
    def constitutions(self, request, *args, **kwargs):
        """
        A special endpoint for SAC affilaited clubs to check if
        they have uploaded a club constitution.
        ---
        operationId: List Club Constitutions
        ---
        """
        badge = Badge.objects.filter(label="SAC").first()
        if badge:
            query = (
                Club.objects.filter(badges=badge, archived=False)
                .order_by(Lower("name"))
                .prefetch_related(Prefetch("asset_set", to_attr="prefetch_asset_set"),)
            )
            if request.user.is_authenticated:
                query = query.prefetch_related(
                    Prefetch(
                        "membership_set",
                        queryset=Membership.objects.filter(person=request.user),
                        to_attr="user_membership_set",
                    )
                )
            serializer = ClubConstitutionSerializer(
                query, many=True, context={"request": request}
            )
            return Response(serializer.data)
        else:
            return Response({"error": "The SAC badge does not exist in the database."})

    @action(detail=False, methods=["post"])
    def lookup(self, request, *args, **kwargs):
        """
        An endpoint to look up club codes from club names.
        ---
        requestBody:
            content:
                application/json:
                    schema:
                        properties:
                            clubs:
                                type: string
        responses:
            "200":
                content:
                    application/json:
                        schema:
                            type: object
                            properties:
                                output:
                                    type: string
        ---
        """
        clubs = [c.strip() for c in re.split(r"[\t\n]", request.data.get("clubs", ""))]
        clubs = [c for c in clubs if c]
        simple = {
            name: code
            for name, code in Club.objects.filter(name__in=clubs).values_list(
                "name", "code"
            )
        }
        output = []
        for name in clubs:
            if name in simple:
                output.append(simple[name])
            elif name:
                fuzzy = fuzzy_lookup_club(name)
                if fuzzy is None:
                    fuzzy = "None"
                else:
                    fuzzy = fuzzy.code
                output.append(fuzzy)
            else:
                output.append(name)
        return Response({"output": "\n".join(output).strip()})

    @action(detail=False, methods=["post"])
    def bulk(self, request, *args, **kwargs):
        """
        An endpoint to perform certain club edit operations in bulk.
        ---
        requestBody:
            content:
                application/json:
                    schema:
                        properties:
                            action:
                                type: string
                                description: The bulk action to perform.
                            clubs:
                                type: string
                                description: >
                                    A list of club codes, separated by
                                    comma, newline, space, or tab.
                            tags:
                                type: array
                                items:
                                    type: object
                                    parameters:
                                        id:
                                            type: number
                            badges:
                                type: array
                                items:
                                    type: object
                                    parameters:
                                        id:
                                            type: number
                            fairs:
                                type: array
                                items:
                                    type: object
                                    parameters:
                                        id:
                                            type: number
                        required:
                            - action
                            - clubs
        responses:
            "200":
                content:
                    application/json:
                        schema:
                            type: object
                            properties:
                                success:
                                    type: boolean
                                    description: >
                                        Whether or not this club has been registered.
                                message:
                                    type: string
                                    description: >
                                        A success message. Only set if operation passes.
                                error:
                                    type: string
                                    description: >
                                        An error message. Only set if an error occurs.
        ---
        """
        if not request.user.is_authenticated or not request.user.has_perm(
            "clubs.manage_club"
        ):
            return Response(
                {"error": "You do not have permission to perform this action."}
            )

        action = request.data.get("action")
        if action is None:
            return Response({"error": "You must specify the action to perform!"})

        # lookup clubs by code
        clubs = [
            code.strip()
            for code in re.split(r"[,\t\n]", request.data.get("clubs", "").strip())
        ]
        clubs = [code for code in clubs if code]
        if not clubs:
            return Response(
                {
                    "error": "You must specify the list of codes "
                    "you want to apply this action to."
                }
            )
        club_objs = Club.objects.filter(code__in=clubs)
        missing_clubs = set(clubs) - set(club_objs.values_list("code", flat=True))

        # abort if none exist
        if not club_objs.exists():
            clubs_str = ", ".join(clubs)
            return Response(
                {
                    "error": "No objects were found matching those codes. "
                    f"Codes tried: {clubs_str}"
                }
            )

        tags = request.data.get("tags", [])
        badges = request.data.get("badges", [])
        fairs = request.data.get("fairs", [])

        if not tags and not badges and not fairs:
            return Response(
                {"error": "You must specify some related objects to manipulate!"}
            )

        tags = Tag.objects.filter(id__in=[tag["id"] for tag in tags])
        badges = Badge.objects.filter(id__in=[badge["id"] for badge in badges])
        fairs = ClubFair.objects.filter(id__in=[fair["id"] for fair in fairs])

        count = 0
        if tags or badges:
            for club in club_objs:
                if action == "add":
                    club.tags.add(*tags)
                    club.badges.add(*badges)
                    count += 1
                elif action == "remove":
                    club.tags.remove(*tags)
                    club.badges.remove(*badges)
                    count += 1

        if fairs:
            for fair in fairs:
                if action == "add":
                    registered_clubs = set(
                        ClubFairRegistration.objects.filter(fair=fair).values_list(
                            "club__code", flat=True
                        )
                    )
                    unregistered_clubs = [
                        club for club in club_objs if club.code not in registered_clubs
                    ]
                    ClubFairRegistration.objects.bulk_create(
                        [
                            ClubFairRegistration(
                                club=club, fair=fair, registrant=request.user
                            )
                            for club in unregistered_clubs
                        ]
                    )
                    count += len(unregistered_clubs)
                elif action == "remove":
                    count += ClubFairRegistration.objects.filter(
                        club__in=club_objs, fair=fair
                    ).delete()[0]

        msg = f"{count} object(s) have been updated!"
        if missing_clubs:
            msg += (
                f" Could not find {len(missing_clubs)} club(s) by code: "
                f"{', '.join(missing_clubs)}"
            )

        return Response({"success": True, "message": msg})

    def get_filename(self):
        """
        For excel spreadsheets, return the user-specified filename if it exists
        or the default filename otherwise.
        """
        name = self.request.query_params.get("xlsx_name")
        if name:
            return "{}.xlsx".format(slugify(name))
        return super().get_filename()

    def check_approval_permission(self, request):
        """
        Only users with specific permissions can modify the approval field.
        """
        if (
            request.data.get("approved", None) is not None
            or request.data.get("approved_comment", None) is not None
        ):
            # users without approve permission cannot approve
            if not request.user.has_perm("clubs.approve_club"):
                raise PermissionDenied

            # an approval request must not modify any other fields
            if set(request.data.keys()) - {"approved", "approved_comment"}:
                raise DRFValidationError(
                    "You can only pass the approved and approved_comment fields "
                    "when performing club approval."
                )

        if request.data.get("fair", None) is not None:
            if set(request.data.keys()) - {"fair"}:
                raise DRFValidationError(
                    "You can only pass the fair field when registering "
                    "or deregistering for the SAC fair."
                )

    def partial_update(self, request, *args, **kwargs):
        self.check_approval_permission(request)
        return super().partial_update(request, *args, **kwargs)

    def update(self, request, *args, **kwargs):
        self.check_approval_permission(request)
        return super().update(request, *args, **kwargs)

    def list(self, request, *args, **kwargs):
        """
        Return a list of all clubs.
        Note that some fields are removed in order to improve response time.
        """
        return super().list(request, *args, **kwargs)

    def perform_destroy(self, instance):
        """
        Set archived boolean to be True so that the club appears to have been deleted
        """

        instance.archived = True
        instance.archived_by = self.request.user
        instance.archived_on = timezone.now()
        instance.save()

    @action(detail=False, methods=["GET"])
    def fields(self, request, *args, **kwargs):
        """
        Return the list of fields that can be exported in the Excel file.
        The list of fields is taken from the associated serializer, with model names
        overriding the serializer names if they exist. Custom fields are also available
        with certain permission levels.
        ---
        responses:
            "200":
                content:
                    application/json:
                        schema:
                            type: object
                            additionalProperties:
                                type: object
                                additionalProperties:
                                    type: string
        ---
        """
        # use the title given in the models.py if it exists,
        # fallback to the field name otherwise
        name_to_title = {}
        name_to_relation = {}
        for f in Club._meta._get_fields(reverse=False):
            name_to_title[f.name] = f.verbose_name.title()
            name_to_relation[f.name] = f.is_relation

        # return a list of additional dynamically generated fields
        serializer_class = self.get_serializer_class()
        if hasattr(serializer_class, "get_additional_fields"):
            fields = serializer_class.get_additional_fields()
        else:
            fields = {}

        # compute list of fields on Club
        club_fields = serializer_class().get_fields()
        for field, obj in club_fields.items():
            if isinstance(
                obj, (serializers.ModelSerializer, serializers.ListSerializer)
            ):
                name_to_relation[field] = True

        fields.update(
            {
                "basic": {
                    name_to_title.get(f, f.replace("_", " ").title()): f
                    for f in serializer_class.Meta.fields
                    if not name_to_relation.get(f, False)
                },
                "related": {
                    name_to_title.get(f, f.replace("_", " ").title()): f
                    for f in serializer_class.Meta.fields
                    if name_to_relation.get(f, False)
                },
            }
        )

        return Response(fields)

    def get_serializer_class(self):
        """
        Return a serializer class that is appropriate for the action being performed.
        Some serializer classes return less information, either for permission reasons
        or to improve performance.
        """
        if self.action == "upload":
            return AssetSerializer
        if self.action == "subscription":
            return SubscribeSerializer
        if self.action == "directory":
            return ClubMinimalSerializer
        if self.action == "constitutions":
            return ClubConstitutionSerializer
        if self.action == "notes_about":
            return NoteSerializer
        if self.action in {"list", "fields"}:
            if self.request is not None and (
                self.request.accepted_renderer.format == "xlsx"
                or self.action == "fields"
            ):
                if self.request.user.has_perm("clubs.generate_reports"):
                    return ReportClubSerializer
                else:
                    return ClubSerializer
            return ClubListSerializer
        if self.request is not None and self.request.user.is_authenticated:
            see_pending = self.request.user.has_perm("clubs.see_pending_clubs")
            manage_club = self.request.user.has_perm("clubs.manage_club")
            is_member = (
                "code" in self.kwargs
                and Membership.objects.filter(
                    person=self.request.user, club__code=self.kwargs["code"]
                ).exists()
            )
            if see_pending or manage_club or is_member:
                return AuthenticatedClubSerializer
        return ClubSerializer


class SchoolViewSet(viewsets.ModelViewSet):
    """
    list:
    Retrieve a list of all of the schools (ex: Wharton, Engineering).

    retrieve:
    Retrieve a single school by ID.

    create:
    Add a new school to the list of schools.

    destroy:
    Delete a school from the list of schools.
    """

    serializer_class = SchoolSerializer
    permission_classes = [ReadOnly | IsSuperuser]
    queryset = School.objects.all().order_by("is_graduate", "name")


class MajorViewSet(viewsets.ModelViewSet):
    """
    list:
    Retrieve a list of all the majors (ex: Computer Science, BAS).

    retrieve:
    Retrieve a single major by ID.

    create:
    Add a new major to the list of majors.

    destroy:
    Remove a major from the list of majors.
    """

    serializer_class = MajorSerializer
    permission_classes = [ReadOnly | IsSuperuser]
    queryset = Major.objects.all()


class StudentTypeViewSet(viewsets.ModelViewSet):
    """
    list:
    Retrieve a list of all the student types
    (ex: Online Student, Transfer Student, etc).

    retrieve:
    Retrieve a single student type by ID.

    create:
    Add a new student type to the list of student types.

    destroy:
    Remove a student type from the list of student types.
    """

    serializer_class = StudentTypeSerializer
    permission_classes = [ReadOnly | IsSuperuser]
    queryset = StudentType.objects.all().order_by("name")


class YearViewSet(viewsets.ModelViewSet):
    """
    list:
    Retrieve a list of all of the graduation years
    (ex: Freshman, Sophomore, Junior, Senior).

    retrieve:
    Retrieve a single graduation year by ID.

    create:
    Add a new graduation year to the list of graduation years.

    destroy:
    Remove a graduation year from the list of graduation years.
    """

    serializer_class = YearSerializer
    permission_classes = [ReadOnly | IsSuperuser]
    queryset = Year.objects.all()

    def list(self, request, *args, **kwargs):
        """
        Sort items by reverse year. Since this calculation is done in Python, we need
        to apply it after the SQL query has been processed.
        """
        queryset = self.get_queryset()
        serializer = self.get_serializer_class()(queryset, many=True)
        return Response(sorted(serializer.data, key=lambda k: k["year"], reverse=True))


class AdvisorSearchFilter(filters.BaseFilterBackend):
    """
    A DRF filter to implement custom filtering logic for advisor objects.
    """

    def filter_queryset(self, request, queryset, view):
        public = request.GET.get("public")

        if public is not None:
            public = public.strip().lower()
            if public in {"true", "false"}:
                queryset = queryset.filter(public=public == "true")

        return queryset


class AdvisorViewSet(viewsets.ModelViewSet):
    """
    list:
    Return a list of advisors for this club.

    create:
    Add an advisor to this club.

    put:
    Update an advisor for this club. All fields are required.

    patch:
    Update an advisor for this club. Only specified fields are updated.

    retrieve:
    Return a single advisor.

    destroy:
    Delete an advisor.
    """

    serializer_class = AdvisorSerializer
    permission_classes = [ClubItemPermission | IsSuperuser]
    filter_backends = [AdvisorSearchFilter]
    lookup_field = "id"
    http_method_names = ["get", "post", "put", "patch", "delete"]

    def get_queryset(self):
        return Advisor.objects.filter(club__code=self.kwargs.get("club_code")).order_by(
            "name"
        )


class ClubEventViewSet(viewsets.ModelViewSet):
    """
    list:
    Return a list of events for this club.

    retrieve:
    Return a single event.

    destroy:
    Delete an event.
    """

    permission_classes = [EventPermission | IsSuperuser]
    filter_backends = [filters.SearchFilter, ClubsSearchFilter, ClubsOrderingFilter]
    search_fields = [
        "name",
        "club__name",
        "club__subtitle",
        "description",
        "club__code",
    ]
    lookup_field = "id"
    http_method_names = ["get", "post", "put", "patch", "delete"]
    pagination_class = RandomPageNumberPagination

    def get_serializer_class(self):
        if self.action in {"create", "update", "partial_update"}:
            return EventWriteSerializer
        return EventSerializer

    @action(detail=True, methods=["post"])
    def upload(self, request, *args, **kwargs):
        """
        Upload a picture for the event.
        ---
        requestBody:
            content:
                multipart/form-data:
                    schema:
                        type: object
                        properties:
                            file:
                                type: object
                                format: binary
        responses:
            "200":
                description: Returned if the file was successfully uploaded.
                content: &upload_resp
                    application/json:
                        schema:
                            type: object
                            properties:
                                detail:
                                    type: string
                                    description: The status of the file upload.
                                url:
                                    type: string
                                    description: >
                                        The URL of the newly uploaded file.
                                        Only exists if the file was successfully
                                        uploaded.
            "400":
                description: Returned if there was an error while uploading the file.
                content: *upload_resp
        ---
        """
        event = Event.objects.get(id=kwargs["id"])
        self.check_object_permissions(request, event)

        resp = upload_endpoint_helper(request, Event, "image", pk=event.pk)

        # if image uploaded, create thumbnail
        if status.is_success(resp.status_code):
            event.create_thumbnail(request)

        return resp

    def create(self, request, *args, **kwargs):
        """
        Has the option to create a recurring event by specifying an offset and an
        end date. Additionaly, do not let non-superusers create events with the
        `FAIR` type through the API.
        ---
        requestBody:
            content:
                application/json:
                    schema:
                        allOf:
                            - $ref: "#/components/schemas/EventWrite"
                            - type: object
                              properties:
                                is_recurring:
                                    type: boolean
                                    description: >
                                        If this value is set, then make
                                        recurring events instead of a single event.
                                offset:
                                    type: number
                                    description: >
                                        The offset between recurring events, in days.
                                        Only specify this if the event is recurring.
                                end_date:
                                    type: string
                                    format: date-time
                                    description: >
                                        The date when all items in the recurring event
                                        series should end. Only specify this if the
                                        event is recurring.

        ---
        """
        # get event type
        type = request.data.get("type", 0)
        if type == Event.FAIR and not self.request.user.is_superuser:
            raise DRFValidationError(
                detail="Approved activities fair events have already been created. "
                "See above for events to edit, and "
                f"please email {settings.FROM_EMAIL} if this is en error."
            )

        # handle recurring events
        if request.data.get("is_recurring", None) is not None:
            parent_recurring_event = RecurringEvent.objects.create()
            event_data = request.data.copy()
            start_time = parse(event_data.pop("start_time"))
            end_time = parse(event_data.pop("end_time"))
            offset = event_data.pop("offset")
            end_date = parse(event_data.pop("end_date"))
            event_data.pop("is_recurring")

            result_data = []
            while start_time < end_date:
                event_data["start_time"] = start_time
                event_data["end_time"] = end_time
                event_serializer = EventWriteSerializer(
                    data=event_data, context={"request": request, "view": self}
                )
                if event_serializer.is_valid():
                    ev = event_serializer.save()
                    ev.parent_recurring_event = parent_recurring_event
                    result_data.append(ev)
                else:
                    return Response(
                        event_serializer.errors, status=status.HTTP_400_BAD_REQUEST
                    )

                start_time = start_time + datetime.timedelta(days=offset)
                end_time = end_time + datetime.timedelta(days=offset)

            Event.objects.filter(pk__in=[e.pk for e in result_data]).update(
                parent_recurring_event=parent_recurring_event
            )

            return Response(EventSerializer(result_data, many=True).data)

        return super().create(request, *args, **kwargs)

    def destroy(self, request, *args, **kwargs):
        """
        Do not let non-superusers delete events with the FAIR type through the API.
        """
        event = self.get_object()

        if event.type == Event.FAIR and not self.request.user.is_superuser:
            raise DRFValidationError(
                detail="You cannot delete activities fair events. "
                f"If you would like to do this, email {settings.FROM_EMAIL}."
            )

        return super().destroy(request, *args, **kwargs)

    def get_queryset(self):
        qs = Event.objects.all()
        is_club_specific = self.kwargs.get("club_code") is not None
        if is_club_specific:
            qs = qs.filter(club__code=self.kwargs["club_code"])
            qs = qs.filter(
                Q(club__approved=True) | Q(type=Event.FAIR) | Q(club__ghost=True),
                club__archived=False,
            )
        else:
            qs = qs.filter(
                Q(club__approved=True)
                | Q(type=Event.FAIR)
                | Q(club__ghost=True)
                | Q(club__isnull=True),
                Q(club__isnull=True) | Q(club__archived=False),
            )

        return (
            qs.select_related("club", "creator")
            .prefetch_related(
                Prefetch(
                    "club__badges",
                    queryset=Badge.objects.filter(
                        fair__id=self.request.query_params.get("fair")
                    )
                    if "fair" in self.request.query_params
                    else Badge.objects.filter(visible=True),
                )
            )
            .order_by("start_time")
        )


class EventViewSet(ClubEventViewSet):
    """
    list:
    Return a list of events for the entire site.

    retrieve:
    Return a single event.

    destroy:
    Delete an event.
    """

    def get_operation_id(self, **kwargs):
        return f"{kwargs['operId']} (Global)"

    @action(detail=False, methods=["get"])
    def fair(self, request, *args, **kwargs):
        """
        Get the minimal information required for a fair directory listing.
        Groups by the start date of the event, and then the event category.
        Each event's club must have an associated fair badge in order to be displayed.
        ---
        parameters:
            - name: date
              in: query
              required: false
              description: >
                A date in YYYY-MM-DD format.
                If specified, will preview how this endpoint looked on the specified
                date.
              type: string
            - name: fair
              in: query
              required: false
              description: >
                A fair id. If specified, will preview how this endpoint will look for
                that fair. Overrides the date field if both are specified.
              type: number
        responses:
            "200":
                content:
                    application/json:
                        schema:
                            type: object
                            properties:
                                fair:
                                    type: object
                                    $ref: "#/components/schemas/ClubFair"
                                events:
                                    type: array
                                    items:
                                        type: object
                                        properties:
                                            start_time:
                                                type: string
                                                format: date-time
                                            end_time:
                                                type: string
                                                format: date-time
                                            events:
                                                type: array
                                                items:
                                                    type: object
                                                    properties:
                                                        category:
                                                            type: string
                                                        events:
                                                            type: array
                                                            items:
                                                                type: object
                                                                properties:
                                                                    name:
                                                                        type: string
                                                                    code:
                                                                        type: string
        ---
        """
        # accept custom date for preview rendering
        date = request.query_params.get("date")
        if date in {"null", "undefined"}:
            date = None
        if date:
            date = parse(date)

        # accept custom fair for preview rendering
        fair = request.query_params.get("fair")
        if fair in {"null", "undefined"}:
            fair = None
        if fair:
            fair = int(re.sub(r"\D", "", fair))

        # cache the response for this endpoint with short timeout
        if date is None:
            key = f"events:fair:directory:{request.user.is_authenticated}:{fair}"
            cached = cache.get(key)
            if cached:
                return Response(cached)
        else:
            key = None

        # lookup fair from id
        if fair:
            fair = get_object_or_404(ClubFair, id=fair)
        else:
            fair = (
                ClubFair.objects.filter(
                    end_time__gte=timezone.now() - datetime.timedelta(minutes=30)
                )
                .order_by("start_time")
                .first()
            )
        if not date and fair is not None:
            date = fair.start_time.date()

        now = date or timezone.now()
        events = Event.objects.filter(
            type=Event.FAIR, club__badges__purpose="fair", club__badges__fair=fair
        )

        # filter event range based on the fair times or provide a reasonable fallback
        if fair is None:
            events = events.filter(
                start_time__lte=now + datetime.timedelta(days=7),
                end_time__gte=now - datetime.timedelta(days=1),
            )
        else:
            events = events.filter(
                start_time__lte=fair.end_time, end_time__gte=fair.start_time
            )

        events = events.values_list(
            "start_time", "end_time", "club__name", "club__code", "club__badges__label"
        ).distinct()
        output = {}
        for event in events:
            # group by start date
            ts = int(event[0].replace(second=0, microsecond=0).timestamp())
            if ts not in output:
                output[ts] = {
                    "start_time": event[0],
                    "end_time": event[1],
                    "events": {},
                }

            # group by category
            category = event[4]
            if category not in output[ts]["events"]:
                output[ts]["events"][category] = {
                    "category": category,
                    "events": [],
                }

            output[ts]["events"][category]["events"].append(
                {"name": event[2], "code": event[3]}
            )
        for item in output.values():
            item["events"] = list(
                sorted(item["events"].values(), key=lambda cat: cat["category"])
            )
            for category in item["events"]:
                category["events"] = list(
                    sorted(category["events"], key=lambda e: e["name"].casefold())
                )

        output = list(sorted(output.values(), key=lambda cat: cat["start_time"]))
        final_output = {
            "events": output,
            "fair": ClubFairSerializer(instance=fair).data,
        }
        if key:
            cache.set(key, final_output, 60 * 5)

        return Response(final_output)

    @action(detail=False, methods=["get"])
    def owned(self, request, *args, **kwargs):
        """
        Return all events that the user has officer permissions over.
        """
        if not request.user.is_authenticated:
            return Response([])

        now = timezone.now()

        events = self.filter_queryset(self.get_queryset()).filter(
            club__membership__person=request.user,
            club__membership__role__lte=Membership.ROLE_OFFICER,
            start_time__gte=now,
        )

        return Response(EventSerializer(events, many=True).data)


class TestimonialViewSet(viewsets.ModelViewSet):
    """
    list:
    Return a list of testimonials for this club.

    create:
    Create a new testimonial for this club.

    update:
    Update a testimonial for this club.
    All fields must be specified.

    partial_update:
    Update a testimonial for this club.
    Specify only the fields you want to update.

    retrieve:
    Retrieve a single testimonial.

    destroy:
    Delete a testimonial.
    """

    serializer_class = TestimonialSerializer
    permission_classes = [ClubItemPermission | IsSuperuser]

    def get_queryset(self):
        return Testimonial.objects.filter(club__code=self.kwargs["club_code"])


class QuestionAnswerViewSet(viewsets.ModelViewSet):
    """
    list:
    Return a list of questions and answers for this club.

    create:
    Create a new question for this club.

    update:
    Change the question or the answer for this club.

    retrieve:
    Return a single testimonial.

    destroy:
    Delete a testimonial.
    """

    serializer_class = QuestionAnswerSerializer
    permission_classes = [QuestionAnswerPermission | IsSuperuser]

    def get_queryset(self):
        club_code = self.kwargs["club_code"]
        questions = QuestionAnswer.objects.filter(
            club__code=club_code, club__archived=False
        )

        if not self.request.user.is_authenticated:
            return questions.filter(approved=True)

        membership = Membership.objects.filter(
            club__code=club_code, person=self.request.user
        ).first()

        if self.request.user.is_superuser or (
            membership is not None and membership.role <= Membership.ROLE_OFFICER
        ):
            return questions

        return questions.filter(Q(approved=True) | Q(author=self.request.user))


class MembershipViewSet(viewsets.ModelViewSet):
    """
    list: Return a list of clubs that the logged in user is a member of.
    """

    serializer_class = UserMembershipSerializer
    permission_classes = [IsAuthenticated]
    http_method_names = ["get"]

    def get_queryset(self):
        queryset = Membership.objects.filter(
            person=self.request.user, club__archived=False
        ).prefetch_related("club__tags")
        person = self.request.user
        queryset = queryset.prefetch_related(
            Prefetch(
                "club__favorite_set",
                queryset=Favorite.objects.filter(person=person),
                to_attr="user_favorite_set",
            ),
            Prefetch(
                "club__subscribe_set",
                queryset=Subscribe.objects.filter(person=person),
                to_attr="user_subscribe_set",
            ),
            Prefetch(
                "club__membership_set",
                queryset=Membership.objects.filter(person=person),
                to_attr="user_membership_set",
            ),
        )
        return queryset


class FavoriteViewSet(viewsets.ModelViewSet):
    """
    list: Return a list of clubs that the logged in user has favorited.

    create: Favorite a club.

    destroy: Unfavorite a club.
    """

    permission_classes = [IsAuthenticated]
    lookup_field = "club__code"
    http_method_names = ["get", "post", "delete"]

    def get_queryset(self):
        queryset = Favorite.objects.filter(
            person=self.request.user, club__archived=False
        ).prefetch_related("club__tags")

        person = self.request.user
        queryset = queryset.prefetch_related(
            Prefetch(
                "club__favorite_set",
                queryset=Favorite.objects.filter(person=person),
                to_attr="user_favorite_set",
            ),
            Prefetch(
                "club__subscribe_set",
                queryset=Subscribe.objects.filter(person=person),
                to_attr="user_subscribe_set",
            ),
            Prefetch(
                "club__membership_set",
                queryset=Membership.objects.filter(person=person),
                to_attr="user_membership_set",
            ),
        )

        return queryset

    def get_serializer_class(self):
        if self.action == "create":
            return FavoriteWriteSerializer
        return FavoriteSerializer


class UserUUIDAPIView(generics.RetrieveAPIView):
    """
    get: Retrieve the calendar URL with the appropriate uuid for the given user.
    """

    queryset = get_user_model().objects.all()
    serializer_class = UserUUIDSerializer
    permission_classes = [IsAuthenticated]
    http_method_names = ["get"]

    def get_operation_id(self, **kwargs):
        return "Retrieve Calendar Url"

    def get_object(self):
        user = self.request.user
        return user


class SubscribeViewSet(viewsets.ModelViewSet):
    """
    list: Return a list of clubs that the logged in user has subscribed to.

    create: Subscribe to a club.

    destroy: Unsubscribe from a club.
    """

    permission_classes = [IsAuthenticated]
    lookup_field = "club__code"
    http_method_names = ["get", "post", "delete"]

    def get_queryset(self):
        queryset = Subscribe.objects.filter(
            person=self.request.user, club__archived=False
        ).prefetch_related("club__tags")

        person = self.request.user
        queryset = queryset.prefetch_related(
            Prefetch(
                "club__favorite_set",
                queryset=Favorite.objects.filter(person=person),
                to_attr="user_favorite_set",
            ),
            Prefetch(
                "club__subscribe_set",
                queryset=Subscribe.objects.filter(person=person),
                to_attr="user_subscribe_set",
            ),
            Prefetch(
                "club__membership_set",
                queryset=Membership.objects.filter(person=person),
                to_attr="user_membership_set",
            ),
        )

        return queryset

    def get_serializer_class(self):
        if self.action == "create":
            return UserSubscribeWriteSerializer
        return UserSubscribeSerializer


class ClubVisitViewSet(viewsets.ModelViewSet):
    """
    list: Return a list of clubs that the logged in user has visited.

    create: Visit a club.
    """

    permission_classes = [IsAuthenticated]
    lookup_field = "club__code"
    http_method_names = ["get", "post"]

    def get_queryset(self):
        return ClubVisit.objects.filter(person=self.request.user, club__archived=False)

    def get_serializer_class(self):
        if self.action == "create":
            return UserClubVisitWriteSerializer
        return UserClubVisitSerializer


class SearchQueryViewSet(viewsets.ModelViewSet):
    """
    create: Add a new search query

    list: Superuser sees all queries, any other user sees only their own
    """

    serializer_class = SearchQuerySerializer
    permission_classes = [IsAuthenticated]
    http_method_names = ["get"]

    def get_queryset(self):
        if self.request.user.is_superuser:
            return SearchQuery.objects.all()
        else:
            return SearchQuery.objects.filter(person=self.request.user)


class MembershipRequestViewSet(viewsets.ModelViewSet):
    """
    list: Return a list of clubs that the logged in user has sent membership request to.

    create: Sent membership request to a club.

    destroy: Deleted a membership request from a club.
    """

    serializer_class = UserMembershipRequestSerializer
    permission_classes = [IsAuthenticated]
    lookup_field = "club__code"
    http_method_names = ["get", "post", "delete"]

    def create(self, request, *args, **kwargs):
        """
        If a membership request object already exists, reuse it.
        """
        club = request.data.get("club", None)
        obj = MembershipRequest.objects.filter(
            club__code=club, person=request.user
        ).first()
        if obj is not None:
            obj.withdrew = False
            obj.save(update_fields=["withdrew"])
            return Response(UserMembershipRequestSerializer(obj).data)

        return super().create(request, *args, **kwargs)

    def destroy(self, request, *args, **kwargs):
        """
        Don't actually delete the membership request when it is withdrawn.

        This is to keep track of repeat membership requests and avoid spamming the club
        owners with requests.
        """
        obj = self.get_object()
        obj.withdrew = True
        obj.save(update_fields=["withdrew"])

        return Response({"success": True})

    def get_queryset(self):
        return MembershipRequest.objects.filter(
            person=self.request.user, withdrew=False, club__archived=False,
        )


class MembershipRequestOwnerViewSet(XLSXFormatterMixin, viewsets.ModelViewSet):
    """
    list:
    Return a list of users who have sent membership request to the club.

    destroy:
    Delete a membership request for a specific user.
    """

    serializer_class = MembershipRequestSerializer
    permission_classes = [MembershipRequestPermission | IsSuperuser]
    http_method_names = ["get", "post", "delete"]
    lookup_field = "person__username"

    def get_queryset(self):
        return MembershipRequest.objects.filter(
            club__code=self.kwargs["club_code"], withdrew=False
        )

    @action(detail=True, methods=["post"])
    def accept(self, request, *ages, **kwargs):
        """
        Accept a membership request as a club officer.
        ---
        requestBody: {}
        responses:
            "200":
                content:
                    application/json:
                        schema:
                            type: object
                            properties:
                                success:
                                    type: boolean
                                    description: >
                                        True if this request was properly processed.
        ---
        """
        request_object = self.get_object()
        Membership.objects.get_or_create(
            person=request_object.person, club=request_object.club
        )
        request_object.delete()
        return Response({"success": True})


class MemberViewSet(XLSXFormatterMixin, viewsets.ModelViewSet):
    """
    list:
    Return a list of members that are in the club.
    Returns more information about each member if the logged in user
    is a superuser or in the club.

    update:
    Update the role/title/status for a membership.
    You must specify all fields or use a patch request.

    partial_update:
    Update the role/title/status for a membership.
    Specify only the fields you want to change.

    retrieve:
    Return information about a specific membership between a student and the club.

    create:
    Add a member to a club.

    destroy:
    Kick out a member from a club.
    """

    serializer_class = MembershipSerializer
    permission_classes = [MemberPermission | IsSuperuser]
    http_method_names = ["get", "post", "put", "patch", "delete"]
    lookup_field = "person__username"

    def get_queryset(self):
        return (
            Membership.objects.filter(club__code=self.kwargs["club_code"])
            .order_by("-active", "role", "person__last_name", "person__first_name")
            .select_related("person", "person__profile")
        )

    def get_serializer_class(self):
        if self.request is not None and self.request.user.is_authenticated:
            if self.request.user.has_perm("clubs.manage_club") or (
                "club_code" in self.kwargs
                and Membership.objects.filter(
                    person=self.request.user, club__code=self.kwargs["club_code"]
                ).exists()
            ):
                return AuthenticatedMembershipSerializer
        return MembershipSerializer


class AssetViewSet(viewsets.ModelViewSet):
    """
    list:
    Return a list of files that belong to this club.

    retrieve:
    Retrieve the contents of the specific file that belongs to this club.

    create:
    Upload a new file to the club file repository.

    destroy:
    Delete a file from the club file repository.
    """

    serializer_class = AssetSerializer
    permission_classes = [AssetPermission | IsSuperuser]
    parser_classes = [parsers.MultiPartParser]
    http_method_names = ["get", "post", "delete"]

    def retrieve(self, request, *args, **kwargs):
        obj = self.get_object()
        resp = HttpResponse(obj.file, content_type="application/octet-stream")
        resp["Content-Disposition"] = "attachment; filename={}".format(obj.name)
        return resp

    def get_queryset(self):
        return Asset.objects.filter(club__code=self.kwargs["club_code"])


class NoteViewSet(viewsets.ModelViewSet):
    """
    list:
    Return a list of notes that this club has created for other clubs.

    retrieve:
    Return a specific note that this club has created for another club.

    create:
    Create a new note on another club.

    destroy:
    Destroy an existing note on another club.
    """

    serializer_class = NoteSerializer
    permission_classes = [NotePermission | IsSuperuser]
    http_method_names = ["get", "post", "delete"]

    def get_queryset(self):
        club = get_object_or_404(Club, code=self.kwargs["club_code"])

        queryset = Note.objects.filter(creating_club__code=self.kwargs["club_code"])
        queryset = filter_note_permission(queryset, club, self.request.user)

        return queryset


class TagViewSet(viewsets.ModelViewSet):
    """
    list:
    Return a list of tags.

    get:
    Return details for a specific tag by name.
    """

    queryset = (
        Tag.objects.all().annotate(clubs=Count("club", distinct=True)).order_by("name")
    )
    serializer_class = TagSerializer
    permission_classes = [ReadOnly | IsSuperuser]
    http_method_names = ["get"]
    lookup_field = "name"


class BadgeViewSet(viewsets.ModelViewSet):
    """
    list:
    Return a list of badges.

    get:
    Return details for a specific badge by name.
    """

    serializer_class = BadgeSerializer
    permission_classes = [ReadOnly | IsSuperuser]
    http_method_names = ["get"]
    lookup_field = "name"

    def get_queryset(self):
        show_all = self.request.query_params.get("all", "false") == "true"
        fair = self.request.query_params.get("fair", None)

        if show_all:
            return Badge.objects.all()
        elif fair and fair not in {"null", "undefined"}:
            return Badge.objects.filter(fair__id=fair)

        return Badge.objects.filter(visible=True)


def parse_boolean(inpt):
    if not isinstance(inpt, str):
        return inpt
    inpt = inpt.strip().lower()
    if inpt in {"true", "yes", "y"}:
        return True
    elif inpt in {"false", "no", "n"}:
        return False
    return None


class FavoriteCalendarAPIView(APIView):
    def get(self, request, *args, **kwargs):
        """
        Return a .ics file of the user's favorite club events.
        ---
        parameters:
            - name: global
              in: query
              required: false
              description: >
                If specified, either only show global events
                if true or exclude global events if false.
            - name: all
              in: query
              required: false
              description: >
                If set to true, show all events instead of only subscribed events.
        responses:
            "200":
                description: Return a calendar file in ICS format.
                content:
                    text/calendar:
                        schema:
                            type: string
        ---
        """
        is_global = parse_boolean(request.query_params.get("global"))
        is_all = parse_boolean(request.query_params.get("all"))

        calendar = ICSCal(creator=f"{settings.BRANDING_SITE_NAME} ({settings.DOMAIN})")
        calendar.extra.append(
            ICSParse.ContentLine(
                name="X-WR-CALNAME", value=f"{settings.BRANDING_SITE_NAME} Events"
            )
        )

        # only fetch events newer than the past month
        one_month_ago = timezone.now() - datetime.timedelta(days=30)
        all_events = Event.objects.filter(start_time__gte=one_month_ago)

        # filter based on user supplied flags
        q = Q(club__favorite__person__profile__uuid_secret=kwargs["user_secretuuid"])
        if is_global is None:
            q |= Q(club__isnull=True)

        if is_global:
            all_events = all_events.filter(club__isnull=True)
        elif not is_all:
            all_events = all_events.filter(q)

        all_events = all_events.distinct().select_related("club")

        for event in all_events:
            e = ICSEvent()
            e.name = "{} - {}".format(event.club.name, event.name)
            e.begin = event.start_time

            # ensure event is at least 15 minutes for display purposes
            e.end = (
                (event.start_time + datetime.timedelta(minutes=15))
                if event.start_time >= event.end_time
                else event.end_time
            )

            # put url in location if location does not exist, otherwise put url in body
            if event.location:
                e.location = event.location
            else:
                e.location = event.url
            e.url = event.url
            e.description = "{}\n\n{}".format(
                event.url or "" if not event.location else "",
                html_to_text(event.description),
            ).strip()
            e.uid = f"{event.ics_uuid}@{settings.DOMAIN}"
            e.created = event.created_at
            e.last_modified = event.updated_at
            e.categories = [event.club.name]

            calendar.events.add(e)

        response = HttpResponse(calendar, content_type="text/calendar")
        response["Content-Disposition"] = "attachment; filename=favorite_events.ics"
        return response


class FakeView(object):
    """
    Dummy view used for permissions checking by the UserPermissionAPIView.
    """

    def __init__(self, action):
        self.action = action


class UserGroupAPIView(APIView):
    """
    get: Return the major permission groups and their members on the site.
    """

    permission_classes = [DjangoPermission("clubs.manage_club")]

    def get(self, request):
        """
        ---
        responses:
            "200":
                content:
                    application/json:
                        schema:
                            type: array
                            items:
                                type: object
                                properties:
                                    code:
                                        type: string
                                    members:
                                        type: object
                                        properties:
                                            username:
                                                type: string
                                            name:
                                                type: string
        ---
        """
        perms = [
            "approve_club",
            "generate_reports",
            "manage_club",
            "see_fair_status",
            "see_pending_clubs",
        ]
        output = {}
        for name in perms:
            perm = Permission.objects.get(codename=name)
            output[name] = (
                get_user_model()
                .objects.filter(Q(groups__permissions=perm) | Q(user_permissions=perm))
                .distinct()
                .values_list("username", "first_name", "last_name")
            )
        output["superuser"] = (
            get_user_model()
            .objects.filter(is_superuser=True)
            .values_list("username", "first_name", "last_name")
        )
        output = [
            {
                "code": k,
                "members": [
                    {"username": x[0], "name": f"{x[1]} {x[2]}".strip()} for x in v
                ],
            }
            for k, v in output.items()
        ]
        return Response(output)


class UserPermissionAPIView(APIView):
    """
    get: Check if a user has a specific permission or list of permissions separated by
    commas, or return a list of all user permissions.

    This endpoint can accept general Django permissions or per object Django
    permissions, with the permission name and lookup key for the object separated by a
    colon. A general Django permission will grant access to the per object version
    if the user has the general permission.
    """

    permission_classes = [AllowAny]

    def get(self, request):
        """
        ---
        responses:
            "200":
                content:
                    application/json:
                        schema:
                            type: object
                            properties:
                                permissions:
                                    type: object
                                    additionalProperties:
                                        type: boolean
        ---
        """
        raw_perms = [
            perm.strip()
            for perm in request.GET.get("perm", "").strip().split(",")
            if perm
        ]

        if not request.user.is_authenticated:
            return Response({"permissions": {k: False for k in raw_perms}})

        general_perms = [p for p in raw_perms if ":" not in p]
        object_perms = [p for p in raw_perms if ":" in p]

        # process general permissions
        ret = {}
        all_perms = request.user.get_all_permissions()
        if raw_perms:
            for perm in general_perms:
                ret[perm] = request.user.is_superuser or perm in all_perms
        else:
            for perm in all_perms:
                ret[perm] = True

        # process object specific permissions
        lookups = {}

        for perm in object_perms:
            key, value = perm.split(":", 1)

            # if user has the global permission for all objects
            if request.user.is_superuser or key in all_perms:
                ret[perm] = True
                continue

            # otherwise, add permission to individual lookup queue
            if key not in lookups:
                lookups[key] = []
            ret[perm] = None
            lookups[key].append(value)

        # lookup individual permissions grouped by permission
        for key, values in lookups.items():
            if key in {"clubs.manage_club", "clubs.delete_club"}:
                perm_checker = ClubPermission()
                view = FakeView("destroy" if key == "clubs.delete_club" else "update")
                objs = Club.objects.filter(code__in=values)
                global_perm = perm_checker.has_permission(request, view)
                for obj in objs:
                    perm = f"{key}:{obj.code}"
                    ret[perm] = global_perm and perm_checker.has_object_permission(
                        request, view, obj
                    )

        return Response({"permissions": ret})


def zoom_api_call(user, verb, url, *args, **kwargs):
    """
    Perform an API call to Zoom with various checks.

    If the call returns a token expired event,
    refresh the token and try the call one more time.
    """
    if not settings.SOCIAL_AUTH_ZOOM_OAUTH2_KEY:
        raise DRFValidationError(
            "Server is not configured with Zoom OAuth2 credentials."
        )

    if not user.is_authenticated:
        raise DRFValidationError("You are not authenticated.")

    social = user.social_auth.filter(provider="zoom-oauth2").first()
    if social is None:
        raise DRFValidationError("You have not linked your Zoom account yet.")

    is_retry = "retry" in kwargs
    if is_retry:
        del kwargs["retry"]

    out = requests.request(
        verb,
        url.format(uid=social.uid),
        *args,
        headers={"Authorization": f"Bearer {social.get_access_token(load_strategy())}"},
        **kwargs,
    )

    if out.status_code == 204:
        return out

    # check for token expired event
    data = out.json()
    if data.get("code") == 124 and not is_retry:
        social.refresh_token(load_strategy())
        kwargs["retry"] = True
        return zoom_api_call(user, verb, url, *args, **kwargs)

    return out


def generate_zoom_password():
    """
    Create a secure Zoom password for the meeting.
    """
    alphabet = string.ascii_letters + string.digits
    return "".join(secrets.choice(alphabet) for i in range(10))


class MeetingZoomWebhookAPIView(APIView):
    """
    get: Given an event id, return the number of people on the Zoom call.

    post: Trigger this webhook. Should be triggered when a Zoom event occurs.
    Not available to the public, requires Zoom verification token.
    """

    def get(self, request):
        """
        ---
        parameters:
            - name: event
              in: query
              type: integer
        responses:
            "200":
                content:
                    application/json:
                        schema:
                            type: object
                            properties:
                                attending:
                                    type: integer
                                    description: >
                                        Number of users currently attending the meeting.
                                        Includes the club officers.
                                officers:
                                    type: integer
                                    description: >
                                        Number of officers attending the meeting.
                                attended:
                                    type: integer
                                    description: >
                                        Number of users that attended the meeting
                                        before. Does not include currently attending
                                        users.
                                time:
                                    type: number
                                    description: >
                                        Number of seconds that the median user attended
                                        the meeting.
        ---
        """
        event_id = request.query_params.get("event")

        time_query = (
            ZoomMeetingVisit.objects.filter(
                event__id=event_id, leave_time__isnull=False
            )
            .annotate(
                time=ExpressionWrapper(
                    F("leave_time") - F("join_time"), DurationField()
                )
            )
            .order_by("time")
        )
        time_index = time_query.count()
        if time_index > 0:
            time_index //= 2
            median_time = time_query[time_index].time
        else:
            median_time = 0

        return Response(
            {
                "attending": ZoomMeetingVisit.objects.filter(
                    event__id=event_id, leave_time__isnull=True
                ).count(),
                "attended": ZoomMeetingVisit.objects.filter(
                    event__id=event_id, leave_time__isnull=False
                )
                .values("person")
                .distinct()
                .count(),
                "officers": ZoomMeetingVisit.objects.filter(
                    event__id=event_id,
                    leave_time__isnull=True,
                    person=F("event__club__membership__person"),
                )
                .values("person")
                .distinct()
                .count(),
                "time": median_time,
            }
        )

    def post(self, request):
        # security check to make sure request contains zoom provided token
        if settings.ZOOM_VERIFICATION_TOKEN:
            authorization = request.META.get("HTTP_AUTHORIZATION")
            if authorization != settings.ZOOM_VERIFICATION_TOKEN:
                return Response(
                    {
                        "detail": "Your authorization token is invalid!",
                        "success": False,
                    },
                    status=status.HTTP_403_FORBIDDEN,
                )

        action = request.data.get("event")
        event_id = None
        if action == "meeting.participant_joined":
            email = (
                request.data.get("payload", {})
                .get("object", {})
                .get("participant", {})
                .get("email", None)
            )

            if email:
                username = email.split("@")[0]
                person = get_user_model().objects.filter(username=username).first()
            else:
                person = None

            meeting_id = (
                request.data.get("payload", {}).get("object", {}).get("id", None)
            )
            regex = (
                rf"https?:\/\/([A-z]*.)?zoom.us/[^\/]*\/{meeting_id}(\?pwd=[A-z,0-9]*)?"
            )
            event = Event.objects.filter(url__regex=regex).first()

            participant_id = (
                request.data.get("payload", {})
                .get("object", {})
                .get("participant", {})
                .get("user_id", None)
            )
            join_time = (
                request.data.get("payload", {})
                .get("object", {})
                .get("participant", {})
                .get("join_time", None)
            )

            if event:
                ZoomMeetingVisit.objects.create(
                    person=person,
                    event=event,
                    meeting_id=meeting_id,
                    participant_id=participant_id,
                    join_time=join_time,
                )
                event_id = event.id
        elif action == "meeting.participant_left":
            meeting_id = (
                request.data.get("payload", {}).get("object", {}).get("id", None)
            )
            participant_id = (
                request.data.get("payload", {})
                .get("object", {})
                .get("participant", {})
                .get("user_id", None)
            )
            leave_time = (
                request.data.get("payload", {})
                .get("object", {})
                .get("participant", {})
                .get("leave_time", None)
            )

            meeting = (
                ZoomMeetingVisit.objects.filter(
                    meeting_id=meeting_id,
                    participant_id=participant_id,
                    leave_time__isnull=True,
                )
                .order_by("-created_at")
                .first()
            )
            if meeting is not None:
                meeting.leave_time = leave_time
                meeting.save()
                event_id = meeting.event.id

        if event_id is not None:
            channel_layer = get_channel_layer()
            if channel_layer is not None:
                async_to_sync(channel_layer.group_send)(
                    f"events-live-{event_id}", {"type": "join_leave", "event": action}
                )

        return Response({"success": True})


class MeetingZoomAPIView(APIView):
    """
    get: Return a list of upcoming Zoom meetings for a user.
    """

    permission_classes = [IsAuthenticated]

    def get(self, request):
        """
        ---
        responses:
            "200":
                content:
                    application/json:
                        schema:
                            type: object
                            properties:
                                success:
                                    type: boolean
                                meetings:
                                    type: object
                                    additionalProperties:
                                        type: string
                                extra_details:
                                    type: object
                                    additionalProperties:
                                        type: string
        ---
        """
        refresh = request.query_params.get("refresh", "false").lower() == "true"

        if request.user.is_authenticated:
            key = f"zoom:meetings:{request.user.username}"
            if not refresh:
                res = cache.get(key)
                if res is not None:
                    return Response(res)

        try:
            data = zoom_api_call(
                request.user, "GET", "https://api.zoom.us/v2/users/{uid}/meetings"
            )
        except requests.exceptions.HTTPError as e:
            raise DRFValidationError(
                "An error occured while fetching meetings for current user."
            ) from e

        # get meeting ids
        body = data.json()
        meetings = [meeting["id"] for meeting in body.get("meetings", [])]

        # get user events
        if request.user.is_authenticated:
            events = Event.objects.filter(
                club__membership__role__lte=Membership.ROLE_OFFICER,
                club__membership__person=request.user,
            )
        else:
            events = []

        extra_details = {}
        for event in events:
            if event.url is not None and "zoom.us" in event.url:
                match = re.search(r"(\d+)", urlparse(event.url).path)
                if match is not None:
                    zoom_id = int(match[1])
                    if zoom_id in meetings:
                        try:
                            individual_data = zoom_api_call(
                                request.user,
                                "GET",
                                f"https://api.zoom.us/v2/meetings/{zoom_id}",
                            ).json()
                            extra_details[individual_data["id"]] = individual_data
                        except requests.exceptions.HTTPError:
                            pass

        response = {
            "success": data.ok,
            "meetings": body,
            "extra_details": extra_details,
        }
        if response["success"]:
            cache.set(key, response, 120)
        return Response(response)

    def delete(self, request):
        """
        Delete the Zoom meeting for this event.
        """
        event = get_object_or_404(Event, id=request.query_params.get("event"))

        if (
            not request.user.has_perm("clubs.manage_club")
            and not event.club.membership_set.filter(
                person=request.user, role__lte=Membership.ROLE_OFFICER
            ).exists()
        ):
            return Response(
                {
                    "success": False,
                    "detail": "You do not have permission to perform this action.",
                },
                status=status.HTTP_403_FORBIDDEN,
            )

        if event.url:
            match = re.search(r"(\d+)", urlparse(event.url).path)
            if "zoom.us" in event.url and match is not None:
                zoom_id = int(match[1])
                zoom_api_call(
                    request.user, "DELETE", f"https://api.zoom.us/v2/meetings/{zoom_id}"
                )

            event.url = None
            event.save()
            return Response(
                {
                    "success": True,
                    "detail": "The Zoom meeting has been unlinked and deleted.",
                }
            )
        else:
            return Response(
                {
                    "success": True,
                    "detail": "There is no Zoom meeting configured for this event.",
                }
            )

    def post(self, request):
        """
        Create a new Zoom meeting for this event
        or try to fix the existing zoom meeting.
        ---
        responses:
            "200":
                content:
                    application/json:
                        schema:
                            type: object
                            properties:
                                success:
                                    type: boolean
                                detail:
                                    type: string
        ---
        """
        try:
            event = Event.objects.get(id=request.query_params.get("event"))
        except Event.DoesNotExist as e:
            raise DRFValidationError(
                "The event you are trying to modify does not exist."
            ) from e

        eastern = pytz.timezone("America/New_York")

        # ensure user can do this
        if not request.user.has_perm(
            "clubs.manage_club"
        ) and not event.club.membership_set.filter(
            role__lte=Membership.ROLE_OFFICER, person=request.user
        ):
            return Response(
                {
                    "success": False,
                    "detail": "You are not allowed to perform this action!",
                },
                status=status.HTTP_403_FORBIDDEN,
            )

        # add all other officers as alternative hosts
        alt_hosts = []
        for mship in event.club.membership_set.filter(
            role__lte=Membership.ROLE_OFFICER
        ):
            social = mship.person.social_auth.filter(provider="zoom-oauth2").first()
            if social is not None:
                alt_hosts.append(social.extra_data["email"])

        # recommended zoom meeting settings
        recommended_settings = {
            "audio": "both",
            "join_before_host": True,
            "mute_upon_entry": True,
            "waiting_room": False,
            "meeting_authentication": True,
            "authentication_domains": "upenn.edu,*.upenn.edu",
        }

        if alt_hosts:
            recommended_settings["alternative_hosts"] = ",".join(alt_hosts)

        if not event.url:
            password = generate_zoom_password()
            body = {
                "topic": f"Virtual Activities Fair - {event.club.name}",
                "type": 2,
                "start_time": event.start_time.astimezone(eastern)
                .replace(tzinfo=None, microsecond=0, second=0)
                .isoformat(),
                "duration": (event.end_time - event.start_time)
                / datetime.timedelta(minutes=1),
                "timezone": "America/New_York",
                "agenda": f"Virtual Activities Fair Booth for {event.club.name}",
                "password": password,
                "settings": recommended_settings,
            }
            data = zoom_api_call(
                request.user,
                "POST",
                "https://api.zoom.us/v2/users/{uid}/meetings",
                json=body,
            )
            out = data.json()
            event.url = out.get("join_url", "")
            event.save(update_fields=["url"])
            return Response(
                {
                    "success": True,
                    "detail": "Your Zoom meeting has been created! "
                    "The following Zoom accounts have been made hosts:"
                    f" {', '.join(alt_hosts)}",
                }
            )
        else:
            parsed_url = urlparse(event.url)

            if "zoom.us" not in parsed_url.netloc:
                return Response(
                    {
                        "success": False,
                        "detail": "The current meeting link is not a Zoom link. "
                        "If you would like to have your Zoom link automatically "
                        "generated, please clear the URL field and try again.",
                    }
                )

            if "upenn.zoom.us" not in parsed_url.netloc:
                return Response(
                    {
                        "success": False,
                        "detail": "The current meeting link is not a Penn Zoom link. "
                        "If you would like to have your Penn Zoom link automatically "
                        "generated, login with your Penn Zoom account, clear the URL "
                        "from your event, and try this process again.",
                    }
                )

            match = re.search(r"(\d+)", parsed_url.path)
            if match is None:
                return Response(
                    {
                        "success": False,
                        "detail": "Failed to parse your URL, "
                        "are you sure this is a valid Zoom link?",
                    }
                )

            zoom_id = int(match[1])

            data = zoom_api_call(
                request.user, "GET", f"https://api.zoom.us/v2/meetings/{zoom_id}"
            )
            out = data.json()
            event.url = out.get("join_url", event.url)
            event.save(update_fields=["url"])

            start_time = (
                event.start_time.astimezone(eastern)
                .replace(tzinfo=None, microsecond=0, second=0)
                .isoformat()
            )

            body = {
                "start_time": start_time,
                "duration": (event.end_time - event.start_time)
                / datetime.timedelta(minutes=1),
                "timezone": "America/New_York",
                "settings": recommended_settings,
            }

            out = zoom_api_call(
                request.user,
                "PATCH",
                f"https://api.zoom.us/v2/meetings/{zoom_id}",
                json=body,
            )

            return Response(
                {
                    "success": out.ok,
                    "detail": "Your Zoom meeting has been updated. "
                    "The following accounts have been made hosts:"
                    f" {', '.join(alt_hosts)}"
                    if out.ok
                    else "Your Zoom meeting has not been updated. "
                    "Are you the owner of the meeting?",
                }
            )


class UserZoomAPIView(APIView):
    """
    get: Return information about the Zoom account associated with the logged in user.

    post: Update the Zoom account settings to be the recommended Penn Clubs settings.
    """

    def get(self, request):
        """
        ---
        responses:
            "200":
                content:
                    application/json:
                        schema:
                            type: object
                            properties:
                                success:
                                    type: boolean
                                settings:
                                    type: object
                                    additionalProperties:
                                        type: string
                                email:
                                    type: string
        ---
        """
        refresh = request.query_params.get("refresh", "false").lower() == "true"
        no_cache = request.query_params.get("noCache", "false").lower() == "true"

        if request.user.is_authenticated:
            key = f"zoom:user:{request.user.username}"
            res = cache.get(key)
            if res is not None:
                if not refresh:
                    if res.get("success") is True:
                        return Response(res)
                    else:
                        cache.delete(key)
                if no_cache:
                    cache.delete(key)

        try:
            response = zoom_api_call(
                request.user, "GET", "https://api.zoom.us/v2/users/{uid}/settings",
            )
        except requests.exceptions.HTTPError as e:
            raise DRFValidationError(
                "An error occured while fetching user information. "
                "Your authentication with the Zoom API might have expired. "
                "Try reconnecting your account."
            ) from e

        social = request.user.social_auth.filter(provider="zoom-oauth2").first()
        if social is None:
            email = None
        else:
            email = social.extra_data.get("email")

        settings = response.json()
        res = {
            "success": settings.get("code") is None,
            "settings": settings,
            "email": email,
        }

        if res["success"]:
            cache.set(key, res, 900)
        return Response(res)

    def post(self, request):
        """
        ---
        responses:
            "200":
                content:
                    application/json:
                        schema:
                            type: object
                            properties:
                                success:
                                    type: boolean
                                detail:
                                    type: string
        ---
        """
        if request.user.is_authenticated:
            key = f"zoom:user:{request.user.username}"
            cache.delete(key)

        response = zoom_api_call(
            request.user,
            "PATCH",
            "https://api.zoom.us/v2/users/{uid}/settings",
            json={
                "in_meeting": {
                    "breakout_room": True,
                    "waiting_room": False,
                    "co_host": True,
                    "screen_sharing": True,
                }
            },
        )

        return Response(
            {
                "success": response.ok,
                "detail": "Your user settings have been updated on Zoom."
                if response.ok
                else "Failed to update Zoom user settings.",
            }
        )


class UserUpdateAPIView(generics.RetrieveUpdateAPIView):
    """
    get: Return information about the logged in user, including bookmarks,
    subscriptions, memberships, and school/major/graduation year information.

    put: Update information about the logged in user.
    All fields are required.

    patch: Update information about the logged in user.
    Only updates fields that are passed to the server.
    """

    permission_classes = [IsAuthenticated]
    serializer_class = UserSerializer

    def get(self, request, *args, **kwargs):
        """
        Cache the settings endpoint for 5 minutes or until user data is updated.
        """
        key = f"user:settings:{request.user.username}"
        val = cache.get(key)
        if val:
            return Response(val)
        resp = super().get(request, *args, **kwargs)
        cache.set(key, resp.data, 5 * 60)
        return resp

    def put(self, request, *args, **kwargs):
        """
        Clear the cache when putting user settings.
        """
        key = f"user:settings:{request.user.username}"
        cache.delete(key)
        return super().put(request, *args, **kwargs)

    def patch(self, request, *args, **kwargs):
        """
        Clear the cache when patching user settings.
        """
        key = f"user:settings:{request.user.username}"
        cache.delete(key)
        return super().patch(request, *args, **kwargs)

    def get_operation_id(self, **kwargs):
        if kwargs["action"] == "get":
            return "Retrieve Self User"
        return None

    def get_object(self):
        user = self.request.user
        prefetch_related_objects(
            [user], "profile__school", "profile__major",
        )
        return user


class MemberInviteViewSet(viewsets.ModelViewSet):
    """
    update:
    Accept a membership invite.

    partial_update:
    Accept a membership invite.

    destroy:
    Rescind a membership invite.
    """

    permission_classes = [InvitePermission | IsSuperuser]
    serializer_class = MembershipInviteSerializer
    http_method_names = ["get", "put", "patch", "delete"]

    def get_operation_id(self, **kwargs):
        if kwargs["action"] == "resend":
            return f"{kwargs['operId']} ({kwargs['method']})"
        return None

    @action(detail=True, methods=["put", "patch"])
    def resend(self, request, *args, **kwargs):
        """
        Resend an email invitation that has already been issued.
        ---
        requestBody: {}
        responses:
            "200":
                content:
                    application/json:
                        schema:
                            type: object
                            properties:
                                detail:
                                    type: string
                                    description: A success or error message.
        ---
        """
        invite = self.get_object()
        invite.send_mail(request)
        invite.updated_at = timezone.now()
        invite.save(update_fields=["updated_at"])

        return Response(
            {"detail": "Resent email invitation to {}!".format(invite.email)}
        )

    def destroy(self, request, *args, **kwargs):
        invite = self.get_object()

        if request.user.is_authenticated:
            membership = find_membership_helper(request.user, invite.club)
            is_officer = (
                membership is not None and membership.role <= Membership.ROLE_OFFICER
            )
        else:
            is_officer = False

        # if we're not an officer and haven't specified the token
        # don't let us delete this invite
        if (
            not request.data.get("token") == invite.token
            and not is_officer
            and not request.user.has_perm("clubs.manage_club")
        ):
            return Response(
                {"detail": "Invalid or missing token in request."},
                status=status.HTTP_403_FORBIDDEN,
            )

        return super().destroy(request, *args, **kwargs)

    def get_queryset(self):
        return MembershipInvite.objects.filter(
            club__code=self.kwargs["club_code"], active=True
        )


class ExternalMemberListViewSet(viewsets.ModelViewSet):
    """
    get: Retrieve members' nonsensitive information per club
    """

    http_method_names = ["get"]
    serializer_class = ExternalMemberListSerializer

    def get_queryset(self):
        return (
            Membership.objects.all()
            .select_related("person", "club")
            .filter(club__code=self.kwargs["code"])
        )


class UserViewSet(viewsets.ModelViewSet):
    """
    list: Retrieve a list of users.

    get: Retrieve the profile information for given user.
    """

    queryset = get_user_model().objects.all().select_related("profile")
    permission_classes = [ProfilePermission | IsSuperuser]
    filter_backends = [filters.SearchFilter]
    http_method_names = ["get"]

    search_fields = [
        "email",
        "first_name",
        "last_name",
        "username",
    ]
    lookup_field = "username"

    def get_serializer_class(self):
        if self.action in {"list"}:
            return MinimalUserProfileSerializer
        return UserProfileSerializer


class ClubApplicationViewSet(viewsets.ModelViewSet):
    """
    create: Create an application for the club.

    list: Retrieve a list of applications of the club.

    get: Retrieve the details for a given application.
    """

    permission_classes = [ClubItemPermission | IsSuperuser]
    serializer_class = ClubApplicationSerializer
    http_method_names = ["get", "post", "put", "patch", "delete"]

    def get_serializer_class(self):
        if self.action in {"create", "update", "partial_update"}:
            return WritableClubApplicationSerializer
        return ClubApplicationSerializer

    def get_queryset(self):
        now = timezone.now()

        return ClubApplication.objects.filter(
            club__code=self.kwargs["club_code"], result_release_time__gte=now
        ).order_by("application_end_time")


class MassInviteAPIView(APIView):
    """
    Send out invites and add invite objects
    given a list of comma or newline separated emails.
    """

    permission_classes = [IsAuthenticated]

    def post(self, request, *args, **kwargs):
        club = get_object_or_404(Club, code=kwargs["club_code"])

        mem = Membership.objects.filter(club=club, person=request.user).first()

        if not request.user.has_perm("clubs.manage_club") and (
            not mem or not mem.role <= Membership.ROLE_OFFICER
        ):
            return Response(
                {
                    "detail": "You do not have permission to invite new members!",
                    "success": False,
                },
                status=status.HTTP_403_FORBIDDEN,
            )

        role = request.data.get("role", Membership.ROLE_MEMBER)
        title = request.data.get("title")

        if not title:
            return Response(
                {
                    "detail": "You must enter a title for the members "
                    "that you are inviting.",
                    "success": False,
                },
                status=status.HTTP_400_BAD_REQUEST,
            )

        if mem and mem.role > role and not request.user.is_superuser:
            return Response(
                {
                    "detail": "You cannot send invites "
                    "for a role higher than your own!",
                    "success": False,
                },
                status=status.HTTP_403_FORBIDDEN,
            )

        emails = [x.strip() for x in re.split(r"\n|,", request.data.get("emails", ""))]
        emails = [x for x in emails if x]

        original_count = len(emails)

        # remove users that are already in the club
        exist = Membership.objects.filter(
            club=club, person__email__in=emails
        ).values_list("person__email", flat=True)
        emails = list(set(emails) - set(exist))

        # remove users that have already been invited
        exist = MembershipInvite.objects.filter(
            club=club, email__in=emails, active=True
        ).values_list("email", flat=True)
        emails = list(set(emails) - set(exist))

        # ensure all emails are valid
        try:
            for email in emails:
                validate_email(email)
        except ValidationError:
            return Response(
                {
                    "detail": "The email address '{}' is not valid!".format(email),
                    "success": False,
                }
            )

        # send invites to all emails
        for email in emails:
            invite = MembershipInvite.objects.create(
                email=email, club=club, creator=request.user, role=role, title=title
            )
            if role <= Membership.ROLE_OWNER and not mem:
                invite.send_owner_invite(request)
            else:
                invite.send_mail(request)

        sent_emails = len(emails)
        skipped_emails = original_count - len(emails)

        return Response(
            {
                "detail": "Sent invite{} to {} email{}! {} email{} skipped.".format(
                    "" if sent_emails == 1 else "s",
                    sent_emails,
                    "" if sent_emails == 1 else "s",
                    skipped_emails,
                    "" if skipped_emails == 1 else "s",
                ),
                "sent": sent_emails,
                "skipped": skipped_emails,
                "success": True,
            }
        )


class EmailInvitesAPIView(generics.ListAPIView):
    """
    get: Return the club code, invite id and token of
    the email invitations for the current user.
    """

    permission_classes = [IsAuthenticated]
    serializer_class = UserMembershipInviteSerializer

    def get_operation_id(self, **kwargs):
        return "List Email Invitations for Self"

    def get_queryset(self):
        return MembershipInvite.objects.filter(
            email=self.request.user.email, active=True, club__archived=False
        ).order_by("-created_at")


class OptionListView(APIView):
    def get(self, request):
        """
        Return a list of options, with some options dynamically generated.
        This response is intended for site-wide global variables.
        ---
        responses:
            "200":
                content:
                    application/json:
                        schema:
                            type: object
                            additionalProperties:
                                type: string
        ---
        """
        # compute base django options
        options = {
            k: v
            for k, v in Option.objects.filter(public=True).values_list("key", "value")
        }

        # add in activities fair information
        now = timezone.now()

        fairs = ClubFair.objects.filter(
            Q(start_time__lte=now + datetime.timedelta(weeks=1))
            | Q(registration_start_time__lte=now),
            end_time__gte=now - datetime.timedelta(minutes=15),
        ).order_by("start_time")

        fair = fairs.first()
        if fair:
            happening = fair.start_time <= now - datetime.timedelta(minutes=3)
            close = fair.start_time >= now - datetime.timedelta(weeks=1)
            options["FAIR_NAME"] = fair.name
            options["FAIR_ID"] = fair.id
            options["FAIR_OPEN"] = happening
            options["PRE_FAIR"] = not happening and close
        else:
            options["FAIR_OPEN"] = False
            options["PRE_FAIR"] = False

        return Response(options)


class LoggingArgumentParser(argparse.ArgumentParser):
    """
    An argument parser that logs added arguments.
    """

    def __init__(self, *args, **kwargs):
        self._arguments = {}
        self._pos_count = 0
        super().__init__(*args, **kwargs)

    def add_argument(self, *args, **kwargs):
        super().add_argument(*args, **kwargs)

        if kwargs.get("default") == "==SUPPRESS==":
            return

        name = kwargs.get("dest", args[0].strip(" -").replace("-", "_"))
        default = kwargs.get("default")
        typ = kwargs.get(
            "type",
            bool
            if kwargs.get("action") == "store_true"
            else type(default)
            if default is not None
            else str,
        )
        pos = -1
        if not args[0].startswith("-"):
            pos = self._pos_count
            self._pos_count += 1
        self._arguments[name] = {
            "position": pos,
            "type": typ.__name__ if typ is not None else typ,
            "help": re.sub(r"\s+", " ", kwargs.get("help", "")) or None,
            "default": default,
            "choices": kwargs.get("choices"),
        }

    def set_defaults(self, *args, **kwargs):
        super().set_defaults(*args, **kwargs)
        for arg, value in kwargs.items():
            if arg in self._arguments:
                self._arguments[arg]["default"] = value

    def get_arguments(self):
        return self._arguments


@functools.lru_cache(maxsize=None)
def get_scripts():
    """
    Return a list of Django management commands and some associated metadata.
    """
    commands = get_commands()
    scripts = []
    for name, path in commands.items():
        cls = load_command_class(path, name)
        parser = LoggingArgumentParser()
        cls.add_arguments(parser)
        scripts.append(
            {
                "name": name,
                "path": path,
                "description": re.sub(r"\s+", " ", cls.help),
                "execute": hasattr(cls, "web_execute") and cls.web_execute,
                "arguments": parser.get_arguments(),
            }
        )
    scripts.sort(key=lambda s: (not s["execute"], s["name"]))
    return scripts


def parse_script_parameters(script, parameters):
    """
    Turn a list of user specified parameters into a set of args and kwargs that can
    be passed to call_command(), given the corresponding script.

    Use the script that is returned from get_scripts().
    """
    args = []
    kwargs = {}
    for arg, details in script["arguments"].items():
        if parameters.get(arg) is not None:
            value = {"str": str, "bool": bool, "int": int}.get(details["type"], str)(
                parameters[arg]
            )
            if details["position"] == -1:
                kwargs[arg] = value
            else:
                args.append((details["position"], value))
    args = [arg[1] for arg in sorted(args)]
    return args, kwargs


class ScriptExecutionView(APIView):
    """
    View and execute Django management scripts using these endpoints.
    """

    permission_classes = [DjangoPermission("clubs.manage_club") | IsSuperuser]

    def get(self, request):
        """
        Return a list of valid management scripts to execute.
        ---
        responses:
            "200":
                content:
                    application/json:
                        schema:
                            type: array
                            items:
                                type: object
                                properties:
                                    name:
                                        type: string
                                    path:
                                        type: string
                                    description:
                                        type: string
                                    execute:
                                        type: boolean
                                    arguments:
                                        type: object
                                        additionalProperties:
                                            type: object
                                            properties:
                                                type:
                                                    type: string
                                                help:
                                                    type: string
                                                position:
                                                    type: integer
                                                default:
                                                    type: string
                                                choices:
                                                    type: array
                                                    items:
                                                        type: string
                                                    nullable: true
        ---
        """
        scripts = get_scripts()
        return Response(scripts)

    def post(self, request):
        """
        Execute a management script.
        ---
        responses:
            "200":
                content:
                    application/json:
                        schema:
                            type: object
                            properties:
                                output:
                                    type: string
        ---
        """
        action = request.data.get("action")
        parameters = request.data.get("parameters", {})
        scripts = get_scripts()
        script = next((s for s in scripts if s["name"] == action), None)

        # check for validity and permission
        if script is None:
            return Response({"output": f"'{action}' is not a valid script to execute."})
        if not script["execute"]:
            return Response(
                {
                    "output": "You are not allowed to "
                    f"execute '{action}' from the web interface."
                }
            )

        args, kwargs = parse_script_parameters(script, parameters)

        # execute command and return output
        with io.StringIO() as output:
            call_command(action, *args, **kwargs, stdout=output, stderr=output)
            return Response({"output": output.getvalue()})


def get_initial_context_from_types(types):
    """
    Generate a sample context given the specified types.
    """
    # handle edge case where user explicitly says there are no types
    if isinstance(types, str) and types == "None":
        return {}

    # this allows for tuples to work properly
    context = collections.OrderedDict()

    for name, value in types.items():
        is_array = value["type"] == "array"
        if is_array:
            value = value["items"]

        if value["type"] == "string":
            context[name] = value.get("default", f"[{name}]")
        elif value["type"] == "number":
            context[name] = int(value.get("default", 0))
        elif value["type"] == "boolean":
            context[name] = bool(value.get("default", False))
        elif value["type"] == "object":
            context[name] = get_initial_context_from_types(value["properties"])
        elif value["type"] == "tuple":
            context[name] = tuple(
                get_initial_context_from_types(value["properties"]).values()
            )
        else:
            raise ValueError(f"Unknown email variable type '{value['type']}'!")

        # if is array, duplicate value three times as a sample
        if is_array:
            context[name] = [context[name]] * 3

    return context


def email_preview(request):
    """
    Debug endpoint used for previewing how email templates will look.
    """
    prefix = "fyh_emails" if settings.BRANDING == "fyh" else "emails"
    email_templates = os.listdir(os.path.join(settings.BASE_DIR, "templates", prefix))
    email_templates = [
        e.rsplit(".", 1)[0] for e in email_templates if e.endswith(".html")
    ]

    email = None
    text_email = None
    initial_context = {}

    if "email" in request.GET:
        email_path = os.path.basename(request.GET.get("email"))

        # initial values
        types = get_mail_type_annotation(email_path)
        if types is not None:
            initial_context = get_initial_context_from_types(types)

        # set specified values
        variables = request.GET.get("variables")
        if variables is not None:
            initial_context.update(json.loads(variables))

        email = render_to_string(f"{prefix}/{email_path}.html", initial_context)
        text_email = html_to_text(email)

    return render(
        request,
        "preview.html",
        {
            "templates": email_templates,
            "email": email,
            "text_email": text_email,
            "variables": json.dumps(initial_context, indent=4),
        },
    )<|MERGE_RESOLUTION|>--- conflicted
+++ resolved
@@ -337,18 +337,11 @@
                     queryset = queryset.annotate(
                         num_tags=Count(f"{field}", distinct=True)
                     ).filter(num_tags__lte=len(tags))
-<<<<<<< HEAD
-                for tag in tags:
-                    tag_specific_queryset = queryset.filter(**{f"{field}__id": tag})
-                    queryset = queryset.union(tag_specific_queryset)
-=======
-
                 if settings.BRANDING == "fyh":
                     queryset = queryset.filter(**{f"{field}__id__in": tags})
                 else:
                     for tag in tags:
                         queryset = queryset.filter(**{f"{field}__id": tag})
->>>>>>> b4fd24f2
             else:
                 for tag in tags:
                     queryset = queryset.filter(**{f"{field}__{label}": tag})
