import datetime

import pytz
import requests
from django.contrib.auth import get_user_model
from django.core.files.base import ContentFile
from django.core.management.base import BaseCommand, CommandError
from django.utils import timezone
from options.models import Option

from clubs.models import (
    Advisor,
    ApplicationCommittee,
    ApplicationMultipleChoice,
    ApplicationQuestion,
    ApplicationSubmission,
    Badge,
    Cart,
    CartItem,
    Club,
    ClubApplication,
    ClubFair,
    ClubFairRegistration,
    Event,
    EventShowing,
    Major,
    Membership,
    Profile,
    QuestionAnswer,
    School,
    StudentType,
    Tag,
    Testimonial,
    Ticket,
    TicketClass,
    Year,
)


clubs = [
    {
        "code": "pppjo",
        "name": "Penn Pre-Professional Juggling Organization",
        "description": """The PPPJO is looking for intense jugglers seeking to juggle
their way to the top. Come with your juggling equipment (and business formal attire) to
hone your skills in time for recruiting season!""",
        "image": "https://i.imgur.com/WwUKiHP.png",
        "email": "example@example.com",
        "active": True,
        "approved": True,
        "size": Club.SIZE_MEDIUM,
        "application_required": Club.OPEN_MEMBERSHIP,
        "recruiting_cycle": Club.RECRUITING_OPEN,
        "founded": "1984-01-01",
        "accepting_members": True,
        "enables_subscription": True,
        "tags": [
            {"name": "Professional"},
            {"name": "Athletics"},
            {"name": "Undergraduate"},
        ],
        "badges": [
            {
                "label": "Red Badge",
                "color": "ff0000",
                "visible": True,
                "purpose": "org",
            },
            {
                "label": "Green Badge",
                "color": "00ff00",
                "visible": True,
                "purpose": "org",
            },
            {
                "label": "Blue Badge",
                "color": "0000ff",
                "visible": True,
                "purpose": "org",
            },
        ],
        "testimonials": [
            {"text": "Great club!"},
            {"text": "Fantastic club!"},
            {"text": "Best club ever!"},
            {"text": "Don't start with the chainsaws!"},
        ],
        "questions": [
            {
                "question": "What kind of objects do you juggle?",
                "answer": "Anything ranging from bowling pins to "
                "Husqvarna 455 Rancher chain saws!",
                "is_anonymous": True,
                "approved": True,
            },
            {
                "question": "What kind of legal liability does "
                "your club have for injuries?",
                "answer": None,
                "is_anonymous": False,
                "approved": False,
            },
        ],
    },
    {
        "code": "lorem-ipsum",
        "name": "Penn Lorem Ipsum Club",
        "description": """<i>Lorem ipsum dolor sit amet, consectetur adipiscing elit,
sed do eiusmod tempor incididunt ut labore et dolore magna aliqua.</i>""",
        "tags": [{"name": "Undergraduate"}],
        "founded": "2003-01-01",
        "size": Club.SIZE_LARGE,
        "active": True,
        "approved": True,
        "image": "https://i.imgur.com/TOj74YQ.png",
        "questions": [
            {
                "question": "Lorem ipsum dolor sit amet?",
                "answer": "Consectetur adipiscing elit!",
                "is_anonymous": False,
                "approved": True,
            }
        ],
    },
    {
        "code": "penn-memes",
        "name": "Penn Memes Club",
        "email": "penn.memes@gmail.com",
        "founded": "2019-01-01",
        "description": """We are exclusive to M&T students.""",
        "active": True,
        "approved": True,
        "image": "https://i.imgur.com/BkNWXlo.png",
        "tags": [{"name": "Greek Life"}, {"name": "Graduate"}],
    },
    {
        "code": "harvard-rejects",
        "name": "Harvard Rejects Club",
        "description": """We're Penn's largest club with over 20,000 active members!
We're always looking for enthusiastic students to join our organization,
so please feel free to reach out to us at upenn.edu/harvard to join!""",
        "image": "https://i.imgur.com/IxgjBmA.png",
        "active": True,
        "approved": True,
        "tags": [
            {"name": "Professional"},
            {"name": "Community Service"},
            {"name": "Undergraduate"},
        ],
    },
    {
        "code": "penn-wharton-transfers",
        "name": "Penn Wharton Transfers Club",
        "description": """Dual Degree and drop Engineering?
Internal Transfer from the college?
Drop out and re-apply as an MBA?
Whatever your path to Wharton-hood is, we want you (if you make it to round three)!""",
        "image": "https://i.imgur.com/nADYD8u.png",
        "address": "The Wharton School",
        "active": False,
        "approved": True,
        "tags": [{"name": "Social"}, {"name": "Undergraduate"}],
    },
    {
        "code": "pppp",
        "name": "Penn Program for Potential Procrastinators",
        "description": """Ever considered yourself a possible procrastinator,
but never actually were able to get the motivation to determine for sure?
Then join PPPP, Penn's premier potential procrastinating society! We are seeking
unmotivated individuals who, in theory, are interested in joining our group, but can't
quite get themselves to start working on our application. Start applying today so that
you can procrastinate on the application and ultimately miss the deadline!""",
        "active": True,
        "approved": True,
        "tags": [{"name": "Social"}, {"name": "Undergraduate"}],
    },
    {
        "code": "long-club-with-a-very-long-club-name-that-goes-on-and-on-and-on",
        "name": "Club with a {}long club name".format("very " * 15),
        "description": "<p>{}</p><p> </p>".format(
            "This is a very long description! " * 25
        )
        * 4,
        "active": True,
        "approved": True,
        "tags": [{"name": ("long " * 15) + "tag"}, {"name": "Undergraduate"}],
    },
    {
        "code": "empty-club",
        "name": "Empty Club",
        "description": "A club without any members.",
        "email": "example@example.com",
        "how_to_get_involved": """Anyone can join this club, just send us a membership
request! See www.google.com for more details. Alternatively, contact
example@example.com.""",
        "active": True,
        "approved": True,
        "accepting_members": True,
        "tags": [{"name": "Professional"}, {"name": "Undergraduate"}],
    },
    {
        "code": "tac",
        "name": "Testing Activities Council",
        "description": "We are an umbrella organization "
        "for many of the clubs on campus.",
        "email": "tac@example.com",
        "active": True,
        "approved": True,
        "tags": [{"name": "Umbrella Organization"}, {"name": "Undergraduate"}],
    },
]

fair_registration_text = """
<p>
    Every year, the
    <a href="https://sacfunded.net/" target="_blank">
    Student Activities Council
    </a>
    hosts a Fall Activities Fair. This year, the SAC Fair will be held
    virtually during the first few days of school. In addition to Penn
    Clubs, which now has an anonymous Q &amp; A feature, clubs will be
    designated one of three days to host a live Zoom session for a
    couple of hours. All submitted zoom links will be featured on Penn
    Clubs.
</p>
<p>
    Like the in-person SAC Fair, clubs are encouraged to have a few
    members present on Zoom to introduce their club to prospective
    members and to answer questions.
</p>
<p>
    If you would like to particpate in the SAC fair, check
    the box below. If you check the box below, your club information
    will be shared with the Student Activites Council and more details
    will be sent to you at a later date.
</p>
<p>
    Note that this SAC Fair is for <b>Undergraduate Organizations</b>
    only. If you are not an undergraduate organization, please do not
    sign up for the SAC fair.
</p>
"""


class Command(BaseCommand):
    help = "Populates the development environment with dummy data."

    def handle(self, *args, **kwargs):
        if Club.objects.filter(name="Penn Labs").exists():
            raise CommandError(
                "You probably do not want to run this script in production!"
            )

        # create options
        bool_options = ["CLUB_REGISTRATION"]
        for option in bool_options:
            Option.objects.get_or_create(
                key=option,
                defaults={
                    "value": "false",
                    "value_type": Option.TYPE_BOOL,
                    "public": True,
                },
            )

        # create years
        [
            Year.objects.get_or_create(name=year)
            for year in ["Freshman", "Sophomore", "Junior", "Senior"]
        ]

        # create schools
        [
            School.objects.get_or_create(name=school, defaults={"is_graduate": False})
            for school in [
                "The Wharton School",
                "School of Engineering and Applied Science",
                "School of Nursing",
                "School of Arts & Sciences",
            ]
        ]

        School.objects.get_or_create(
            name="Perelman School of Medicine", defaults={"is_graduate": True}
        )

        # create majors
        major_names = [
            f"{prefix} {major}".strip()
            for major in [
                "Accounting",
                "Basket Weaving",
                "Biology",
                "Chemistry",
                "Computer Design",
                "Computer Engineering",
                "Computer Science",
                "Digital Media Design",
                "Finance",
                "Marketing",
                "Statistics",
            ]
            for prefix in [
                "",
                "Airborne",
                "Applied",
                "Atomic",
                "Fancy",
                "Nuclear",
                "Quantum",
                "Theoretical",
                "Underwater",
            ]
        ]
        existing = set(
            Major.objects.filter(name__in=major_names).values_list("name", flat=True)
        )
        Major.objects.bulk_create(
            [Major(name=name) for name in major_names if name not in existing]
        )

        # create student types
        [
            StudentType.objects.get_or_create(name=types)
            for types in [
                "Transfer Student",
                "Full-Time Student",
                "Online Student",
                "International Student",
            ]
        ]

        image_cache = {}

        def get_image(url):
            if url not in image_cache:
                contents = requests.get(url).content
                image_cache[url] = contents
            else:
                contents = image_cache[url]
            return contents

        # create clubs
        for info in clubs:
            partial = dict(info)
            custom_fields = [
                "code",
                "image",
                "tags",
                "badges",
                "testimonials",
                "questions",
            ]
            for field in custom_fields:
                if field in partial:
                    del partial[field]

            club, _ = Club.objects.get_or_create(code=info["code"], defaults=partial)

            if "image" in info:
                contents = get_image(info["image"])
                club.image.save("image.png", ContentFile(contents))
                club.save()

            m2m_fields = [(Tag, "tags"), (Badge, "badges")]

            for obj, name in m2m_fields:
                if name in info:
                    for new_obj in info[name]:
                        new_obj, _ = obj.objects.get_or_create(**new_obj)
                        getattr(club, name).add(new_obj)

            foreign_key_fields = [
                (Testimonial, "testimonials"),
                (QuestionAnswer, "questions"),
            ]
            for obj, name in foreign_key_fields:
                if name in info:
                    for new_obj in info[name]:
                        new_obj, _ = obj.objects.get_or_create(club=club, **new_obj)

        # create badges
        badge, _ = Badge.objects.get_or_create(
            label="TAC",
            description="Testing Activities Council",
            purpose="org",
            org=Club.objects.get(code="tac"),
            visible=True,
        )

        badge2, _ = Badge.objects.get_or_create(
            label="SAC",
            description="Student Activities Council",
            purpose="org",
            visible=True,
        )

        # create additional clubs
        tag_undergrad, _ = Tag.objects.get_or_create(name="Undergraduate")
        tag_generic, _ = Tag.objects.get_or_create(name="Generic")

        wharton_badge, _ = Badge.objects.get_or_create(
            label="Wharton Council",
            purpose="Dummy badge to mock Wharton-affiliated clubs",
            visible=True,
        )

        for i in range(1, 50):
            club, created = Club.objects.get_or_create(
                code="z-club-{}".format(i),
                defaults={
                    "name": "Z-Club {}".format(i),
                    "description": "This is a generic test club.",
                    "approved": True,
                    "active": True,
                    "email": "example@example.com",
                },
            )

            if 10 <= i <= 15:
                # Make some clubs Wharton-affiliated
                club.badges.add(wharton_badge)

            if created:
                club.available_virtually = i % 2 == 0
                club.appointment_needed = i % 3 == 0
                club.signature_events = (
                    f"Z-Club {i} offers {i % 8 + 1} signature events every year."
                )

                for school in School.objects.all():
                    club.target_schools.add(school)

                for major in Major.objects.all():
                    club.target_majors.add(major)

                Testimonial.objects.bulk_create(
                    [
                        Testimonial(club=club, text=f"Z-Club {i} is a {adj} club!")
                        for adj in ["great", "fantastic", "awesome", "amazing"]
                    ]
                )

            if i < 5:
                [
                    club.student_types.add(type)
                    for type in StudentType.objects.filter(id__lte=i)
                ]
            club.recruiting_cycle = Club.RECRUITING_CYCLES[
                (i - 1) % len(Club.RECRUITING_CYCLES)
            ][0]
            club.save()

            Advisor.objects.get_or_create(
                club=club,
                name="John Doe",
                title="Faculty Advisor",
                department="Accounting Department",
                email="example@example.com",
                phone="+12158985000",
                defaults={"visibility": Advisor.ADVISOR_VISIBILITY_STUDENTS},
            )

            club.tags.add(tag_undergrad)
            club.tags.add(tag_generic)
            club.badges.add(badge)
            club.badges.add(badge2)

        # create users
        count = 0
        schools = ["seas", "nursing", "wharton", "sas"]
        users = [
            "Benjamin Franklin",
            "George Washington",
            "John Adams",
            "Thomas Jefferson",
            "James Madison",
            "James Monroe",
            "John Quincy Adams",
            "Andrew Jackson",
        ]
        user_objs = []
        for user in users:
            first, last = user.split(" ", 1)
            last = last.replace(" ", "")
            username = "{}{}".format(first[0], last).lower()
            email = "{}@{}.upenn.edu".format(username, schools[count % len(schools)])
            count += 1
            User = get_user_model()
            if User.objects.filter(username=username).exists():
                user_objs.append(User.objects.get(username=username))
            else:
                obj = User.objects.create_user(username, email, "test")
                obj.first_name = first
                obj.last_name = last
                obj.is_staff = True
                obj.save()
                user_objs.append(obj)

        # test image files
        event_image_url = "https://i.imgur.com/IBCoKE3.jpg"
        profile_image_url = "https://i.imgur.com/xLGqpfN.png"

        # make ben franklin a superuser
        ben = user_objs[0]
        ben.is_superuser = True
        ben.is_staff = True
        ben.profile.image.save("ben.png", ContentFile(get_image(profile_image_url)))
        ben.profile.school.add(*School.objects.order_by("name")[:2])
        ben.profile.major.add(*Major.objects.order_by("name")[:3])
        ben.save()

        # create test events
        now = timezone.now()

        # Create an event for right now so cypress can test current events
        live_event_club = Club.objects.all()[0]
        event, created = Event.objects.get_or_create(
            club=live_event_club,
            code="test-event-for-club-now",
            defaults={
                "creator": ben,
                "name": f"Test Event now for {live_event_club.name}",
                "description": "This is the description for this event.",
            },
        )

        # Create a showing for the event
        EventShowing.objects.get_or_create(
            event=event,
            defaults={
                "start_time": now,
                "end_time": now + datetime.timedelta(hours=1),
            },
        )

        # create a global event for testing
        global_event, _ = Event.objects.get_or_create(
            club=None,
            code="test-global-event",
            defaults={
                "creator": ben,
                "name": "Test Global Event",
                "description": "This is a global event that "
                "does not belong to any club.",
            },
        )

        # Create a showing for the global event
        EventShowing.objects.get_or_create(
            event=global_event,
            defaults={
                "start_time": now + datetime.timedelta(days=1),
                "end_time": now
                + datetime.timedelta(days=1)
                + datetime.timedelta(hours=1),
            },
        )

        # create a club fair one month from now
        fair, _ = ClubFair.objects.update_or_create(
            name="Sample Fair",
            defaults={
                "organization": "Student Activities Council",
                "contact": "sac@sacfunded.net",
                "start_time": now + datetime.timedelta(days=30),
                "end_time": now + datetime.timedelta(days=33),
                "registration_end_time": now + datetime.timedelta(days=15),
                "information": """
<p>
    This information is shown to students participating in the fair!
    <b>Formatting is supported here!</b>
</p>
<p>
    This information is shown on the main fair page
    to students participating in the fair.
</p>""",
                "registration_information": """
<p>
    This information is shown when registering!
    Display registration information here.
    <b>Formatting is supported here!</b>
</p>
<p>
    Place additional registration instructions in this section.
    This section will only be visible to club officers registering for the fair.
</p>
"""
                + fair_registration_text,
            },
        )

        fair_cat_badge, _ = Badge.objects.get_or_create(
            label="General Category",
            purpose="fair",
            defaults={"description": "Grouping for Sample Fair", "fair": fair},
        )

        for club in Club.objects.filter(code__startswith="z-club-"):
            ClubFairRegistration.objects.get_or_create(
                fair=fair, registrant=ben, club=club
            )
            club.badges.add(fair_cat_badge)

        fair.create_events()

        # Create a special event with multiple showings
        multi_showing_club = Club.objects.get(code="pppjo")
        multi_showing_event, _ = Event.objects.get_or_create(
            club=multi_showing_club,
            code="multi-showing-event",
            defaults={
                "creator": ben,
                "name": "Multi-Showing Event",
                "description": "This event has multiple showings.",
            },
        )

        # Create multiple showings for the event on consecutive days
        for i in range(3):
            EventShowing.objects.get_or_create(
                event=multi_showing_event,
                start_time=now + datetime.timedelta(days=i),
                defaults={
                    "end_time": now + datetime.timedelta(days=i, hours=2),
                    "location": f"Location {i + 1}",
                },
            )

        if created:
            contents = get_image(event_image_url)
            event.image.save("image.png", ContentFile(contents))

        # create a club application
        club = Club.objects.get(code="empty-club")
        ClubApplication.objects.get_or_create(
            name="Test Application",
            club=club,
            defaults={
                "application_start_time": now - datetime.timedelta(weeks=10),
                "application_end_time": now - datetime.timedelta(weeks=9),
                "result_release_time": now - datetime.timedelta(weeks=8),
                "external_url": "https://pennclubs.com/",
            },
        )
        club = Club.objects.get(code="pppjo")
        ClubApplication.objects.get_or_create(
            name="Test Application",
            club=club,
            defaults={
                "application_start_time": now - datetime.timedelta(days=1),
                "application_end_time": now + datetime.timedelta(days=3),
                "result_release_time": now + datetime.timedelta(weeks=1),
                "external_url": "https://pennlabs.org/apply/",
            },
        )

        # create club applications that are wharton common app
        eastern = pytz.timezone("America/New_York")
        application_start_time = datetime.datetime(2021, 9, 4, 0, 0, tzinfo=eastern)
        application_end_time = datetime.datetime(2021, 11, 20, 2, 0, tzinfo=eastern)
        result_release_time = datetime.datetime(2021, 12, 4, 0, 0, tzinfo=eastern)
        prompt_one = (
            "Tell us about a time you took initiative or demonstrated leadership"
        )
        prompt_two = "Tell us about a time you faced a challenge and how you solved it"
        prompt_three = "Tell us about a time you collaborated well in a team"
        for code in ["pppjo", "harvard-rejects", "penn-memes"]:
            club = Club.objects.get(code=code)
            name = f"{club.name} Application"
            application = ClubApplication.objects.create(
                name=name,
                club=club,
                application_start_time=application_start_time,
                application_end_time=application_end_time,
                result_release_time=result_release_time,
                is_wharton_council=True,
            )
            link = (
                f"http://localhost:3000/club/{club.code}/application/{application.pk}"
            )
            application.external_url = link
            application.save()
            prompt = "Choose one of the following prompts for your personal statement"
            prompt_question = ApplicationQuestion.objects.create(
                question_type=ApplicationQuestion.MULTIPLE_CHOICE,
                application=application,
                prompt=prompt,
            )
            ApplicationMultipleChoice.objects.create(
                value=prompt_one, question=prompt_question
            )
            ApplicationMultipleChoice.objects.create(
                value=prompt_two, question=prompt_question
            )
            ApplicationMultipleChoice.objects.create(
                value=prompt_three, question=prompt_question
            )
            ApplicationQuestion.objects.create(
                question_type=ApplicationQuestion.FREE_RESPONSE,
                prompt="Answer the prompt you selected",
                word_limit=150,
                application=application,
            )

        application = ClubApplication.objects.last()
        ApplicationCommittee.objects.create(name="one", application=application)
        ApplicationCommittee.objects.create(name="two", application=application)
        ApplicationCommittee.objects.create(name="three", application=application)
        ApplicationCommittee.objects.create(name="four", application=application)
        status_counter = 0
        for user in get_user_model().objects.all():
            status = ApplicationSubmission.STATUS_TYPES[
                status_counter % len(ApplicationSubmission.STATUS_TYPES)
            ][0]
            ApplicationSubmission.objects.create(
                status=status,
                user=user,
                application=application,
                committee=None,
            )
            status_counter += 1
            for committee in application.committees.all():
                ApplicationSubmission.objects.create(
                    status=status,
                    user=user,
                    application=application,
                    committee=committee,
                )

        # 10am today
        even_base = now.replace(hour=14, minute=0, second=0, microsecond=0)

        # 2pm today
        odd_base = now.replace(hour=18, minute=0, second=0, microsecond=0)

        for j in range(-14, 15):
            for i, club in enumerate(Club.objects.all()[:10]):
                # When even we start at 10am and overlap,
                # when odd we start at 3pm and no overlap
                if j % 2 == 0:
                    start_time = (
                        even_base
                        + datetime.timedelta(days=j)
                        + datetime.timedelta(minutes=30 * i)
                    )
                    end_time = (
                        even_base
                        + datetime.timedelta(days=j)
                        + datetime.timedelta(hours=1, minutes=30 * i)
                    )
                else:
                    start_time = (
                        odd_base
                        + datetime.timedelta(days=j)
                        + datetime.timedelta(hours=i)
                    )
                    end_time = (
                        odd_base
                        + datetime.timedelta(days=j)
                        + datetime.timedelta(hours=i + 1)
                    )

                event, created = Event.objects.get_or_create(
                    club=club,
                    code="test-event-for-club-{}-{}".format(club, j),
                    defaults={
                        "creator": ben,
                        "name": f"Test Event #{j} for {club.name}",
                        "description": "This is the description for this event.",
                    },
                )

                # Create a showing for the event
                EventShowing.objects.get_or_create(
                    event=event,
                    defaults={
                        "start_time": start_time,
                        "end_time": end_time,
                    },
                )

                if created:
                    contents = get_image(event_image_url)
                    event.image.save("image.png", ContentFile(contents))

        # dismiss welcome prompt for all users
        Profile.objects.all().update(has_been_prompted=True)

        # add graduation years for half of the users
        prof_objs = Profile.objects.order_by("user__username")
        for i, obj in enumerate(prof_objs[: prof_objs.count() / 2]):
            obj.graduation_year = now.year + (i % 4)
            obj.save()

        # add memberships
        count = 0
        for club in Club.objects.exclude(code="empty-club")[:50]:
            for obj in user_objs[:count]:
                Membership.objects.get_or_create(
                    club=club,
                    person=obj,
                    defaults={"active": True, "public": count % 2 == 0},
                )
            first_mship = club.membership_set.first()
            if first_mship is not None:
                first_mship.role = Membership.ROLE_OWNER
                first_mship.save()
            count += 1

        # Add tickets
        hr = Club.objects.get(code="harvard-rejects")
        hr_events = Event.objects.filter(club=hr)

        for idx, event in enumerate(hr_events[:3]):
<<<<<<< HEAD
            # Switch up person every so often
            person = ben if idx < 2 else user_objs[1]

            # Create ticket classes for the event
            regular_class = TicketClass.objects.create(
                event=event,
                name="Regular",
                description="Regular admission ticket",
                price=10.10,
                quantity=50,
                remaining=50,
                buyable=True,
            )

            premium_class = TicketClass.objects.create(
                event=event,
                name="Premium",
                description="Premium admission ticket with perks",
                price=100.10,
                quantity=20,
                remaining=20,
                buyable=True,
                group_discount=0.15,
                group_size=5,
            )

            # Create some owned tickets
            for i in range((idx + 1) * 5):
                ticket_class = regular_class if i % 2 else premium_class
                Ticket.objects.create(
                    ticket_class=ticket_class,
                    owner=person,
                    owner_email=person.email,
                    attended=False,
                )
                # Update remaining count
                ticket_class.remaining -= 1
                ticket_class.save()

            # Create some items in cart
            cart, _ = Cart.objects.get_or_create(
                event=event, owner=person, session_key=f"test_session_{person.username}"
            )

            CartItem.objects.create(cart=cart, ticket_class=regular_class, quantity=2)

            CartItem.objects.create(cart=cart, ticket_class=premium_class, quantity=1)
=======
            # Get the first showing for this event
            showing = EventShowing.objects.filter(event=event).first()
            if not showing:
                # Create a showing if none exists
                showing = EventShowing.objects.create(
                    event=event,
                    start_time=now + datetime.timedelta(days=idx),
                    end_time=now + datetime.timedelta(days=idx, hours=2),
                )

            # Switch up person every so often
            person = ben if idx < 2 else user_objs[1]

            # Create some unowned tickets
            Ticket.objects.bulk_create(
                [
                    Ticket(showing=showing, type="Regular", price=10.10)
                    for _ in range(10)
                ]
            )

            Ticket.objects.bulk_create(
                [
                    Ticket(showing=showing, type="Premium", price=100.10)
                    for _ in range(5)
                ]
            )

            # Create some owned tickets and tickets in cart
            for i in range((idx + 1) * 10):
                if i % 5:
                    Ticket.objects.create(
                        showing=showing, owner=person, type="Regular", price=i
                    )
                else:
                    c, _ = Cart.objects.get_or_create(owner=person)
                    c.tickets.add(
                        Ticket.objects.create(showing=showing, type="Premium", price=i)
                    )
>>>>>>> e9f150ec

        self.stdout.write("Finished populating database!")<|MERGE_RESOLUTION|>--- conflicted
+++ resolved
@@ -813,13 +813,22 @@
         hr_events = Event.objects.filter(club=hr)
 
         for idx, event in enumerate(hr_events[:3]):
-<<<<<<< HEAD
+            # Get the first showing for this event
+            showing = EventShowing.objects.filter(event=event).first()
+            if not showing:
+                # Create a showing if none exists
+                showing = EventShowing.objects.create(
+                    event=event,
+                    start_time=now + datetime.timedelta(days=idx),
+                    end_time=now + datetime.timedelta(days=idx, hours=2),
+                )
+
             # Switch up person every so often
             person = ben if idx < 2 else user_objs[1]
 
             # Create ticket classes for the event
             regular_class = TicketClass.objects.create(
-                event=event,
+                showing=showing,
                 name="Regular",
                 description="Regular admission ticket",
                 price=10.10,
@@ -829,7 +838,7 @@
             )
 
             premium_class = TicketClass.objects.create(
-                event=event,
+                showing=showing,
                 name="Premium",
                 description="Premium admission ticket with perks",
                 price=100.10,
@@ -861,46 +870,5 @@
             CartItem.objects.create(cart=cart, ticket_class=regular_class, quantity=2)
 
             CartItem.objects.create(cart=cart, ticket_class=premium_class, quantity=1)
-=======
-            # Get the first showing for this event
-            showing = EventShowing.objects.filter(event=event).first()
-            if not showing:
-                # Create a showing if none exists
-                showing = EventShowing.objects.create(
-                    event=event,
-                    start_time=now + datetime.timedelta(days=idx),
-                    end_time=now + datetime.timedelta(days=idx, hours=2),
-                )
-
-            # Switch up person every so often
-            person = ben if idx < 2 else user_objs[1]
-
-            # Create some unowned tickets
-            Ticket.objects.bulk_create(
-                [
-                    Ticket(showing=showing, type="Regular", price=10.10)
-                    for _ in range(10)
-                ]
-            )
-
-            Ticket.objects.bulk_create(
-                [
-                    Ticket(showing=showing, type="Premium", price=100.10)
-                    for _ in range(5)
-                ]
-            )
-
-            # Create some owned tickets and tickets in cart
-            for i in range((idx + 1) * 10):
-                if i % 5:
-                    Ticket.objects.create(
-                        showing=showing, owner=person, type="Regular", price=i
-                    )
-                else:
-                    c, _ = Cart.objects.get_or_create(owner=person)
-                    c.tickets.add(
-                        Ticket.objects.create(showing=showing, type="Premium", price=i)
-                    )
->>>>>>> e9f150ec
 
         self.stdout.write("Finished populating database!")