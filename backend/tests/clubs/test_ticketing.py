import json
from contextlib import contextmanager
from dataclasses import dataclass
from datetime import timedelta
from unittest.mock import patch

import freezegun
from django.contrib.auth import get_user_model
from django.core import mail
from django.db.models import Count
from django.db.models.deletion import ProtectedError
from django.test import TestCase
from django.urls import reverse
from django.utils import timezone
from rest_framework.test import APIClient

from clubs.models import (
    Cart,
    Club,
    Event,
    Membership,
    Ticket,
    TicketSettings,
    TicketTransactionRecord,
    TicketTransferRecord,
)


def commonSetUp(self):
    self.client = APIClient()

    self.user1 = get_user_model().objects.create_user(
        "jadams", "jadams@sas.upenn.edu", "test"
    )
    self.user1.first_name = "John"
    self.user1.last_name = "Adams"
    self.user1.is_staff = True
    self.user1.is_superuser = True
    self.user1.save()

    self.user2 = get_user_model().objects.create_user(
        "bfranklin", "bfranklin@seas.upenn.edu", "test"
    )
    self.user2.first_name = "Benjamin"
    self.user2.last_name = "Franklin"
    self.user2.save()

    self.club1 = Club.objects.create(
        code="test-club",
        name="Test Club",
        approved=True,
        email="example@example.com",
    )

    self.unapproved_club = Club.objects.create(
        code="unapproved-club",
        name="Unapproved Club",
        approved=False,
        ghost=False,
        email="example2@example.com",
    )

    self.event1 = Event.objects.create(
        code="test-event",
        club=self.club1,
        name="Test Event",
        start_time=timezone.now() + timezone.timedelta(days=2),
        end_time=timezone.now() + timezone.timedelta(days=3),
    )

<<<<<<< HEAD
    self.unapproved_event = Event.objects.create(
        code="unapproved-event",
        club=self.unapproved_club,
        name="Unapproved Event",
        start_time=timezone.now() + timezone.timedelta(days=2),
        end_time=timezone.now() + timezone.timedelta(days=3),
=======
    self.ticket_settings = TicketSettings.objects.create(
        event=self.event1,
>>>>>>> 80bb21d8
    )

    self.ticket_totals = [
        {"type": "normal", "count": 20, "price": 15.0},
        {"type": "premium", "count": 10, "price": 30.0},
    ]

    self.tickets1 = [
        Ticket.objects.create(type="normal", event=self.event1, price=15.0)
        for _ in range(20)
    ]
    self.tickets2 = [
        Ticket.objects.create(type="premium", event=self.event1, price=30.0)
        for _ in range(10)
    ]

    self.unapproved_tickets = [
        Ticket.objects.create(type="normal", event=self.unapproved_event, price=15.0)
        for _ in range(20)
    ]


class TicketEventTestCase(TestCase):
    """
    Test cases related to the methods on the ClubEventViewSet
    that correspond to the ticketing project:

    tickets (get), tickets (put), buyers, add_to_cart, remove_from_cart
    """

    def setUp(self):
        commonSetUp(self)

    def test_create_ticket_offerings(self):
        self.client.login(username=self.user1.username, password="test")

        # Test invalid start_time, ticket_drop_time editing
        resp = self.client.patch(
            reverse("club-events-detail", args=(self.club1.code, self.event1.pk)),
            {
                "ticket_drop_time": (
                    self.event1.end_time + timezone.timedelta(days=20)
                ).strftime("%Y-%m-%dT%H:%M:%S%z")
            },
            format="json",
        )
        self.assertEqual(resp.status_code, 400, resp.content)

        resp = self.client.patch(
            reverse("club-events-detail", args=(self.club1.code, self.event1.pk)),
            {
                "start_time": (
                    self.event1.end_time + timezone.timedelta(days=20)
                ).strftime("%Y-%m-%dT%H:%M:%S%z")
            },
            format="json",
        )
        self.assertEqual(resp.status_code, 400, resp.content)

        qts = {
            "quantities": [
                {"type": "_normal", "count": 20, "price": 10},
                {"type": "_premium", "count": 10, "price": 20},
            ]
        }

        resp = self.client.put(
            reverse("club-events-tickets", args=(self.club1.code, self.event1.pk)),
            qts,
            format="json",
        )

        aggregated_tickets = list(
            Ticket.objects.filter(event=self.event1, type__contains="_")
            .values("type", "price")
            .annotate(count=Count("id"))
        )
        for t1, t2 in zip(qts["quantities"], aggregated_tickets):
            self.assertEqual(t1["type"], t2["type"])
            self.assertAlmostEqual(t1["price"], float(t2["price"]), 0.02)
            self.assertEqual(t1["count"], t2["count"])

        self.assertIn(resp.status_code, [200, 201], resp.content)

    def test_create_ticket_offerings_free_tickets(self):
        self.client.login(username=self.user1.username, password="test")

        tickets = [Ticket(type="free", event=self.event1, price=0.0) for _ in range(10)]
        Ticket.objects.bulk_create(tickets)

        qts = {
            "quantities": [
                {"type": "_free", "count": 10, "price": 0},
            ]
        }

        resp = self.client.put(
            reverse("club-events-tickets", args=(self.club1.code, self.event1.pk)),
            qts,
            format="json",
        )

        aggregated_tickets = list(
            Ticket.objects.filter(event=self.event1, type__contains="_")
            .values("type", "price")
            .annotate(count=Count("id"))
        )
        for t1, t2 in zip(qts["quantities"], aggregated_tickets):
            self.assertEqual(t1["type"], t2["type"])
            self.assertAlmostEqual(t1["price"], float(t2["price"]), 0.00)
            self.assertEqual(t1["count"], t2["count"])

        self.assertIn(resp.status_code, [200, 201], resp.content)

    def test_create_ticket_offerings_bad_perms(self):
        # user2 is not a superuser or club officer+
        self.client.login(username=self.user2.username, password="test")
        qts = {
            "quantities": [
                {"type": "_normal", "count": 20, "price": 10},
                {"type": "_premium", "count": 10, "price": 20},
            ]
        }

        resp = self.client.put(
            reverse("club-events-tickets", args=(self.club1.code, self.event1.pk)),
            qts,
            format="json",
        )

        self.assertEqual(resp.status_code, 403, resp.content)

    def test_create_ticket_offerings_bad_data(self):
        self.client.login(username=self.user1.username, password="test")
        bad_data = [
            {
                # Bad toplevel field
                "quant1t13s": [
                    {"type": "_normal", "count": 20, "price": 10},
                    {"type": "_premium", "count": 10, "price": 20},
                ]
            },
            {
                "quantities": [
                    # Negative price
                    {"type": "_normal", "count": 20, "price": -10},
                    {"type": "_premium", "count": 10, "price": -20},
                ]
            },
            {
                "quantities": [
                    # Bad field members
                    {"abcd": "_normal", "abcde": 20, "price": -10},
                ]
            },
        ]

        for data in bad_data:
            resp = self.client.put(
                reverse("club-events-tickets", args=(self.club1.code, self.event1.pk)),
                data,
                format="json",
            )
            self.assertIn(resp.status_code, [400], resp.content)
            self.assertEqual(Ticket.objects.filter(type__contains="_").count(), 0, data)

    def test_create_ticket_offerings_delay_drop(self):
        self.client.login(username=self.user1.username, password="test")

        args = {
            "quantities": [
                {"type": "_normal", "count": 20, "price": 10},
                {"type": "_premium", "count": 10, "price": 20},
            ],
            "drop_time": (timezone.now() + timezone.timedelta(hours=12)).strftime(
                "%Y-%m-%dT%H:%M:%S%z"
            ),
        }
        _ = self.client.put(
            reverse("club-events-tickets", args=(self.club1.code, self.event1.pk)),
            args,
            format="json",
        )

        self.ticket_settings.refresh_from_db()

        # Drop time should be set
        self.assertIsNotNone(self.ticket_settings.drop_time)

        # Drop time should be 12 hours from initial ticket creation
        expected_drop_time = timezone.now() + timezone.timedelta(hours=12)
        diff = abs(self.ticket_settings.drop_time - expected_drop_time)
        self.assertTrue(diff < timezone.timedelta(minutes=5))

        # Move Django's internal clock 13 hours forward
        with freezegun.freeze_time(timezone.now() + timezone.timedelta(hours=13)):
            resp = self.client.put(
                reverse("club-events-tickets", args=(self.club1.code, self.event1.pk)),
                args,
                format="json",
            )

            # Tickets shouldn't be editable after drop time has elapsed
            self.assertEqual(resp.status_code, 403, resp.content)

    def test_create_ticket_offerings_already_owned_or_held(self):
        self.client.login(username=self.user1.username, password="test")

        # Create ticket offerings
        args = {
            "quantities": [
                {"type": "_normal", "count": 5, "price": 10},
                {"type": "_premium", "count": 3, "price": 20},
            ],
        }
        resp = self.client.put(
            reverse("club-events-tickets", args=(self.club1.code, self.event1.pk)),
            args,
            format="json",
        )
        self.assertIn(resp.status_code, [200, 201], resp.content)

        # Simulate checkout by applying holds
        for ticket in Ticket.objects.filter(type="_normal"):
            ticket.holder = self.user1
            ticket.save()

        # Recreating tickets should fail
        resp = self.client.put(
            reverse("club-events-tickets", args=(self.club1.code, self.event1.pk)),
            args,
            format="json",
        )
        self.assertEqual(resp.status_code, 403, resp.content)

        # Simulate purchase by transferring ownership
        for ticket in Ticket.objects.filter(type="_normal", holder=self.user1):
            ticket.owner = self.user1
            ticket.holder = None
            ticket.save()

        # Recreating tickets should fail
        resp = self.client.put(
            reverse("club-events-tickets", args=(self.club1.code, self.event1.pk)),
            args,
            format="json",
        )
        self.assertEqual(resp.status_code, 403, resp.content)

<<<<<<< HEAD
        # Changing ticket drop time should fail
        resp = self.client.patch(
            reverse("club-events-detail", args=(self.club1.code, self.event1.pk)),
            {
                "ticket_drop_time": (
                    timezone.now() + timezone.timedelta(hours=12)
                ).strftime("%Y-%m-%dT%H:%M:%S%z")
            },
            format="json",
        )
        self.assertEqual(resp.status_code, 400, resp.content)
=======
    def test_create_tickets_with_settings(self):
        self.client.login(username=self.user1.username, password="test")

        drop_time = timezone.now() + timedelta(days=1)
        args = {
            "quantities": [
                {"type": "_normal", "count": 5, "price": 10},
                {"type": "_premium", "count": 3, "price": 20},
            ],
            "order_limit": 2,
            "drop_time": drop_time.strftime("%Y-%m-%dT%H:%M:%S%z"),
            "fee_charged_to_buyer": True,
        }
        resp = self.client.put(
            reverse("club-events-tickets", args=(self.club1.code, self.event1.pk)),
            args,
            format="json",
        )
        self.assertIn(resp.status_code, [200, 201], resp.content)

        self.event1.refresh_from_db()
        self.assertEqual(self.event1.ticket_settings.order_limit, 2)
        self.assertAlmostEqual(
            self.event1.ticket_settings.drop_time.timestamp(),
            drop_time.timestamp(),
            delta=1.0,  # allow 1 second difference to avoid flaky tests
        )
        self.assertTrue(self.event1.ticket_settings.fee_charged_to_buyer)
>>>>>>> 80bb21d8

    def test_issue_tickets(self):
        self.client.login(username=self.user1.username, password="test")
        args = {
            "tickets": [
                {"username": self.user1.username, "ticket_type": "normal"},
                {"username": self.user1.username, "ticket_type": "premium"},
                {"username": self.user2.username, "ticket_type": "normal"},
                {"username": self.user2.username, "ticket_type": "premium"},
            ]
        }
        resp = self.client.post(
            reverse(
                "club-events-issue-tickets", args=(self.club1.code, self.event1.pk)
            ),
            args,
            format="json",
        )

        self.assertEqual(resp.status_code, 200, resp.content)

        for item in args["tickets"]:
            username, ticket_type = item["username"], item["ticket_type"]
            user = get_user_model().objects.get(username=username)

            self.assertEqual(
                Ticket.objects.filter(
                    type=ticket_type, owner=user, transaction_record__total_amount=0.0
                )
                .select_related("transaction_record")
                .count(),
                1,
            )

    def test_issue_tickets_bad_perms(self):
        # user2 is not a superuser or club officer+
        self.client.login(username=self.user2.username, password="test")
        args = {
            "tickets": [
                {"username": self.user1.username, "ticket_type": "normal"},
                {"username": self.user2.username, "ticket_type": "normal"},
            ]
        }

        resp = self.client.post(
            reverse(
                "club-events-issue-tickets", args=(self.club1.code, self.event1.pk)
            ),
            args,
            format="json",
        )

        self.assertEqual(resp.status_code, 403, resp.content)

    def test_issue_tickets_invalid_username_ticket_type(self):
        # All usernames must be valid
        self.client.login(username=self.user1.username, password="test")
        args = {
            "tickets": [
                {"username": "invalid_user_1", "ticket_type": "normal"},
                {"username": "invalid_user_2", "ticket_type": "premium"},
            ]
        }
        resp = self.client.post(
            reverse(
                "club-events-issue-tickets", args=(self.club1.code, self.event1.pk)
            ),
            args,
            format="json",
        )

        self.assertEqual(resp.status_code, 400, resp.content)
        data = resp.json()
        self.assertEqual(data["errors"], ["invalid_user_1", "invalid_user_2"])

        # All requested ticket types must be valid
        args = {
            "tickets": [
                {"username": self.user2.username, "ticket_type": "invalid_type_1"},
                {"username": self.user2.username, "ticket_type": "invalid_type_2"},
            ]
        }
        resp = self.client.post(
            reverse(
                "club-events-issue-tickets", args=(self.club1.code, self.event1.pk)
            ),
            args,
            format="json",
        )

        self.assertEqual(resp.status_code, 400, resp.content)
        data = resp.json()
        self.assertEqual(data["errors"], ["invalid_type_1", "invalid_type_2"])

    def test_issue_tickets_insufficient_quantity(self):
        self.client.login(username=self.user1.username, password="test")
        args = {
            "tickets": [
                {"username": self.user2.username, "ticket_type": "normal"}
                for _ in range(100)
            ]
        }
        resp = self.client.post(
            reverse(
                "club-events-issue-tickets", args=(self.club1.code, self.event1.pk)
            ),
            args,
            format="json",
        )

        self.assertEqual(resp.status_code, 400, resp.content)
        self.assertIn(
            "Not enough tickets available for type: normal", str(resp.content)
        )

        # No tickets should be transferred
        self.assertEqual(Ticket.objects.filter(owner=self.user2).count(), 0)

        # No holds should be given
        self.assertEqual(
            Ticket.objects.filter(type="normal", holder__isnull=False).count(), 0
        )

    def test_email_blast(self):
        Membership.objects.create(
            person=self.user1, club=self.club1, role=Membership.ROLE_OFFICER
        )
        self.client.login(username=self.user1.username, password="test")

        ticket1 = self.tickets1[0]
        ticket1.owner = self.user2
        ticket1.save()

        resp = self.client.post(
            reverse("club-events-email-blast", args=(self.club1.code, self.event1.pk)),
            {"content": "Test email blast content"},
            format="json",
        )

        self.assertEqual(resp.status_code, 200, resp.content)

        self.assertEqual(len(mail.outbox), 1)
        email = mail.outbox[0]

        self.assertIn(self.user2.email, email.to)
        self.assertIn(self.user1.email, email.to)

        self.assertEqual(
            email.subject, f"Update on {self.event1.name} from {self.club1.name}"
        )
        self.assertIn("Test email blast content", email.body)

    def test_email_blast_empty_content(self):
        self.client.login(username=self.user1.username, password="test")
        resp = self.client.post(
            reverse("club-events-email-blast", args=(self.club1.code, self.event1.pk)),
            {"content": ""},
            format="json",
        )
        self.assertEqual(resp.status_code, 400, resp.content)

    def test_get_tickets_information_no_tickets(self):
        # Delete all the tickets
        Ticket.objects.all().delete()

        resp = self.client.get(
            reverse("club-events-tickets", args=(self.club1.code, self.event1.pk)),
        )
        self.assertIn(resp.status_code, [200, 201], resp.content)
        data = resp.json()
        self.assertEqual(data["totals"], [], data["totals"])
        self.assertEqual(data["available"], [], data["available"])

    def test_get_tickets_information(self):
        # Buy all normal tickets
        for ticket in self.tickets1:
            ticket.owner = self.user1
            ticket.save()

        resp = self.client.get(
            reverse("club-events-tickets", args=(self.club1.code, self.event1.pk)),
        )
        self.assertIn(resp.status_code, [200, 201], resp.content)
        data = resp.json()
        self.assertEqual(data["totals"], self.ticket_totals, data["totals"])
        self.assertEqual(
            data["available"],
            # Only premium tickets available
            [t for t in self.ticket_totals if t["type"] == "premium"],
            data["available"],
        )

<<<<<<< HEAD
=======
    def test_get_tickets_before_drop_time(self):
        self.ticket_settings.drop_time = timezone.now() + timedelta(days=1)
        self.ticket_settings.save()

        self.client.login(username=self.user1.username, password="test")
        resp = self.client.get(
            reverse("club-events-tickets", args=(self.club1.code, self.event1.pk)),
        )
        self.assertEqual(resp.status_code, 200, resp.content)
        data = resp.json()

        # Tickets shouldn't be available before the drop time
        self.assertEqual(data["totals"], [])
        self.assertEqual(data["available"], [])

>>>>>>> 80bb21d8
    def test_get_tickets_buyers(self):
        self.client.login(username=self.user1.username, password="test")

        # Buy all normal tickets
        for ticket in self.tickets1:
            ticket.owner = self.user1
            ticket.save()

        resp = self.client.get(
            reverse("club-events-buyers", args=(self.club1.code, self.event1.pk)),
        )

        data = resp.json()
        # Assert ownership correctly determined
        for owned_ticket in data["buyers"]:
            self.assertEqual(owned_ticket["owner_id"], self.user1.id)

    def test_get_tickets_buyers_bad_perms(self):
        # user2 is not a superuser or club officer+
        self.client.login(username=self.user2.username, password="test")
        for ticket in self.tickets1:
            ticket.owner = self.user1
            ticket.save()

        resp = self.client.get(
            reverse("club-events-buyers", args=(self.club1.code, self.event1.pk)),
        )

        self.assertEqual(resp.status_code, 403, resp)

    def test_add_to_cart(self):
        self.client.login(username=self.user1.username, password="test")

        tickets_to_add = {
            "quantities": [
                {"type": "normal", "count": 2},
                {"type": "premium", "count": 1},
            ]
        }
        resp = self.client.post(
            reverse("club-events-add-to-cart", args=(self.club1.code, self.event1.pk)),
            tickets_to_add,
            format="json",
        )
        self.assertIn(resp.status_code, [200, 201], resp.content)

        cart = Cart.objects.get(owner=self.user1)
        self.assertEqual(cart.tickets.count(), 3, cart.tickets)
        self.assertEqual(cart.tickets.filter(type="normal").count(), 2, cart.tickets)
        self.assertEqual(cart.tickets.filter(type="premium").count(), 1, cart.tickets)

    def test_add_to_cart_elapsed_event(self):
        self.client.login(username=self.user1.username, password="test")

        # Set the event end time to the past
        self.event1.end_time = timezone.now() - timezone.timedelta(days=1)
        self.event1.save()

        tickets_to_add = {
            "quantities": [
                {"type": "normal", "count": 1},
            ]
        }
        resp = self.client.post(
            reverse("club-events-add-to-cart", args=(self.club1.code, self.event1.pk)),
            tickets_to_add,
            format="json",
        )

        self.assertEqual(resp.status_code, 403, resp.content)
        self.assertIn("This event has already ended", resp.data["detail"], resp.data)

    def test_add_to_cart_twice_accumulates(self):
        self.client.login(username=self.user1.username, password="test")

        # Adding 3 tickets twice
        for _ in range(2):
            tickets_to_add = {
                "quantities": [
                    {"type": "normal", "count": 2},
                    {"type": "premium", "count": 1},
                ]
            }
            resp = self.client.post(
                reverse(
                    "club-events-add-to-cart", args=(self.club1.code, self.event1.pk)
                ),
                tickets_to_add,
                format="json",
            )
            self.assertIn(resp.status_code, [200, 201], resp.content)

        cart = Cart.objects.get(owner=self.user1)
        self.assertEqual(cart.tickets.count(), 6, cart.tickets)
        self.assertEqual(cart.tickets.filter(type="normal").count(), 4, cart.tickets)
        self.assertEqual(cart.tickets.filter(type="premium").count(), 2, cart.tickets)

    def test_add_to_cart_order_limit_exceeded(self):
        self.ticket_settings.order_limit = 10
        self.ticket_settings.save()

        self.client.login(username=self.user1.username, password="test")

        tickets_to_add = {
            "quantities": [
                {"type": "normal", "count": 200},
                {"type": "premium", "count": 1},
            ]
        }
        resp = self.client.post(
            reverse("club-events-add-to-cart", args=(self.club1.code, self.event1.pk)),
            tickets_to_add,
            format="json",
        )
        self.assertEqual(resp.status_code, 403, resp.content)
        self.assertIn(
            "Order exceeds the maximum ticket limit of", resp.data["detail"], resp.data
        )

    def test_add_to_cart_tickets_unavailable(self):
        self.client.login(username=self.user1.username, password="test")

        # Delete all but 1 ticket
        for t in list(Ticket.objects.all())[:-1]:
            t.delete()

        # Try to add two tickets
        tickets_to_add = {
            "quantities": [
                {"type": "normal", "count": 2},
            ]
        }
        resp = self.client.post(
            reverse("club-events-add-to-cart", args=(self.club1.code, self.event1.pk)),
            tickets_to_add,
            format="json",
        )
        self.assertEqual(resp.status_code, 403, resp.data)
        self.assertIn(
            "Not enough tickets of type normal left!", resp.data["detail"], resp.data
        )

    def test_add_to_cart_before_ticket_drop(self):
        self.client.login(username=self.user1.username, password="test")

        # Set drop time
        self.ticket_settings.drop_time = timezone.now() + timedelta(hours=12)
        self.ticket_settings.save()

        tickets_to_add = {
            "quantities": [
                {"type": "normal", "count": 2},
            ]
        }
        resp = self.client.post(
            reverse("club-events-add-to-cart", args=(self.club1.code, self.event1.pk)),
            tickets_to_add,
            format="json",
        )

        # Tickets should not be added to cart before drop time
        self.assertEqual(resp.status_code, 403, resp.content)

    def test_add_to_cart_unapproved_club(self):
        self.client.login(username=self.user1.username, password="test")
        tickets_to_add = {
            "quantities": [
                {"type": "normal", "count": 2},
            ]
        }
        resp = self.client.post(
            reverse(
                "club-events-add-to-cart",
                args=(self.unapproved_club.code, self.unapproved_event.pk),
            ),
            tickets_to_add,
            format="json",
        )
        self.assertEqual(resp.status_code, 403, resp.content)
        self.client.login(username=self.user2.username, password="test")
        resp = self.client.post(
            reverse(
                "club-events-add-to-cart",
                args=(self.unapproved_club.code, self.unapproved_event.pk),
            ),
            tickets_to_add,
            format="json",
        )
        # Cannot see event
        self.assertEqual(resp.status_code, 404, resp.content)

    def test_add_to_cart_nonexistent_club(self):
        tickets_to_add = {
            "quantities": [
                {"type": "normal", "count": 2},
            ]
        }
        resp = self.client.post(
            reverse(
                "club-events-add-to-cart",
                args=("Random club name", self.unapproved_event.pk),
            ),
            tickets_to_add,
            format="json",
        )
        self.assertEqual(resp.status_code, 404, resp.content)

    def test_remove_from_cart(self):
        self.client.login(username=self.user1.username, password="test")

        # Add a few tickets
        tickets_to_add = {
            "quantities": [
                {"type": "normal", "count": 2},
                {"type": "premium", "count": 1},
            ]
        }
        resp = self.client.post(
            reverse("club-events-add-to-cart", args=(self.club1.code, self.event1.pk)),
            tickets_to_add,
            format="json",
        )
        self.assertIn(resp.status_code, [200, 201], resp.content)

        cart = Cart.objects.get(owner=self.user1)
        self.assertEqual(cart.tickets.count(), 3, cart.tickets)
        self.assertEqual(cart.tickets.filter(type="normal").count(), 2, cart.tickets)
        self.assertEqual(cart.tickets.filter(type="premium").count(), 1, cart.tickets)

        # Remove all but one from normal
        tickets_to_remove = {
            "quantities": [
                {"type": "normal", "count": 1},
                {"type": "premium", "count": 1},
            ]
        }

        resp = self.client.post(
            reverse(
                "club-events-remove-from-cart", args=(self.club1.code, self.event1.pk)
            ),
            tickets_to_remove,
            format="json",
        )

        self.assertIn(resp.status_code, [200, 201], resp.content)

        cart = Cart.objects.get(owner=self.user1)
        self.assertEqual(cart.tickets.filter(type="normal").count(), 1, cart.tickets)

    def test_remove_from_cart_extra(self):
        self.client.login(username=self.user1.username, password="test")

        # Add a few tickets
        tickets_to_add = {
            "quantities": [
                {"type": "normal", "count": 2},
                {"type": "premium", "count": 1},
            ]
        }
        resp = self.client.post(
            reverse("club-events-add-to-cart", args=(self.club1.code, self.event1.pk)),
            tickets_to_add,
            format="json",
        )
        self.assertIn(resp.status_code, [200, 201], resp.content)

        cart = Cart.objects.get(owner=self.user1)
        self.assertEqual(cart.tickets.count(), 3, cart.tickets)
        self.assertEqual(cart.tickets.filter(type="normal").count(), 2, cart.tickets)
        self.assertEqual(cart.tickets.filter(type="premium").count(), 1, cart.tickets)

        # Remove more than what exists...still ok.
        tickets_to_remove = {
            "quantities": [
                {"type": "normal", "count": 200},
                {"type": "premium", "count": 100},
            ]
        }
        resp = self.client.post(
            reverse(
                "club-events-remove-from-cart", args=(self.club1.code, self.event1.pk)
            ),
            tickets_to_remove,
            format="json",
        )

        self.assertIn(resp.status_code, [200, 201], resp.content)

        cart = Cart.objects.get(owner=self.user1)
        self.assertEqual(cart.tickets.count(), 0, cart.tickets)

    def test_delete_event_with_claimed_tickets(self):
        # Simulate checkout (hold ticket)
        self.tickets1[0].holder = self.user1
        self.tickets1[0].save()

        self.client.login(username=self.user1.username, password="test")
        resp_held = self.client.delete(
            reverse("club-events-detail", args=(self.club1.code, self.event1.pk))
        )
        self.assertEqual(resp_held.status_code, 400, resp_held.content)

        # Simulate purchase (transfer ticket)
        self.tickets1[0].holder = None
        self.tickets1[0].owner = self.user1
        self.tickets1[0].save()

        resp_bought = self.client.delete(
            reverse("club-events-detail", args=(self.club1.code, self.event1.pk))
        )
        self.assertEqual(resp_bought.status_code, 400, resp_bought.content)

    def test_toggle_ticket_sales(self):
        """Test toggling ticket sales on and off"""
        self.client.login(username=self.user1.username, password="test")

        # Test activating sales
        resp = self.client.post(
            reverse("club-events-toggle-sales", args=(self.club1.code, self.event1.pk)),
            {"active": True},
            format="json",
        )
        self.assertEqual(resp.status_code, 200)
        self.assertTrue(resp.data["success"])
        self.assertTrue(resp.data["active"])

        # Verify ticket settings were updated
        self.event1.refresh_from_db()
        self.assertTrue(self.event1.ticket_settings.active)

        # Test deactivating sales
        resp = self.client.post(
            reverse("club-events-toggle-sales", args=(self.club1.code, self.event1.pk)),
            {"active": False},
            format="json",
        )
        self.assertEqual(resp.status_code, 200)
        self.assertTrue(resp.data["success"])
        self.assertFalse(resp.data["active"])

        # Verify ticket settings were updated
        self.event1.refresh_from_db()
        self.assertFalse(self.event1.ticket_settings.active)

    def test_toggle_ticket_sales_no_tickets(self):
        """Test toggling ticket sales for event without tickets"""
        self.client.login(username=self.user1.username, password="test")

        # Delete all tickets
        Ticket.objects.filter(event=self.event1).delete()

        resp = self.client.post(
            reverse("club-events-toggle-sales", args=(self.club1.code, self.event1.pk)),
            {"active": True},
            format="json",
        )
        self.assertEqual(resp.status_code, 400)
        self.assertFalse(resp.data["success"])
        self.assertIn("does not have any tickets", resp.data["detail"])

    def test_toggle_ticket_sales_before_drop(self):
        """Test toggling ticket sales before drop time"""
        self.client.login(username=self.user1.username, password="test")

        # Set future drop time
        self.event1.ticket_settings.drop_time = timezone.now() + timezone.timedelta(
            days=1
        )
        self.event1.ticket_settings.save()

        resp = self.client.post(
            reverse("club-events-toggle-sales", args=(self.club1.code, self.event1.pk)),
            {"active": True},
            format="json",
        )
        self.assertEqual(resp.status_code, 400)
        self.assertFalse(resp.data["success"])

    def test_add_to_cart_inactive_sales(self):
        """Test adding tickets to cart when sales are inactive"""
        self.client.login(username=self.user1.username, password="test")

        # Deactivate ticket sales
        self.event1.ticket_settings.active = False
        self.event1.ticket_settings.save()

        tickets_to_add = {
            "quantities": [
                {"type": "normal", "count": 1},
            ]
        }
        resp = self.client.post(
            reverse("club-events-add-to-cart", args=(self.club1.code, self.event1.pk)),
            tickets_to_add,
            format="json",
        )
        self.assertEqual(resp.status_code, 403)
        self.assertFalse(resp.data["success"])
        self.assertIn("Ticket sales are not active", resp.data["detail"])

    def test_get_tickets_inactive_sales(self):
        """Test getting tickets when sales are inactive"""
        self.client.login(username=self.user1.username, password="test")

        # Deactivate ticket sales
        self.event1.ticket_settings.active = False
        self.event1.ticket_settings.save()

        resp = self.client.get(
            reverse("club-events-tickets", args=(self.club1.code, self.event1.pk))
        )
        self.assertEqual(resp.status_code, 200)
        self.assertEqual(resp.data["totals"], [])
        self.assertEqual(resp.data["available"], [])


@dataclass
class MockPaymentResponse:
    status: str = "AUTHORIZED"
    reconciliation_id: str = "abced"


@contextmanager
def mock_cybersource_apis():
    """Mock cybersource APIs and validate_transient_token"""
    with (
        patch(
            ".".join(
                [
                    "CyberSource",
                    "UnifiedCheckoutCaptureContextApi",
                    "generate_unified_checkout_capture_context_with_http_info",
                ]
            )
        ) as fake_cap_context,
        patch(
            ".".join(
                [
                    "CyberSource",
                    "TransientTokenDataApi",
                    "get_transaction_for_transient_token",
                ]
            )
        ) as fake_get_transaction,
        patch(
            ".".join(
                [
                    "CyberSource",
                    "PaymentsApi",
                    "create_payment",
                ]
            )
        ) as fake_create_payment,
        patch("clubs.views.validate_transient_token") as fake_validate_tt,
    ):
        fake_validate_tt.return_value = (True, "")
        fake_cap_context.return_value = "abcde", 200, None
        fake_get_transaction.return_value = (
            "",
            200,
            json.dumps(
                {
                    "orderInformation": {
                        "amountDetails": {
                            "totalAmount": 20,
                        },
                        "billTo": {
                            "firstName": "Rohan",
                            "lastName": "Gupta",
                            "phoneNumber": "3021239234",
                            "email": "r@g.com",
                        },
                    }
                }
            ),
        )
        fake_create_payment.return_value = MockPaymentResponse(), 200, ""
        yield (
            fake_cap_context,
            fake_get_transaction,
            fake_create_payment,
            fake_validate_tt,
        )


class TicketTestCase(TestCase):
    """
    Test cases related to the methods on the TicketViewSet
    that correspond to the ticketing project:

    get, list, initiate_checkout, complete_checkout
    """

    def setUp(self):
        commonSetUp(self)

    def test_get_ticket_owned_by_me(self):
        self.client.login(username=self.user1.username, password="test")
        ticket = self.tickets1[0]

        # Fail to get when not owned
        resp = self.client.get(
            reverse("tickets-detail", args=(ticket.id,)), format="json"
        )
        self.assertEqual(resp.status_code, 404, resp.content)

        # Succeed when owned
        ticket.owner = self.user1
        ticket.save()
        resp = self.client.get(
            reverse("tickets-detail", args=(ticket.id,)), format="json"
        )
        data = resp.json()
        self.assertEqual(resp.status_code, 200, resp.content)

        # Test the serializer API
        for field in ["price", "id", "type", "owner", "event"]:
            self.assertIn(field, data, data)

    def test_list_tickets_owned_by_me(self):
        self.client.login(username=self.user1.username, password="test")

        # Fail to get when not owned
        resp = self.client.get(reverse("tickets-list"), format="json")
        self.assertEqual(resp.status_code, 200, resp.content)
        self.assertEqual(resp.json(), [], resp)

        # List all 5 tickets when owned
        for ticket in self.tickets1[:5]:
            ticket.owner = self.user1
            ticket.save()

        resp = self.client.get(reverse("tickets-list"), format="json")
        data = resp.json()
        self.assertEqual(resp.status_code, 200, resp.content)
        self.assertEqual(len(data), 5, data)

    def test_get_cart(self):
        self.client.login(username=self.user1.username, password="test")

        # Add a few tickets to cart
        cart, _ = Cart.objects.get_or_create(owner=self.user1)
        tickets_to_add = self.tickets1[:5]
        for ticket in tickets_to_add:
            cart.tickets.add(ticket)
        cart.save()

        resp = self.client.get(reverse("tickets-cart"), format="json")
        data = resp.json()

        # None are sold out
        self.assertEqual(len(data["tickets"]), 5, data)
        for t1, t2 in zip(data["tickets"], tickets_to_add):
            self.assertEqual(t1["id"], str(t2.id))
        self.assertEqual(len(data["sold_out"]), 0, data)

    def test_calculate_cart_total(self):
        # Add a few tickets to cart
        cart, _ = Cart.objects.get_or_create(owner=self.user1)
        tickets_to_add = self.tickets1[:5]
        for ticket in tickets_to_add:
            cart.tickets.add(ticket)
        cart.save()

        expected_total = sum(t.price for t in tickets_to_add)

        from clubs.views import TicketViewSet

        actual_total = TicketViewSet._calculate_cart_total(cart)
        self.assertEqual(actual_total, expected_total)

    def test_calculate_cart_total_with_group_discount(self):
        # Create tickets with group discount
        tickets = [
            Ticket.objects.create(
                type="group",
                event=self.event1,
                price=10.0,
                group_size=2,
                group_discount=0.2,
            )
            for _ in range(10)
        ]

        cart, _ = Cart.objects.get_or_create(owner=self.user1)
        from clubs.views import TicketViewSet

        # Add 1 ticket, shouldn't activate group discount
        cart.tickets.add(tickets[0])
        cart.save()

        total = TicketViewSet._calculate_cart_total(cart)
        self.assertEqual(total, 10.0)  # 1 * price=10 = 10

        # Add 4 more tickets, enough to activate group discount
        tickets_to_add = tickets[1:5]
        for ticket in tickets_to_add:
            cart.tickets.add(ticket)
        cart.save()

        self.assertEqual(cart.tickets.count(), 5)

        total = TicketViewSet._calculate_cart_total(cart)
        self.assertEqual(total, 40.0)  # 5 * price=10 * (1 - group_discount=0.2) = 40

    def test_get_cart_replacement_required(self):
        self.client.login(username=self.user1.username, password="test")

        # Add a few tickets
        cart, _ = Cart.objects.get_or_create(owner=self.user1)
        tickets_to_add = self.tickets1[:5]
        for ticket in tickets_to_add:
            cart.tickets.add(ticket)
        cart.save()

        # Sell the first two
        for selling_ticket in tickets_to_add[:2]:
            selling_ticket.owner = self.user2
            selling_ticket.save()

        resp = self.client.get(reverse("tickets-cart"), format="json")
        data = resp.json()

        # The cart still has 5 tickets: just replaced with available ones
        self.assertEqual(len(data["tickets"]), 5, data)
        self.assertEqual(len(data["sold_out"]), 0, data)

        in_cart = set(map(lambda t: t["id"], data["tickets"]))
        to_add = set(map(lambda t: str(t.id), tickets_to_add))

        # 3 tickets are the same
        self.assertEqual(len(in_cart & to_add), 3, in_cart | to_add)

    def test_get_cart_replacement_required_sold_out(self):
        self.client.login(username=self.user1.username, password="test")

        # Add a few tickets
        cart, _ = Cart.objects.get_or_create(owner=self.user1)
        tickets_to_add = self.tickets1[:5]
        for ticket in tickets_to_add:
            cart.tickets.add(ticket)
        cart.save()

        # There are 5 tickets in the cart. We will sell
        # all but 3 tickets of this type to someone
        # This should force 2 tickets reporting as sold out
        for selling_ticket in self.tickets1[:-3]:
            selling_ticket.owner = self.user2
            selling_ticket.save()

        resp = self.client.get(reverse("tickets-cart"), format="json")
        data = resp.json()

        # The cart now has 3 tickets
        self.assertEqual(len(data["tickets"]), 3, data)

        # Only 1 type of ticket should be sold out
        self.assertEqual(len(data["sold_out"]), 1, data)

        # 2 normal tickets should be sold out
        expected_sold_out = {
            "type": self.tickets1[0].type,
            "event": {
                "id": self.tickets1[0].event.id,
                "name": self.tickets1[0].event.name,
            },
            "count": 2,
        }
        for key, val in expected_sold_out.items():
            self.assertEqual(data["sold_out"][0][key], val, data)

        # 0 tickets are the same (we sell all but last 3)
        in_cart = set(map(lambda t: t["id"], data["tickets"]))
        to_add = set(map(lambda t: str(t.id), tickets_to_add))
        self.assertEqual(len(in_cart & to_add), 0, in_cart | to_add)

    def test_get_cart_elapsed_event(self):
        self.client.login(username=self.user1.username, password="test")

        # Add a few tickets
        cart, _ = Cart.objects.get_or_create(owner=self.user1)
        tickets_to_add = self.tickets1[:5]
        for ticket in tickets_to_add:
            cart.tickets.add(ticket)
        cart.save()

        # Set the event end time to the past
        self.event1.end_time = timezone.now() - timezone.timedelta(days=1)
        self.event1.save()

        resp = self.client.get(reverse("tickets-cart"), format="json")
        data = resp.json()

        # The cart should now be empty
        self.assertEqual(len(data["tickets"]), 0, data)

        # All tickets should be in the sold out array
        self.assertEqual(len(data["sold_out"]), 1, data)

        expected_sold_out = {
            "type": self.tickets1[0].type,
            "event": {
                "id": self.event1.id,
                "name": self.event1.name,
            },
            "count": 5,
        }
        for key, val in expected_sold_out.items():
            self.assertEqual(data["sold_out"][0][key], val, data)

    def test_place_hold_on_tickets(self):
        from clubs.views import TicketViewSet

        self.client.login(username=self.user1.username, password="test")

        # Add a few tickets
        cart, _ = Cart.objects.get_or_create(owner=self.user1)
        tickets_to_add = self.tickets1[:3]
        cart.tickets.add(*tickets_to_add)
        cart.save()

        TicketViewSet._place_hold_on_tickets(self.user1, cart.tickets)
        holding_expiration = timezone.now() + timezone.timedelta(minutes=10)

        for ticket in cart.tickets.all():
            self.assertIsNone(ticket.owner)
            self.assertEqual(self.user1, ticket.holder)
            self.assertAlmostEqual(
                holding_expiration,
                ticket.holding_expiration,
                delta=timedelta(seconds=10),
            )

        # Move Django's internal clock 10 minutes forward
        with freezegun.freeze_time(holding_expiration):
            Ticket.objects.update_holds()
            for ticket in cart.tickets.all():
                self.assertIsNone(ticket.owner)
                self.assertIsNone(ticket.holder)

    def test_give_tickets(self):
        from clubs.views import TicketViewSet

        self.client.login(username=self.user1.username, password="test")
        # Add a few tickets
        cart, _ = Cart.objects.get_or_create(owner=self.user1)
        tickets_to_add = self.tickets1[:3]
        cart.tickets.add(*tickets_to_add)
        cart.save()

        order_info = {
            "amountDetails": {"totalAmount": TicketViewSet._calculate_cart_total(cart)},
            "billTo": {
                "firstName": self.user1.first_name,
                "lastName": self.user1.last_name,
                "phoneNumber": "3021239234",
                "email": self.user1.email,
            },
        }

        TicketViewSet._place_hold_on_tickets(self.user1, cart.tickets)
        TicketViewSet._give_tickets(
            self.user1,
            order_info,
            cart,
            reconciliation_id=MockPaymentResponse().reconciliation_id,
        )

        # Check that tickets are assigned their owner
        for ticket in cart.tickets.all():
            self.assertEqual(self.user1, ticket.owner)
            self.assertIsNone(ticket.holder)

        # Check that the cart is empty
        self.assertEqual(0, cart.tickets.count())

        # Check that transaction record is created
        record_exists = TicketTransactionRecord.objects.filter(
            reconciliation_id=MockPaymentResponse().reconciliation_id
        ).exists()
        self.assertTrue(record_exists)

        # Check that confirmation emails were sent
        self.assertEqual(len(mail.outbox), len(tickets_to_add))
        for msg in mail.outbox:
            self.assertIn(
                f"Ticket confirmation for {self.user1.first_name} "
                f"{self.user1.last_name}",
                msg.subject,
            )
            self.assertIn(self.user1.first_name, msg.body)
            self.assertIn(self.event1.name, msg.body)
            self.assertIsNotNone(msg.attachments)

    def test_initiate_checkout_non_free_tickets(self):
        self.client.login(username=self.user1.username, password="test")

        # Add a few tickets to cart
        tickets_to_add = {
            "quantities": [
                {"type": "normal", "count": 1},
                {"type": "premium", "count": 1},
            ]
        }
        resp = self.client.post(
            reverse("club-events-add-to-cart", args=(self.club1.code, self.event1.pk)),
            tickets_to_add,
            format="json",
        )
        self.assertIn(resp.status_code, [200, 201], resp.content)

        # Initiate checkout
        with patch(
            ".".join(
                [
                    "CyberSource",
                    "UnifiedCheckoutCaptureContextApi",
                    "generate_unified_checkout_capture_context_with_http_info",
                ]
            )
        ) as fake_cap_context:
            cap_context_data = "abcde"
            fake_cap_context.return_value = cap_context_data, 200, None
            resp = self.client.post(reverse("tickets-initiate-checkout"))
            self.assertIn(resp.status_code, [200, 201], resp.content)
            # No free tickets should be sold
            self.assertFalse(resp.data["sold_free_tickets"])

        # Capture context should be tied to cart
        cart = Cart.objects.filter(owner=self.user1).first()
        self.assertIsNotNone(cart.checkout_context)
        self.assertEqual(cart.checkout_context, cap_context_data)

        # Tickets should be held
        held_tickets = Ticket.objects.filter(holder=self.user1)
        self.assertEqual(held_tickets.count(), 2, held_tickets)
        self.assertEqual(held_tickets.filter(type="normal").count(), 1, held_tickets)
        self.assertEqual(held_tickets.filter(type="premium").count(), 1, held_tickets)

    def test_initiate_checkout_free_and_non_free_tickets(self):
        self.client.login(username=self.user1.username, password="test")
        Ticket.objects.create(type="free", event=self.event1, price=0.0)

        # Add a few tickets to cart
        tickets_to_add = {
            "quantities": [
                {"type": "free", "count": 1},
                {"type": "normal", "count": 1},
                {"type": "premium", "count": 1},
            ]
        }
        resp = self.client.post(
            reverse("club-events-add-to-cart", args=(self.club1.code, self.event1.pk)),
            tickets_to_add,
            format="json",
        )
        self.assertIn(resp.status_code, [200, 201], resp.content)

        # Initiate checkout
        with patch(
            ".".join(
                [
                    "CyberSource",
                    "UnifiedCheckoutCaptureContextApi",
                    "generate_unified_checkout_capture_context_with_http_info",
                ]
            )
        ) as fake_cap_context:
            cap_context_data = "abcde"
            fake_cap_context.return_value = cap_context_data, 200, None
            resp = self.client.post(reverse("tickets-initiate-checkout"))
            self.assertIn(resp.status_code, [200, 201], resp.content)
            # Free ticket should be sold with non-free tickets if purchased together
            self.assertFalse(resp.data["sold_free_tickets"])

        # Capture context should be tied to cart
        cart = Cart.objects.filter(owner=self.user1).first()
        self.assertIsNotNone(cart.checkout_context)
        self.assertEqual(cart.checkout_context, cap_context_data)

        # Tickets should be held
        held_tickets = Ticket.objects.filter(holder=self.user1)
        self.assertEqual(held_tickets.count(), 3, held_tickets)
        self.assertEqual(held_tickets.filter(type="free").count(), 1, held_tickets)
        self.assertEqual(held_tickets.filter(type="normal").count(), 1, held_tickets)
        self.assertEqual(held_tickets.filter(type="premium").count(), 1, held_tickets)

    def test_initiate_checkout_only_free_tickets(self):
        self.client.login(username=self.user1.username, password="test")

        tickets = [Ticket(type="free", event=self.event1, price=0.0) for _ in range(3)]
        Ticket.objects.bulk_create(tickets)

        # Add a few free tickets to cart
        tickets_to_add = {
            "quantities": [
                {"type": "free", "count": 3},
            ]
        }
        resp = self.client.post(
            reverse("club-events-add-to-cart", args=(self.club1.code, self.event1.pk)),
            tickets_to_add,
            format="json",
        )
        self.assertIn(resp.status_code, [200, 201], resp.content)

        # Initiate checkout
        with patch(
            ".".join(
                [
                    "CyberSource",
                    "UnifiedCheckoutCaptureContextApi",
                    "generate_unified_checkout_capture_context_with_http_info",
                ]
            )
        ) as fake_cap_context:
            cap_context_data = "abcde"
            fake_cap_context.return_value = cap_context_data, 200, None
            resp = self.client.post(reverse("tickets-initiate-checkout"))
            self.assertIn(resp.status_code, [200, 201], resp.content)
            # check that free tickets were sold
            self.assertTrue(resp.data["sold_free_tickets"])

        # Ownership transferred
        owned_tickets = Ticket.objects.filter(owner=self.user1)
        self.assertEqual(owned_tickets.count(), 3, owned_tickets)

        # Cart empty
        user_cart = Cart.objects.get(owner=self.user1)
        self.assertEqual(user_cart.tickets.count(), 0, user_cart)

        # Tickets held is 0
        held_tickets = Ticket.objects.filter(holder=self.user1)
        self.assertEqual(held_tickets.count(), 0, held_tickets)

        # Check that transaction record is created
        record_exists = TicketTransactionRecord.objects.filter(
            reconciliation_id="None"
        ).exists()
        self.assertTrue(record_exists)

    def test_initiate_checkout_after_ticket_drop_time_edit(self):
        self.client.login(username=self.user1.username, password="test")

        tickets = [Ticket(type="free", event=self.event1, price=0.0) for _ in range(3)]
        Ticket.objects.bulk_create(tickets)

        # Add a few free tickets to cart
        tickets_to_add = {
            "quantities": [
                {"type": "free", "count": 3},
            ]
        }
        resp = self.client.post(
            reverse("club-events-add-to-cart", args=(self.club1.code, self.event1.pk)),
            tickets_to_add,
            format="json",
        )
        self.assertIn(resp.status_code, [200, 201], resp.content)

        # Set drop time ahead of current time
        resp = self.client.patch(
            reverse("club-events-detail", args=(self.club1.code, self.event1.pk)),
            {
                "ticket_drop_time": (
                    timezone.now() + timezone.timedelta(hours=12)
                ).strftime("%Y-%m-%dT%H:%M:%S%z")
            },
            format="json",
        )
        self.assertEqual(resp.status_code, 200, resp.content)

        # Initiate checkout
        with patch(
            ".".join(
                [
                    "CyberSource",
                    "UnifiedCheckoutCaptureContextApi",
                    "generate_unified_checkout_capture_context_with_http_info",
                ]
            )
        ) as fake_cap_context:
            cap_context_data = "abcde"
            fake_cap_context.return_value = cap_context_data, 200, None
            resp = self.client.post(reverse("tickets-initiate-checkout"))
            # Ticket should not be checked out
            self.assertEqual(resp.status_code, 403, resp.content)

    def test_initiate_concurrent_checkouts(self):
        self.client.login(username=self.user1.username, password="test")

        # Add tickets to cart
        tickets_to_add = {
            "quantities": [
                {"type": "normal", "count": 1},
                {"type": "premium", "count": 1},
            ]
        }
        resp = self.client.post(
            reverse("club-events-add-to-cart", args=(self.club1.code, self.event1.pk)),
            tickets_to_add,
            format="json",
        )
        self.assertIn(resp.status_code, [200, 201], resp.content)

        # Initiate first checkout
        cap_context_data = "abc"
        with patch(
            ".".join(
                [
                    "CyberSource",
                    "UnifiedCheckoutCaptureContextApi",
                    "generate_unified_checkout_capture_context_with_http_info",
                ]
            )
        ) as fake_cap_context:
            fake_cap_context.return_value = cap_context_data, 200, None
            resp = self.client.post(reverse("tickets-initiate-checkout"))
            self.assertIn(resp.status_code, [200, 201], resp.content)

        cart = Cart.objects.filter(owner=self.user1).first()
        cap_context_1 = cart.checkout_context

        # Initiate second checkout
        cap_context_data = "def"  # simulate capture context changing between checkouts
        with patch(
            ".".join(
                [
                    "CyberSource",
                    "UnifiedCheckoutCaptureContextApi",
                    "generate_unified_checkout_capture_context_with_http_info",
                ]
            )
        ) as fake_cap_context:
            fake_cap_context.return_value = cap_context_data, 200, None
            resp = self.client.post(reverse("tickets-initiate-checkout"))
            self.assertIn(resp.status_code, [200, 201], resp.content)

        cart = Cart.objects.filter(owner=self.user1).first()
        cap_context_2 = cart.checkout_context

        # Stored capture context should change between checkouts
        self.assertNotEqual(cap_context_1, cap_context_2)

    def test_initiate_checkout_fails_with_empty_cart(self):
        self.client.login(username=self.user1.username, password="test")

        # Assert non existent cart
        cart, created = Cart.objects.get_or_create(owner=self.user1)
        self.assertTrue(created)

        # Initiate checkout, fail with 400
        # NOTE: If the cart does not exist, we will have a 404
        with patch(
            ".".join(
                [
                    "CyberSource",
                    "UnifiedCheckoutCaptureContextApi",
                    "generate_unified_checkout_capture_context_with_http_info",
                ]
            )
        ) as fake_cap_context:
            fake_cap_context.return_value = "abcde", 200, None
            resp = self.client.post(reverse("tickets-initiate-checkout"))
            self.assertEqual(resp.status_code, 400, resp.content)

        # Tickets are not held
        held_tickets = Ticket.objects.filter(holder=self.user1)
        self.assertFalse(held_tickets.exists())

    def test_initiate_checkout_stale_cart(self):
        self.client.login(username=self.user1.username, password="test")

        # Add a few tickets to cart
        cart, _ = Cart.objects.get_or_create(owner=self.user1)
        tickets_to_add = self.tickets1[:5]
        for ticket in tickets_to_add:
            cart.tickets.add(ticket)
        cart.save()

        # In the meantime, someone snipes a ticket we added by holding
        sniped_ticket = self.tickets1[0]
        sniped_ticket.holder = self.user2
        sniped_ticket.save()

        # Initiate checkout for the first time
        with patch(
            ".".join(
                [
                    "CyberSource",
                    "UnifiedCheckoutCaptureContextApi",
                    "generate_unified_checkout_capture_context_with_http_info",
                ]
            )
        ) as fake_cap_context:
            fake_cap_context.return_value = "abcde", 200, None
            resp = self.client.post(reverse("tickets-initiate-checkout"))
            self.assertEqual(resp.status_code, 403, resp.content)
            self.assertIn("Cart is stale", resp.data["detail"], resp.data)

            # Tickets are not held
            held_tickets = Ticket.objects.filter(holder=self.user1)
            self.assertEqual(held_tickets.count(), 0, held_tickets)

            # Ok, so now we call /api/tickets/cart to refresh
            resp = self.client.get(reverse("tickets-cart"), format="json")

            # Initiate checkout again...this should work
            resp = self.client.post(reverse("tickets-initiate-checkout"))
            self.assertIn(resp.status_code, [200, 201], resp.content)

            # Tickets are held
            held_tickets = Ticket.objects.filter(holder=self.user1)
            self.assertNotIn(sniped_ticket, held_tickets, held_tickets)
            self.assertEqual(held_tickets.count(), 5, held_tickets)

    def test_complete_checkout(self):
        self.client.login(username=self.user1.username, password="test")

        # Add a few tickets to cart
        tickets_to_add = {
            "quantities": [
                {"type": "normal", "count": 1},
                {"type": "premium", "count": 1},
            ]
        }
        resp = self.client.post(
            reverse("club-events-add-to-cart", args=(self.club1.code, self.event1.pk)),
            tickets_to_add,
            format="json",
        )
        self.assertIn(resp.status_code, [200, 201], resp.content)

        with mock_cybersource_apis():
            # Initiate checkout
            resp = self.client.post(reverse("tickets-initiate-checkout"))
            self.assertIn(resp.status_code, [200, 201], resp.content)
            held_tickets = Ticket.objects.filter(holder=self.user1)
            self.assertEqual(held_tickets.count(), 2, held_tickets)

            # Complete checkout
            resp = self.client.post(
                reverse("tickets-complete-checkout"),
                {"transient_token": "abcdefg"},
                format="json",
            )
            self.assertIn(resp.status_code, [200, 201], resp.content)
            self.assertIn("Payment successful", resp.data["detail"], resp.data)

            # Ownership transferred
            owned_tickets = Ticket.objects.filter(owner=self.user1)
            self.assertEqual(owned_tickets.count(), 2, owned_tickets)

            # Cart empty
            user_cart = Cart.objects.get(owner=self.user1)
            self.assertEqual(user_cart.tickets.count(), 0, user_cart)

            # Tickets held is 0
            held_tickets = Ticket.objects.filter(holder=self.user1)
            self.assertEqual(held_tickets.count(), 0, held_tickets)

            # Check that transaction record is created
            record_exists = TicketTransactionRecord.objects.filter(
                reconciliation_id=MockPaymentResponse().reconciliation_id
            ).exists()
            self.assertTrue(record_exists)

    def test_complete_checkout_stale_cart(self):
        self.client.login(username=self.user1.username, password="test")

        # Add a few tickets to cart
        cart, _ = Cart.objects.get_or_create(owner=self.user1)
        tickets_to_add = self.tickets1[:2]
        for ticket in tickets_to_add:
            cart.tickets.add(ticket)
        cart.save()

        with mock_cybersource_apis():
            # Initiate checkout
            resp = self.client.post(reverse("tickets-initiate-checkout"))
            self.assertIn(resp.status_code, [200, 201], resp.content)
            held_tickets = Ticket.objects.filter(holder=self.user1)
            self.assertEqual(held_tickets.count(), 2, held_tickets)

            # Make holds expire prematurely, creating a stale cart
            for ticket in held_tickets:
                ticket.holding_expiration = timezone.now() - timedelta(minutes=1)
                ticket.save()

            # Invoking this API endpoint causes all holds to be expired
            resp = self.client.post(
                reverse("tickets-complete-checkout"),
                {"transient_token": "abcdefg"},
                format="json",
            )
            self.assertEqual(resp.status_code, 403, resp.content)
            self.assertIn("Cart is stale", resp.data["detail"], resp.content)

            # Ownership not transferred
            owned_tickets = Ticket.objects.filter(owner=self.user1)
            self.assertEqual(owned_tickets.count(), 0, owned_tickets)

    def test_complete_checkout_validate_token_fails(self):
        self.client.login(username=self.user1.username, password="test")

        # Add a few tickets to cart
        cart, _ = Cart.objects.get_or_create(owner=self.user1)
        tickets_to_add = self.tickets1[:2]
        for ticket in tickets_to_add:
            cart.tickets.add(ticket)
        cart.save()

        with mock_cybersource_apis() as (_, _, _, fake_validate_token):
            # Initiate checkout
            resp = self.client.post(reverse("tickets-initiate-checkout"))
            self.assertIn(resp.status_code, [200, 201], resp.content)
            held_tickets = Ticket.objects.filter(holder=self.user1)
            self.assertEqual(held_tickets.count(), 2, held_tickets)

            fake_validate_token.return_value = (False, "Validation failed")

            # Try to complete
            resp = self.client.post(
                reverse("tickets-complete-checkout"),
                {"transient_token": "abcdefg"},
                format="json",
            )

            # Fails because token validation failed
            self.assertEqual(resp.status_code, 500, resp.content)
            self.assertIn("Validation failed", resp.data["detail"], resp.content)

            # Ownership not transferred
            owned_tickets = Ticket.objects.filter(owner=self.user1)
            self.assertEqual(owned_tickets.count(), 0, owned_tickets)

            # Hold cancelled
            held_tickets = Ticket.objects.filter(holder=self.user1)
            self.assertEqual(held_tickets.count(), 0, held_tickets)

    def test_complete_checkout_cybersource_fails(self):
        self.client.login(username=self.user1.username, password="test")

        # Add a few tickets to cart
        cart, _ = Cart.objects.get_or_create(owner=self.user1)
        tickets_to_add = self.tickets1[:2]
        for ticket in tickets_to_add:
            cart.tickets.add(ticket)
        cart.save()

        with mock_cybersource_apis() as (_, fake_create_payment, _, _):
            # Initiate checkout
            resp = self.client.post(reverse("tickets-initiate-checkout"))
            self.assertIn(resp.status_code, [200, 201], resp.content)
            held_tickets = Ticket.objects.filter(holder=self.user1)
            self.assertEqual(held_tickets.count(), 2, held_tickets)

            fake_create_payment.return_value = (
                MockPaymentResponse(status="UNAUTHORIZED"),
                400,
                "",
            )

            # Try to complete
            resp = self.client.post(
                reverse("tickets-complete-checkout"),
                {"transient_token": "abcdefg"},
                format="json",
            )

            # Fails because cybersource fails
            self.assertEqual(resp.status_code, 500, resp.content)
            self.assertIn("Transaction failed", resp.data["detail"], resp.content)
            self.assertIn("HTTP status 400", resp.data["detail"], resp.content)

            # Ownership not transferred
            owned_tickets = Ticket.objects.filter(owner=self.user1)
            self.assertEqual(owned_tickets.count(), 0, owned_tickets)

            # Hold cancelled
            held_tickets = Ticket.objects.filter(holder=self.user1)
            self.assertEqual(held_tickets.count(), 0, held_tickets)

    def test_transfer_ticket(self):
        self.client.login(username=self.user1.username, password="test")
        ticket = self.tickets1[0]

        # fail to transfer when not owned
        resp = self.client.post(
            reverse("tickets-transfer", args=(ticket.id,)),
            {"username": self.user2.username},
            format="json",
        )
        self.assertEqual(resp.status_code, 404, resp.content)

        ticket.owner = self.user1
        ticket.save()

        # successful transfer when owned
        resp = self.client.post(
            reverse("tickets-transfer", args=(ticket.id,)),
            {"username": self.user2.username},
            format="json",
        )
        ticket.refresh_from_db()

        self.assertEqual(resp.status_code, 200, resp.content)
        self.assertEqual(ticket.owner, self.user2, ticket.owner)

    def test_transfer_non_transferable_ticket(self):
        self.client.login(username=self.user1.username, password="test")
        ticket = self.tickets1[0]
        ticket.owner = self.user1
        ticket.transferable = False
        ticket.save()

        resp = self.client.post(
            reverse("tickets-transfer", args=(ticket.id,)),
            {"username": self.user2.username},
            format="json",
        )
        ticket.refresh_from_db()

        self.assertEqual(resp.status_code, 403, resp.content)
        self.assertEqual(ticket.owner, self.user1, ticket.owner)

    def test_transfer_ticket_to_self(self):
        self.client.login(username=self.user1.username, password="test")
        ticket = self.tickets1[0]
        ticket.owner = self.user1
        ticket.save()

        resp = self.client.post(
            reverse("tickets-transfer", args=(ticket.id,)),
            {"username": self.user1.username},
            format="json",
        )
        self.assertEqual(resp.status_code, 403, resp.content)

    def test_update_attendance(self):
        self.client.login(username=self.user1.username, password="test")
        Membership.objects.create(
            person=self.user1,
            club=self.club1,
            title="Officer",
            role=Membership.ROLE_OFFICER,
        )
        ticket = self.tickets1[0]
        ticket.owner = self.user2
        ticket.save()

        resp = self.client.patch(
            reverse("tickets-detail", args=(ticket.id,)),
            {"attended": True},
            format="json",
        )
        ticket.refresh_from_db()
        self.assertEqual(resp.status_code, 200, resp.content)
        self.assertTrue(ticket.attended)

    def test_update_attendance_non_officer(self):
        # user1 is no longer an officer for the ticket's club
        self.client.login(username=self.user1.username, password="test")
        ticket = self.tickets1[0]
        ticket.owner = self.user1
        ticket.save()

        resp = self.client.patch(
            reverse("tickets-detail", args=(ticket.id,)),
            {"attended": True},
            format="json",
        )
        ticket.refresh_from_db()
        self.assertEqual(resp.status_code, 404, resp.content)
        self.assertFalse(ticket.attended)


class TicketModelTestCase(TestCase):
    """
    Test cases related to the models that correspond to the ticketing project:
    Ticket, TicketTransactionRecord, TicketTransferRecord, TicketManager
    """

    def setUp(self):
        commonSetUp(self)

    def test_update_holds(self):
        expired_time = timezone.now() - timedelta(hours=1)
        valid_time = timezone.now() + timedelta(hours=1)

        # Apply exired holds
        for ticket in self.tickets1[:5]:
            ticket.holder = self.user1
            ticket.holding_expiration = expired_time
            ticket.save()

        # Apply valid holds
        for ticket in self.tickets2[:5]:
            ticket.holder = self.user1
            ticket.holding_expiration = valid_time
            ticket.save()

        Ticket.objects.update_holds()

        # Expired holds should be cleared
        self.assertEqual(
            Ticket.objects.filter(
                holder__isnull=False, holding_expiration__lte=timezone.now()
            ).count(),
            0,
        )

        # Valid holds should be in place
        self.assertEqual(
            Ticket.objects.filter(
                holder__isnull=False, holding_expiration__gt=timezone.now()
            ).count(),
            5,
        )

    def test_delete_tickets_without_transaction_record(self):
        # check that delete on queryset still works
        tickets = Ticket.objects.filter(type="normal")
        tickets.delete()
        self.assertFalse(Ticket.objects.filter(type="normal").exists())

    def test_delete_ticket_after_purchase(self):
        ticket = self.tickets1[0]
        ticket.owner = self.user1
        transaction_record = TicketTransactionRecord.objects.create(
            buyer_first_name=self.user1.first_name,
            buyer_last_name=self.user2.last_name,
            total_amount=ticket.price,
        )
        ticket.transaction_record = transaction_record
        ticket.save()

        with self.assertRaises(ProtectedError):
            ticket.delete()

    def test_bulk_delete_tickets_after_purchase(self):
        transaction_record = TicketTransactionRecord.objects.create(
            buyer_first_name=self.user1.first_name,
            buyer_last_name=self.user2.last_name,
            total_amount=0,
        )
        tickets = Ticket.objects.filter(type="normal")
        tickets.update(owner=self.user1, transaction_record=transaction_record)

        with self.assertRaises(ProtectedError):
            tickets.delete()

    def test_delete_ticket_after_transfer(self):
        ticket = self.tickets1[0]
        ticket.owner = self.user2
        ticket.save()
        TicketTransferRecord.objects.create(
            ticket=ticket, sender=self.user1, receiver=self.user2
        )

        with self.assertRaises(ProtectedError):
            ticket.delete()<|MERGE_RESOLUTION|>--- conflicted
+++ resolved
@@ -68,17 +68,15 @@
         end_time=timezone.now() + timezone.timedelta(days=3),
     )
 
-<<<<<<< HEAD
     self.unapproved_event = Event.objects.create(
         code="unapproved-event",
         club=self.unapproved_club,
         name="Unapproved Event",
         start_time=timezone.now() + timezone.timedelta(days=2),
         end_time=timezone.now() + timezone.timedelta(days=3),
-=======
-    self.ticket_settings = TicketSettings.objects.create(
+    
+      self.ticket_settings = TicketSettings.objects.create(
         event=self.event1,
->>>>>>> 80bb21d8
     )
 
     self.ticket_totals = [
@@ -328,7 +326,6 @@
         )
         self.assertEqual(resp.status_code, 403, resp.content)
 
-<<<<<<< HEAD
         # Changing ticket drop time should fail
         resp = self.client.patch(
             reverse("club-events-detail", args=(self.club1.code, self.event1.pk)),
@@ -340,8 +337,8 @@
             format="json",
         )
         self.assertEqual(resp.status_code, 400, resp.content)
-=======
-    def test_create_tickets_with_settings(self):
+
+      def test_create_tickets_with_settings(self):
         self.client.login(username=self.user1.username, password="test")
 
         drop_time = timezone.now() + timedelta(days=1)
@@ -369,7 +366,6 @@
             delta=1.0,  # allow 1 second difference to avoid flaky tests
         )
         self.assertTrue(self.event1.ticket_settings.fee_charged_to_buyer)
->>>>>>> 80bb21d8
 
     def test_issue_tickets(self):
         self.client.login(username=self.user1.username, password="test")
@@ -562,8 +558,6 @@
             data["available"],
         )
 
-<<<<<<< HEAD
-=======
     def test_get_tickets_before_drop_time(self):
         self.ticket_settings.drop_time = timezone.now() + timedelta(days=1)
         self.ticket_settings.save()
@@ -579,7 +573,6 @@
         self.assertEqual(data["totals"], [])
         self.assertEqual(data["available"], [])
 
->>>>>>> 80bb21d8
     def test_get_tickets_buyers(self):
         self.client.login(username=self.user1.username, password="test")
 
