--- conflicted
+++ resolved
@@ -162,22 +162,6 @@
             self.assertIn(resp.status_code, [400], resp.content)
             self.assertEqual(Ticket.objects.filter(type__contains="_").count(), 0, data)
 
-<<<<<<< HEAD
-    def test_create_ticket_offerings_group_discounts(self):
-        self.client.login(username=self.user1.username, password="test")
-
-        group_size, group_discount = 2, 0.5
-        args = {
-            "quantities": [
-                {
-                    "type": "_normal",
-                    "count": 20,
-                    "price": 10,
-                    "group_size": group_size,
-                    "group_discount": group_discount,
-                },
-            ]
-=======
     def test_create_ticket_offerings_delay_drop(self):
         self.client.login(username=self.user1.username, password="test")
 
@@ -226,7 +210,6 @@
                 {"type": "_normal", "count": 5, "price": 10},
                 {"type": "_premium", "count": 3, "price": 20},
             ],
->>>>>>> d4de8d4d
         }
         resp = self.client.put(
             reverse("club-events-tickets", args=(self.club1.code, self.event1.pk)),
@@ -235,14 +218,6 @@
         )
         self.assertIn(resp.status_code, [200, 201], resp.content)
 
-<<<<<<< HEAD
-        tickets = Ticket.objects.filter(type="_normal")
-
-        # Created tickets should have correct group size and discount
-        for ticket in tickets:
-            self.assertEqual(ticket.group_size, group_size)
-            self.assertEqual(ticket.group_discount, group_discount)
-=======
         # Simulate checkout by applying holds
         for ticket in Ticket.objects.filter(type="_normal"):
             ticket.holder = self.user1
@@ -269,7 +244,6 @@
             format="json",
         )
         self.assertEqual(resp.status_code, 403, resp.content)
->>>>>>> d4de8d4d
 
     def test_get_tickets_information_no_tickets(self):
         # Delete all the tickets
