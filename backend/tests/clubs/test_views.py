--- conflicted
+++ resolved
@@ -2939,7 +2939,6 @@
         )
         self.assertEqual(resp.status_code, 403)
 
-<<<<<<< HEAD
     def test_ownership_requests_create_and_view(self):
         """
         Test the ownership requests creation and viewing permissions
@@ -3466,12 +3465,11 @@
             ).count(),
             0,
         )
-=======
+
 
 class HealthTestCase(TestCase):
     def test_health(self):
         url = reverse("health")
         resp = self.client.get(url)
         self.assertEqual(resp.status_code, 200)
-        self.assertEqual(resp.data, {"message": "OK"})
->>>>>>> b280dc01
+        self.assertEqual(resp.data, {"message": "OK"})