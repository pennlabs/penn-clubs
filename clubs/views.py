--- conflicted
+++ resolved
@@ -12,14 +12,11 @@
 from rest_framework.response import Response
 from rest_framework.views import APIView
 
-<<<<<<< HEAD
 from clubs.models import Asset, Club, Event, Favorite, Membership, MembershipInvite, Tag, Subscribe
 from clubs.permissions import ClubPermission, EventPermission, InvitePermission, IsSuperuser, MemberPermission
-=======
 from clubs.models import Asset, Club, Event, Favorite, Membership, MembershipInvite, Tag
 from clubs.permissions import (AssetPermission, ClubPermission, EventPermission,
                                InvitePermission, IsSuperuser, MemberPermission)
->>>>>>> 1586471e
 from clubs.serializers import (AssetSerializer, AuthenticatedClubSerializer, AuthenticatedMembershipSerializer,
                                ClubListSerializer, ClubSerializer, EventSerializer, FavoriteSerializer,
                                MembershipInviteSerializer, MembershipSerializer, TagSerializer, UserSerializer,
