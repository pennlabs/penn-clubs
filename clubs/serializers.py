--- conflicted
+++ resolved
@@ -5,11 +5,7 @@
 from django.template.defaultfilters import slugify
 from rest_framework import serializers, validators
 
-<<<<<<< HEAD
-from clubs.models import Asset, Badge, Club, Event, Favorite, Membership, MembershipInvite, Note, NoteTag, Tag
-=======
-from clubs.models import Asset, Badge, Club, Event, Favorite, Membership, MembershipInvite, Subscribe, Tag
->>>>>>> d0f62fff
+from clubs.models import Asset, Badge, Club, Event, Favorite, Membership, MembershipInvite, Note, NoteTag, Subscribe, Tag
 from clubs.utils import clean
 
 
