# IDE files
.vscode/
.idea/

# Python files
__pycache__/
*.pyc

# Distribution
build/
dist/
*.egg-info/

# Code testing/coverage
.tox
test-results/
.coverage
htmlcov/

# Test database
db.sqlite3

# Mac
.DS_Store

# React
node_modules/
.next/
<<<<<<< HEAD
.env
yarn-error.log
.DS_STORE
=======

# Development Enviroment
env.sh

# Development images folder
uploads/
>>>>>>> 10025530
<|MERGE_RESOLUTION|>--- conflicted
+++ resolved
@@ -26,15 +26,16 @@
 # React
 node_modules/
 .next/
-<<<<<<< HEAD
-.env
+
+# Windows
+.DS_STORE
+
+# Logs
 yarn-error.log
-.DS_STORE
-=======
 
 # Development Enviroment
 env.sh
+.env
 
 # Development images folder
-uploads/
->>>>>>> 10025530
+uploads/