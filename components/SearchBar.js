--- conflicted
+++ resolved
@@ -1,11 +1,7 @@
 import React from 'react'
 import s from 'styled-components'
 
-<<<<<<< HEAD
-import Icon from './common/Icon'
-=======
 import { Icon } from './common'
->>>>>>> eb54c091
 import DropdownFilter from './DropdownFilter'
 import {
   BORDER_RADIUS,
