--- conflicted
+++ resolved
@@ -5,54 +5,6 @@
   const hashString = window.location.hash.substring(1)
   const [currentTab, setCurrentTab] = useState(hashString || tabs[0].name)
 
-<<<<<<< HEAD
-    this.state = {
-      currentTab: this.props.tabs[0].name,
-    }
-  }
-
-  componentDidMount() {
-    this.setState({
-      currentTab: window.location.hash.substring(1) || this.state.currentTab,
-    })
-  }
-
-  render() {
-    const { tabs } = this.props
-
-    return (
-      <div>
-        <div className="tabs">
-          <ul>
-            {tabs
-              .filter(a => !a.disabled)
-              .map(a => (
-                <li
-                  className={
-                    a.name === this.state.currentTab ? 'is-active' : undefined
-                  }
-                  key={a.name}
-                >
-                  <a
-                    onClick={() => {
-                      this.setState({ currentTab: a.name })
-                      window.location.hash = '#' + a.name
-                    }}
-                  >
-                    {a.label || titleize(a.name)}
-                  </a>
-                </li>
-              ))}
-          </ul>
-        </div>
-        {
-          (
-            tabs.filter(a => a.name === this.state.currentTab)[0] || {
-              content: <div>Invalid tab selected.</div>,
-            }
-          ).content
-        }
-=======
   const getTabContent = () =>
     (
       tabs.filter(a => a.name === currentTab)[0] || {
@@ -83,7 +35,6 @@
             </li>
           ))}
         </ul>
->>>>>>> eb54c091
       </div>
       {getTabContent()}
     </>
