import Icon from '../common/Icon'
import SocialLink from './SocialLink'

const socials = [
  {
    name: 'facebook',
    label: 'Facebook',
    icon: 'facebook',
  },
  {
    name: 'email',
    label: 'Email',
    prefix: 'mailto:',
    icon: 'mail',
  },
  {
    name: 'website',
    label: 'Website',
    icon: 'link',
  },
  {
    name: 'github',
    label: 'GitHub',
    icon: 'github',
  },
  {
    name: 'linkedin',
    label: 'LinkedIn',
    icon: 'linkedin',
  },
  {
    name: 'instagram',
    label: 'Instagram',
    icon: 'instagram',
  },
  {
    name: 'twitter',
    label: 'Twitter',
    icon: 'twitter',
  },
]

const iconStyles = {
  opacity: 0.5,
  marginRight: '5px',
}

export default props => {
  const { club } = props
  return (
    <div>
      {socials
        .map((data, idx) => {
          data.index = idx
          return data
        })
        .filter(item => club[item.name])
        .map(item => (
<<<<<<< HEAD
          <div key={item.name} style={{ marginBottom: '5px' }}>
            <Icon style={iconStyles} name={item.icon} alt={item.icon} />
=======
          <div key={item.name}>
            <Icon style={iconStyles} name={item.icon} alt={item.icon} />{' '}
>>>>>>> 668e6276
            <a
              href={
                club[item.name] ? (item.prefix || '') + club[item.name] : '#'
              }
            >
              <SocialLink club={club} item={item} type={item.name} />
            </a>
          </div>
        ))}
    </div>
  )
}<|MERGE_RESOLUTION|>--- conflicted
+++ resolved
@@ -56,13 +56,8 @@
         })
         .filter(item => club[item.name])
         .map(item => (
-<<<<<<< HEAD
-          <div key={item.name} style={{ marginBottom: '5px' }}>
-            <Icon style={iconStyles} name={item.icon} alt={item.icon} />
-=======
           <div key={item.name}>
             <Icon style={iconStyles} name={item.icon} alt={item.icon} />{' '}
->>>>>>> 668e6276
             <a
               href={
                 club[item.name] ? (item.prefix || '') + club[item.name] : '#'
