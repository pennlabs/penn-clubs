--- conflicted
+++ resolved
@@ -1,9 +1,5 @@
-<<<<<<< HEAD
-import Icon from '../common/Icon'
-=======
 import { Icon } from '../common'
 import SocialLink from './SocialLink'
->>>>>>> eb54c091
 
 const socials = [
   {
@@ -46,36 +42,6 @@
 
 const iconStyles = {
   opacity: 0.5,
-<<<<<<< HEAD
-  paddingRight: '5px',
-}
-
-export default props => {
-  const { club } = props
-  return (
-    <div>
-      {socials
-        .map((data, idx) => {
-          data.index = idx
-          return data
-        })
-        .filter(item => club[item.name])
-        .map(item => (
-          <div key={item.name}>
-            <Icon styles={iconStyles} name={item.icon} alt={item.icon} />
-            <a
-              href={
-                club[item.name] ? (item.prefix || '') + club[item.name] : '#'
-              }
-            >
-              {club[item.name]}
-            </a>
-          </div>
-        ))}
-    </div>
-  )
-}
-=======
   marginRight: '5px',
 }
 
@@ -95,5 +61,4 @@
       </div>
     ))
 
-export default SocialIcons
->>>>>>> eb54c091
+export default SocialIcons