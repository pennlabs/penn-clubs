--- conflicted
+++ resolved
@@ -35,13 +35,7 @@
               props.club.members.map((a, i) => (
                 <div className="media" key={i}>
                   <div className="media-left">
-<<<<<<< HEAD
-                    <figure className="has-background-light image is-48x48">
-                      <img src={a.image_url || null}></img>
-                    </figure>
-=======
                     <figure className="has-background-light image is-48x48"></figure>
->>>>>>> eb54c091
                   </div>
                   <div className="media-content">
                     <p className="title is-4">{a.name || 'No Name'}</p>
