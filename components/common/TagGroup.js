import PropTypes from 'prop-types'
import { BlueTag, SelectedTag } from './Tags'

const TagGroup = ({ tags = [], selectedTags = [], updateTag }) => {
  if (!tags || !tags.length) return null
<<<<<<< HEAD
  selectedTags = selectedTags || []
  // TODO: Use same tag format between DropdownFilter and TagGroup, should simplify
  return (
    tags.map(tag => {
      const matchedTag = selectedTags.find(({ value, name: filterType }) => filterType === 'Type' && value === tag.id)
      if (matchedTag) {
        return <SelectedTag
=======

  // TODO: Use same tag format between DropdownFilter and TagGroup
  return tags.map(tag => {
    const matchedTag = selectedTags.find(({ value }) => value === tag.id)
    if (matchedTag) {
      return (
        <SelectedTag
>>>>>>> d902ad94
          key={tag.value}
          className="tag is-rounded has-text-white"
          onClick={e => {
            // Prevent click event from propagating so clicking on the tag doesn't
            // open the ClubModal displaying the club the tag is nested inside
            e.stopPropagation()
            updateTag && updateTag(matchedTag, matchedTag.name)
          }}
        >
          {tag.name}
          <button className="delete is-small" />
        </SelectedTag>
      )
    }
    return (
      <BlueTag
        key={tag.id}
        className="tag is-rounded has-text-white"
        onClick={e => {
          // Stop propagation of click event for same reasons as above
          e.stopPropagation()
          updateTag &&
            updateTag(
              {
                value: tag.id,
                label: tag.name,
                name: 'Type',
              },
              'Type'
            )
        }}
      >
        {tag.name}
      </BlueTag>
    )
  })
}

TagGroup.defaultProps = {
  selectedTags: [],
  tags: [],
}

TagGroup.propTypes = {
  tags: PropTypes.arrayOf(
    PropTypes.shape({
      name: PropTypes.string,
      id: PropTypes.string,
    })
  ),
  selectedTags: PropTypes.arrayOf(
    PropTypes.shape({
      value: PropTypes.string,
    })
  ),
  updateTag: PropTypes.func.isRequired,
}

export default TagGroup<|MERGE_RESOLUTION|>--- conflicted
+++ resolved
@@ -3,23 +3,13 @@
 
 const TagGroup = ({ tags = [], selectedTags = [], updateTag }) => {
   if (!tags || !tags.length) return null
-<<<<<<< HEAD
-  selectedTags = selectedTags || []
-  // TODO: Use same tag format between DropdownFilter and TagGroup, should simplify
-  return (
-    tags.map(tag => {
-      const matchedTag = selectedTags.find(({ value, name: filterType }) => filterType === 'Type' && value === tag.id)
-      if (matchedTag) {
-        return <SelectedTag
-=======
-
+  
   // TODO: Use same tag format between DropdownFilter and TagGroup
   return tags.map(tag => {
-    const matchedTag = selectedTags.find(({ value }) => value === tag.id)
+    const matchedTag = selectedTags.find(({ value, name: filterType }) => filterType === 'Type' && value === tag.id)
     if (matchedTag) {
       return (
         <SelectedTag
->>>>>>> d902ad94
           key={tag.value}
           className="tag is-rounded has-text-white"
           onClick={e => {
