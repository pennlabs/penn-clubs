--- conflicted
+++ resolved
@@ -2,20 +2,15 @@
 import { Link } from '../../routes'
 import s from 'styled-components'
 import { LOGIN_URL } from '../../utils'
-import { LIGHT_GRAY } from '../../constants/colors'
+import { MEDIUM_GRAY, DARK_GRAY } from '../../constants/colors'
 
 const StyledLink = s.a`
-<<<<<<< HEAD
-  padding: 18px;
-  color: ${LIGHT_GRAY};
-=======
   padding: 14px 20px;
   color: ${MEDIUM_GRAY} !important;
 
   &:hover {
     color: ${DARK_GRAY} !important;
   }
->>>>>>> 7318d552
 `
 
 export default ({ userInfo, authenticated }) => (
