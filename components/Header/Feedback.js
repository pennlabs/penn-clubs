--- conflicted
+++ resolved
@@ -1,10 +1,6 @@
 import s from 'styled-components'
 
-<<<<<<< HEAD
-import Icon from '../common/Icon'
-=======
 import { Icon } from '../common'
->>>>>>> eb54c091
 import { logEvent } from '../../utils/analytics'
 import { CLUBS_BLUE, CLUBS_DEEP_BLUE } from '../../constants/colors'
 
