--- conflicted
+++ resolved
@@ -56,15 +56,9 @@
       updateFavorites(club.code)
       e.stopPropagation()
     }}
-<<<<<<< HEAD
-    className="button">
-    {favorite ? 'Remove From Favorites' : 'Add to Favorites'}
-    {' '}
-=======
     className="button"
   >
-    {favorite ? 'Favorite' : 'Add to Favorites'}{' '}
->>>>>>> bcdb5138
+    {favorite ? 'Remove From Favorites' : 'Add to Favorites'}{' '}
     <Icon className={`fa-heart ${favorite ? 'fas' : 'far'}`} />
   </FavoriteButtonTag>
 )
