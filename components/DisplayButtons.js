--- conflicted
+++ resolved
@@ -1,11 +1,7 @@
 import s from 'styled-components'
 import PropTypes from 'prop-types'
 
-<<<<<<< HEAD
-import Icon from './common/Icon'
-=======
 import { Icon } from './common'
->>>>>>> eb54c091
 import { DARK_GRAY } from '../constants/colors'
 
 const DisplayButtonsTag = s.div`
