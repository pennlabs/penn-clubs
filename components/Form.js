--- conflicted
+++ resolved
@@ -6,11 +6,7 @@
 import htmlToDraft from 'html-to-draftjs'
 import Head from 'next/head'
 
-<<<<<<< HEAD
-import Icon from './common/Icon'
-=======
 import { Icon } from './common'
->>>>>>> eb54c091
 import { titleize } from '../utils'
 
 class Form extends React.Component {
