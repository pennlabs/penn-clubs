import s from 'styled-components'

import Social from './Social'
import { SNOW } from '../../constants/colors'
<<<<<<< HEAD
import Icon from '../common/Icon'
import { SmallText } from '../common/Typography'
=======
import { Icon, SmallText } from '../common'
>>>>>>> eb54c091

const Foot = s.footer`
  height: 8rem;
  backgroundColor: ${SNOW};
  fontSize: 0.85rem;
  display: flex;
  justify-content: center;
  flex-direction: column;
  text-align: center;
  align-items: center;
  padding: 4rem;
`

const Footer = () => (
  <Foot className="footer">
    <SmallText>
      Made with{' '}
      <Icon
        name="heart-red"
        alt="love"
        style={{ transform: 'translateY(2.5px)' }}
      />{' '}
      by <a href="https://pennlabs.org/">Penn Labs</a>
    </SmallText>
    <Social />
  </Foot>
)

export default Footer<|MERGE_RESOLUTION|>--- conflicted
+++ resolved
@@ -2,12 +2,7 @@
 
 import Social from './Social'
 import { SNOW } from '../../constants/colors'
-<<<<<<< HEAD
-import Icon from '../common/Icon'
-import { SmallText } from '../common/Typography'
-=======
 import { Icon, SmallText } from '../common'
->>>>>>> eb54c091
 
 const Foot = s.footer`
   height: 8rem;
