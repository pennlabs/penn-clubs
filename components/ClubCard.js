import s from 'styled-components'
import LazyLoad from 'react-lazy-load'
import {
  CLUBS_GREY,
  CLUBS_GREY_LIGHT,
  WHITE,
  HOVER_GRAY,
  ALLBIRDS_GRAY,
} from '../constants/colors'
import { BORDER_RADIUS, mediaMaxWidth, SM } from '../constants/measurements'
import { stripTags } from '../utils'
import FavoriteIcon from './common/FavoriteIcon'
import TagGroup from './common/TagGroup'
<<<<<<< HEAD
import { InactiveTag } from './common/Tags'
=======
import { InactiveTag } from './common'
>>>>>>> eb54c091
import ClubDetails from './ClubDetails'
import { CLUB_ROUTE } from '../constants/routes'

const CardWrapper = s.div`
  ${mediaMaxWidth(SM)} {
    padding-top: 0;
    padding-bottom: 1rem;
  }
`

const Description = s.p`
  margin-top: 0.2rem;
  color: ${CLUBS_GREY_LIGHT};
  width: 100%;
`

const Card = s.div`
  padding: 10px;
  box-shadow: 0 0 0 transparent;
  transition: all 0.2s ease;
  border-radius: ${BORDER_RADIUS};
  box-shadow: 0 0 0 ${WHITE};
  background-color: ${({ hovering }) => (hovering ? HOVER_GRAY : WHITE)};
  border: 1px solid ${ALLBIRDS_GRAY};
  justify-content: space-between;
  height: auto;
  cursor: pointer;

  &:hover,
  &:active,
  &:focus {
    box-shadow: 0 1px 6px rgba(0, 0, 0, 0.2);
  }

  ${mediaMaxWidth(SM)} {
    width: calc(100%);
    padding: 8px;
  }
`

const Image = s.img`
  height: 100%;
  max-width: 150px;
  border-radius: ${BORDER_RADIUS};
  border-radius: 4px;
  overflow: hidden;
`

const CardHeader = s.div`
  display: flex;
  align-items: center;
  justify-content: space-between;
  margin: 0 3px;
`

const CardTitle = s.strong`
  line-height: 1.2;
  color: ${CLUBS_GREY};
  margin-bottom: 0.5rem;
`

const shorten = desc => {
  if (desc.length < 250) return desc
  return desc.slice(0, 250) + '...'
}

const ClubCard = ({
  club,
  updateFavorites,
  favorite,
  selectedTags,
  updateTag,
}) => {
  const {
    name,
    active,
    description,
    subtitle,
    tags,
    accepting_members: acceptingMembers,
    size,
    code,
    application_required: applicationRequired,
  } = club
  const img = club.image_url
  const textDescription = shorten(
    subtitle || stripTags(description) || 'This club has no description.'
  )

  return (
    <CardWrapper className="column is-half-desktop">
      <a href={CLUB_ROUTE(code)} target="_BLANK">
        <Card className="card">
          <div style={{ display: 'flex' }}>
            <div style={{ flex: 1 }}>
              <div>
                <FavoriteIcon
                  club={club}
                  favorite={favorite}
                  updateFavorites={updateFavorites}
                  padding="0"
                />
                <CardHeader>
                  <CardTitle className="is-size-5">{name}</CardTitle>
                </CardHeader>
              </div>
              {!active && (
                <InactiveTag className="tag is-rounded">Inactive</InactiveTag>
              )}
              <TagGroup
                tags={tags}
                selectedTags={selectedTags}
                updateTag={updateTag}
              />
            </div>
            {img && (
              <LazyLoad height={62} offset={800}>
                <Image src={img} alt={`${name} Logo`} />
              </LazyLoad>
            )}
          </div>

          <Description>{textDescription}</Description>

          <ClubDetails
            size={size}
            applicationRequired={applicationRequired}
            acceptingMembers={acceptingMembers}
          />
        </Card>
      </a>
    </CardWrapper>
  )
}

export default ClubCard<|MERGE_RESOLUTION|>--- conflicted
+++ resolved
@@ -11,11 +11,7 @@
 import { stripTags } from '../utils'
 import FavoriteIcon from './common/FavoriteIcon'
 import TagGroup from './common/TagGroup'
-<<<<<<< HEAD
-import { InactiveTag } from './common/Tags'
-=======
 import { InactiveTag } from './common'
->>>>>>> eb54c091
 import ClubDetails from './ClubDetails'
 import { CLUB_ROUTE } from '../constants/routes'
 
