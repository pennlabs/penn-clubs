export const BORDER_RADIUS = '4px'
export const BORDER_RADIUS_LG = '8px'

export const mediaMinWidth = (width: string): string =>
  `@media screen and (min-width: ${width})`
export const mediaMaxWidth = (width: string): string =>
  `@media screen and (max-width: ${width})`

export const SM = '848px'
export const MD = '1047px'
export const LG = '1204px'
export const XL = '1440px'

export const DESKTOP = '1248px'
export const TABLET = '992px'
export const PHONE = '584px'

export const NAV_HEIGHT = '3.25rem'
export const SEARCH_BAR_MOBILE_HEIGHT = '91.33px'

export const ANIMATION_DURATION = '200ms'
export const LONG_ANIMATION_DURATION = '400ms'

export const M0 = '0'
export const M1 = '0.4rem'
export const M2 = '0.8rem'
export const M3 = '1.2rem'
export const M4 = '1.6rem'
<<<<<<< HEAD
export const SIXTEEN_BY_NINE = '56.25%'
=======

export const L1 = '2.9rem'
export const L2 = '0.6rem'
>>>>>>> ebb45d9e
<|MERGE_RESOLUTION|>--- conflicted
+++ resolved
@@ -26,10 +26,8 @@
 export const M2 = '0.8rem'
 export const M3 = '1.2rem'
 export const M4 = '1.6rem'
-<<<<<<< HEAD
-export const SIXTEEN_BY_NINE = '56.25%'
-=======
 
 export const L1 = '2.9rem'
 export const L2 = '0.6rem'
->>>>>>> ebb45d9e
+
+export const SIXTEEN_BY_NINE = '56.25%'