import equal from 'deep-equal'
import moment from 'moment'
import { NextPageContext } from 'next'
import Head from 'next/head'
import {
  createContext,
  ReactElement,
  useContext,
  useEffect,
  useMemo,
  useRef,
  useState,
} from 'react'
import { Calendar, momentLocalizer } from 'react-big-calendar'
import styled from 'styled-components'

<<<<<<< HEAD
import {
  Metadata,
  Modal,
  SegmentedButton,
  Title,
  WideWrapper,
} from '../components/common'
=======
import { EVENT_TYPES } from '../components/ClubEditPage/EventsCard'
import { Metadata, Title, WideContainer } from '../components/common'
>>>>>>> 52b52635
import AuthPrompt from '../components/common/AuthPrompt'
import EventCard from '../components/EventPage/EventCard'
import EventModal, { MEETING_REGEX } from '../components/EventPage/EventModal'
import { FuseTag } from '../components/FilterSearch'
import SearchBar, {
  SearchBarCheckboxItem,
  SearchbarRightContainer,
  SearchBarTagItem,
  SearchBarTextItem,
  SearchInput,
} from '../components/SearchBar'
import { CLUBS_GREY, EVENT_TYPE_COLORS, SNOW } from '../constants'
import renderPage from '../renderPage'
import { Badge, ClubEvent, Tag } from '../types'
import { doApiRequest, isClubFieldShown } from '../utils'
import { OBJECT_NAME_SINGULAR } from '../utils/branding'
import { ListLoadIndicator } from '.'

interface EventPageProps {
  authenticated: boolean | null
  liveEvents: ClubEvent[]
  upcomingEvents: ClubEvent[]
  tags: Tag[]
  badges: Badge[]
}

const CardList = styled.div`
  & .event {
    display: inline-block;
    vertical-align: top;
    width: 400px;
  }
`

const localizer = momentLocalizer(moment)

const CalendarEvent = ({
  event: { resource },
}: {
  event: { resource: ClubEvent }
}) => {
  return (
    <>
      {resource.name} - {resource.club_name}
    </>
  )
}

enum EventsViewOption {
  LIST = 'LIST',
  CALENDAR = 'CALENDAR',
}

enum CalendarNavigation {
  PREVIOUS = 'PREV',
  NEXT = 'NEXT',
  TODAY = 'TODAY',
  DATE = 'DATE',
}

enum CalendarView {
  MONTH = 'month',
  WEEK = 'week',
  WORK_WEEK = 'work_week',
  DAY = 'day',
  AGENDA = 'agenda',
}
interface CalendarHeaderProps {
  date: Date
  label: string
  onNavigate(action: CalendarNavigation, newDate?: Date): void
  onView(view: CalendarView): void
  view: string
  views: CalendarView[]
}

const StyledHeader = styled.div`
  display: flex;
  justify-content: space-between;
  align-items: center;
  margin: 20px 0;
  .tools {
    display: flex;
    justify-content: space-between;
    align-items: center;
    margin: 0;
    .view-label {
      font-size: 18px;
    }
    & > *:not(:first-child) {
      margin-left: 20px;
    }
  }
`

const ViewContext = createContext<
  [option: EventsViewOption, setOption?: (args?: any) => any]
>([EventsViewOption.CALENDAR])

const EventsViewSwitcher = ({ viewOption, setViewOption }) => (
  <SegmentedButton
    buttons={[
      {
        key: 'segmentbutton-list',
        icon: 'grid',
        selected: viewOption === EventsViewOption.LIST,
        onClick: () => {
          setViewOption(EventsViewOption.LIST)
        },
      },
      {
        key: 'segmentbutton-calendar',
        icon: 'calendar',
        selected: viewOption === EventsViewOption.CALENDAR,
        onClick: () => {
          setViewOption(EventsViewOption.CALENDAR)
        },
      },
    ]}
  />
)

const CalendarHeader = ({
  // date,
  label,
  onNavigate,
  onView,
  view,
}: CalendarHeaderProps) => {
  const [viewOption, setViewOption] = useContext(ViewContext)
  const _views: CalendarView[] = [
    CalendarView.DAY,
    CalendarView.WEEK,
    CalendarView.MONTH,
  ]
  return (
    <StyledHeader>
      <Title className="title" style={{ color: CLUBS_GREY, margin: 0 }}>
        Events
      </Title>
      <div className="tools">
        <div className="view-label">{label}</div>
        <SegmentedButton
          buttons={[
            {
              key: 'prev',
              label: '<',
              onClick: () => {
                onNavigate(CalendarNavigation.PREVIOUS)
              },
            },
            {
              key: 'next',
              label: '>',
              onClick: () => {
                onNavigate(CalendarNavigation.NEXT)
              },
            },
          ]}
        />
        <SegmentedButton
          buttons={_views.map((key) => ({
            key,
            label: key[0].toUpperCase() + key.slice(1),
            selected: key === view,
            onClick: () => {
              onView(key)
            },
          }))}
        />
        <EventsViewSwitcher
          viewOption={viewOption}
          setViewOption={setViewOption}
        />
      </div>
    </StyledHeader>
  )
}

/**
 * Randomize the order the events are shown in.
 * First prioritize the events with an earlier start date.
 * If these are equal, slightly prioritize events with more filled out info.
 */
const randomizeEvents = (events: ClubEvent[]): ClubEvent[] => {
  const withRankings = events.map((event) => {
    let rank = Math.random()
    if (event.image_url) {
      rank += 2
    }
    if (
      event.description &&
      event.description.length > 3 &&
      event.description !== 'Replace this description!'
    ) {
      rank += 2
    }
    if (event.url) {
      rank += 3
      if (MEETING_REGEX.test(event.url)) {
        rank += 0.5
      }
    }
    return {
      event,
      rank,
      startDate: new Date(event.start_time),
      endDate: new Date(event.end_time),
    }
  })
  return withRankings
    .sort((a, b) => {
      if (a.startDate < b.startDate) {
        return -1
      }
      if (b.startDate < a.startDate) {
        return 1
      }
      return b.rank - a.rank
    })
    .map((a) => a.event)
}

function EventPage({
  authenticated,
  upcomingEvents: initialUpcomingEvents,
  liveEvents: initialLiveEvents,
  tags,
  badges,
}: EventPageProps): ReactElement {
  const [upcomingEvents, setUpcomingEvents] = useState<ClubEvent[]>(() =>
    randomizeEvents(initialUpcomingEvents),
  )
  const [liveEvents, setLiveEvents] = useState<ClubEvent[]>(() =>
    randomizeEvents(initialLiveEvents),
  )

  const [searchInput, setSearchInput] = useState<SearchInput>({})
  const currentSearch = useRef<SearchInput>({})
  const [isLoading, setLoading] = useState<boolean>(false)

  const [viewOption, setViewOption] = useState<EventsViewOption>(
    EventsViewOption.CALENDAR,
  )

  const [previewEvent, setPreviewEvent] = useState<ClubEvent | null>(null)
  const hideModal = () => setPreviewEvent(null)

  useEffect(() => {
    if (equal(searchInput, currentSearch.current)) {
      return
    }

    currentSearch.current = searchInput

    let isCurrent = true

    const params = new URLSearchParams()
    params.set('format', 'json')

    Object.entries(searchInput).forEach(([key, value]) =>
      params.set(key, value),
    )

    setLoading(true)

    Promise.all([
      doApiRequest(`/events/live/?${params.toString()}`)
        .then((resp) => resp.json())
        .then((resp) => {
          if (isCurrent) {
            setLiveEvents(randomizeEvents(resp))
          }
        }),
      doApiRequest(`/events/upcoming/?${params.toString()}`)
        .then((resp) => resp.json())
        .then((resp) => {
          if (isCurrent) {
            setUpcomingEvents(randomizeEvents(resp))
          }
        }),
    ]).then(() => setLoading(false))

    return () => {
      isCurrent = false
    }
  }, [searchInput])

  if (!authenticated) {
    return <AuthPrompt />
  }

  const tagOptions = useMemo<FuseTag[]>(
    () =>
      tags.map(({ id, name, clubs }) => ({
        value: id,
        label: name,
        count: clubs,
      })),
    [tags],
  )

  const badgeOptions = useMemo<FuseTag[]>(
    () =>
      badges.map(({ id, label, color, description }) => ({
        value: id,
        label,
        color,
        description,
      })),
    [badges],
  )

  return (
    <>
      <Head>
        <link
          href="/static/css/react-big-calendar.css"
          rel="stylesheet"
          key="big-calendar-css"
        />
      </Head>
      <Metadata title="Events" />
      <style jsx global>
        {`
          .rbc-month-view,
          .rbc-time-view {
            background: white;
          }
        `}
      </style>
      <div style={{ backgroundColor: SNOW }}>
        <SearchBar updateSearch={setSearchInput} searchInput={searchInput}>
          <SearchBarTextItem param="search" />
          <SearchBarTagItem
            param="club__tags__in"
            label="Tags"
            options={tagOptions}
          />
          <SearchBarTagItem
            param="club__badges__in"
            label="Badges"
            options={badgeOptions}
          />
          <SearchBarCheckboxItem
            param="type__in"
            label="Event Type"
            options={EVENT_TYPES.map((obj) => ({ ...obj, name: 'type' }))}
          />
          {isClubFieldShown('application_required') && (
            <SearchBarCheckboxItem
              param="club__application_required__in"
              label="General Membership Process"
              options={[
                { value: 1, label: 'Open Membership', name: 'app' },
                {
                  value: 2,
                  label: 'Tryout Required',
                  name: 'app',
                },
                {
                  value: 3,
                  label: 'Audition Required',
                  name: 'app',
                },
                {
                  value: 4,
                  label: 'Application Required',
                  name: 'app',
                },
                {
                  value: 5,
                  label: 'Application and Interview Required',
                  name: 'app',
                },
              ]}
            />
          )}
          {isClubFieldShown('size') && (
            <SearchBarCheckboxItem
              param="club__size__in"
              label="Size"
              options={[
                { value: 1, label: 'less than 20 members', name: 'size' },
                { value: 2, label: '20 to 50 members', name: 'size' },
                { value: 3, label: '50 to 100 members', name: 'size' },
                { value: 4, label: 'more than 100', name: 'size' },
              ]}
            />
          )}
          {isClubFieldShown('accepting_members') && (
            <SearchBarCheckboxItem
              param="club__accepting_members"
              label="Accepting Members"
              options={[
                {
                  value: 'true',
                  label: 'Is Accepting Members',
                  name: 'accept',
                },
              ]}
            />
          )}
        </SearchBar>
        <SearchbarRightContainer>
          <WideWrapper
            fullHeight
            style={{
              display: 'flex',
              flexDirection: 'column',
              background: SNOW,
            }}
          >
            {isLoading && <ListLoadIndicator />}
            <ViewContext.Provider value={[viewOption, setViewOption]}>
              {viewOption === EventsViewOption.LIST ? (
                <>
                  {!!liveEvents.length && (
                    <>
                      <div
                        style={{
                          display: 'flex',
                          justifyContent: 'space-between',
                          alignItems: 'center',
                        }}
                      >
                        <Title
                          className="title"
                          style={{ color: CLUBS_GREY, marginTop: '30px' }}
                        >
                          Live Events
                        </Title>
                        <EventsViewSwitcher
                          viewOption={viewOption}
                          setViewOption={setViewOption}
                        />
                      </div>
                      <CardList>
                        {liveEvents.map((e) => (
                          <EventCard key={e.id} event={e} />
                        ))}
                      </CardList>
                      <br />
                    </>
                  )}
                  <Title className="title" style={{ color: CLUBS_GREY }}>
                    Upcoming Events
                  </Title>
                  <CardList>
                    {upcomingEvents.map((e) => (
                      <EventCard key={e.id} event={e} />
                    ))}
                  </CardList>
                  {!upcomingEvents.length && (
                    <div className="notification is-info is-clearfix">
                      <img
                        className="is-pulled-left mr-5 mb-3"
                        style={{ width: 100 }}
                        src="/static/img/events_calendar.png"
                      />
                      <div>
                        There are no upcoming events that match your search
                        query. If you are a member of a {OBJECT_NAME_SINGULAR},
                        you can add new events on the manage{' '}
                        {OBJECT_NAME_SINGULAR} page.
                      </div>
                    </div>
                  )}
                </>
              ) : (
                <>
                  <Calendar
                    localizer={localizer}
                    components={{
                      event: CalendarEvent,
                      toolbar: CalendarHeader,
                    }}
                    onSelectEvent={(event: { resource: ClubEvent }) => {
                      setPreviewEvent(event.resource)
                    }}
                    events={[...liveEvents, ...upcomingEvents].map((e) => ({
                      title: e.name,
                      start: new Date(e.start_time),
                      end: new Date(e.end_time),
                      allDay: false,
                      resource: e,
                    }))}
                    eventPropGetter={({
                      resource,
                    }: {
                      resource: ClubEvent
                    }) => {
                      const color =
                        EVENT_TYPE_COLORS[resource.type] || CLUBS_GREY
                      return {
                        style: {
                          backgroundColor: color,
                          color: '#6F6F6F',
                          border: 'none',
                        },
                      }
                    }}
                    style={{ flex: '1' }}
                  />
                </>
              )}
            </ViewContext.Provider>
          </WideWrapper>
        </SearchbarRightContainer>
      </div>
      {previewEvent && (
        <Modal show={true} closeModal={hideModal} width="45%">
          <EventModal event={previewEvent} showDetailsButton={true} />
        </Modal>
      )}
    </>
  )
}

EventPage.getInitialProps = async (ctx: NextPageContext) => {
  const { req } = ctx
  const data = {
    headers: req ? { cookie: req.headers.cookie } : undefined,
  }

  const [liveEvents, upcomingEvents, tags, badges] = await Promise.all([
    doApiRequest('/events/live/?format=json', data).then((resp) => resp.json()),
    doApiRequest('/events/upcoming/?format=json', data).then((resp) =>
      resp.json(),
    ),
    doApiRequest('/tags/?format=json', data).then((resp) => resp.json()),
    doApiRequest('/badges/?format=json', data).then((resp) => resp.json()),
  ])

  return { liveEvents, upcomingEvents, tags, badges }
}

export default renderPage(EventPage)<|MERGE_RESOLUTION|>--- conflicted
+++ resolved
@@ -14,7 +14,8 @@
 import { Calendar, momentLocalizer } from 'react-big-calendar'
 import styled from 'styled-components'
 
-<<<<<<< HEAD
+
+import { EVENT_TYPES } from '../components/ClubEditPage/EventsCard'
 import {
   Metadata,
   Modal,
@@ -22,10 +23,6 @@
   Title,
   WideWrapper,
 } from '../components/common'
-=======
-import { EVENT_TYPES } from '../components/ClubEditPage/EventsCard'
-import { Metadata, Title, WideContainer } from '../components/common'
->>>>>>> 52b52635
 import AuthPrompt from '../components/common/AuthPrompt'
 import EventCard from '../components/EventPage/EventCard'
 import EventModal, { MEETING_REGEX } from '../components/EventPage/EventModal'
