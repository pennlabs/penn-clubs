import Link from 'next/link'
import PropTypes from 'prop-types'
import s from 'styled-components'

import renderPage from '../renderPage'
import { Center, Container } from '../components/common'
import { SNOW } from '../constants/colors'
import { HOME_ROUTE } from '../constants/routes'

const Image = s.img`
  margin-top: calc(1rem + 5vh);
  width: 100%;
  max-width: 18rem;
  margin-bottom: 1.5rem;
`

const Error = ({ statusCode = 500, message = 'Something went wrong' }) => (
  <Container background={SNOW} fullHeight>
    <Center>
      <Image src="/static/img/button.svg" alt="something went wrong" />
      <h1
        className="is-size-1"
        style={{ marginBottom: '0.2rem', fontWeight: 'bold' }}
      >
        {statusCode}: Oh no!
      </h1>
      <p className="is-size-5" style={{ marginBottom: '1rem' }}>
        {message}
      </p>
<<<<<<< HEAD
      <a className="button is-medium is-primary" href={HOME_ROUTE}>
        Back to home
      </a>
=======
      <Link href={HOME_ROUTE}>
        <a className="button is-medium is-primary">
          Back to home
        </a>
      </Link>
>>>>>>> b2187cef
    </Center>
  </Container>
)

Error.getInitialProps = ({ res, err } = {}) => {
  const statusCode = (res && res.statusCode) || (err && err.statusCode) || 404
  let message = (err && err.message) || (res && res.message) || undefined

  if (!message) {
    if (statusCode === 404) {
      message = 'The page you were looking for does not exist.'
    } else {
      message = 'Something went wrong.'
    }
  }

  return { statusCode, message }
}

Error.defaultProps = {
  statusCode: 500,
  message: 'Something went wrong.',
}

Error.propTypes = {
  statusCode: PropTypes.number,
  message: PropTypes.string,
}

export default renderPage(Error)<|MERGE_RESOLUTION|>--- conflicted
+++ resolved
@@ -27,17 +27,11 @@
       <p className="is-size-5" style={{ marginBottom: '1rem' }}>
         {message}
       </p>
-<<<<<<< HEAD
-      <a className="button is-medium is-primary" href={HOME_ROUTE}>
-        Back to home
-      </a>
-=======
       <Link href={HOME_ROUTE}>
         <a className="button is-medium is-primary">
           Back to home
         </a>
       </Link>
->>>>>>> b2187cef
     </Center>
   </Container>
 )
