--- conflicted
+++ resolved
@@ -5,14 +5,7 @@
 import { doApiRequest } from '../../../utils'
 import Description from '../../../components/ClubPage/Description'
 import Header from '../../../components/ClubPage/Header'
-<<<<<<< HEAD
-import {
-  DesktopActions,
-  MobileActions,
-} from '../../../components/ClubPage/Actions'
-=======
 import { DesktopActions, MobileActions } from '../../../components/ClubPage/Actions'
->>>>>>> 863cace9
 import InfoBox from '../../../components/ClubPage/InfoBox'
 import Testimonials from '../../../components/ClubPage/Testimonials'
 import SocialIcons from '../../../components/ClubPage/SocialIcons'
@@ -70,23 +63,9 @@
 
   return (
     <WideContainer background={SNOW} fullHeight>
-<<<<<<< HEAD
-      <div className="columns">
-        <div className="column">
-          <Card
-            bordered
-            style={{
-              marginBottom: '1rem',
-              background: '#ffffff',
-              paddingLeft: '1rem',
-            }}
-          >
-=======
-
       <div className="columns">
         <div className="column">
           <Card bordered style={{ marginBottom: '1rem', background: '#ffffff', paddingLeft: '1rem' }}>
->>>>>>> 863cace9
             <Flex>
               {image && <Image src={image} />}
               <Header
@@ -109,15 +88,10 @@
             updateSubscriptions={updateSubscriptions}
           />
           <Card bordered style={{ marginBottom: '1rem', background: WHITE }}>
-<<<<<<< HEAD
             <Description club={club} />
           </Card>
           <StrongText>Members</StrongText>
           <MemberList club={club} />
-=======
-            <Tabs club={club} />
-          </Card>
->>>>>>> 863cace9
         </div>
         <div className="column is-one-third">
           <DesktopActions
@@ -132,11 +106,7 @@
             <StrongText>Basic Info</StrongText>
             <InfoBox club={club} />
             <br />
-<<<<<<< HEAD
             <StrongText>Contact</StrongText>
-=======
-            <StrongText>Social</StrongText>
->>>>>>> 863cace9
             <SocialIcons club={club} />
           </Card>
           <Testimonials data={club.testimonials} />
