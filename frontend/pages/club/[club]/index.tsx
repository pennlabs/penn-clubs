import { NextPageContext } from 'next'
<<<<<<< HEAD
import { ReactElement, useState, useEffect } from 'react'
=======
import { ReactElement, useRef, useState } from 'react'
>>>>>>> 019f61fb
import Linkify from 'react-linkify'
import s from 'styled-components'

import ClubMetadata from '../../../components/ClubMetadata'
import {
  DesktopActions,
  MobileActions,
} from '../../../components/ClubPage/Actions'
import ChatWidget from '../../../components/ClubPage/ChatWidget'
import ClubApprovalDialog from '../../../components/ClubPage/ClubApprovalDialog'
import Description from '../../../components/ClubPage/Description'
import Events from '../../../components/ClubPage/Events'
import Header from '../../../components/ClubPage/Header'
import InfoBox from '../../../components/ClubPage/InfoBox'
import MemberList from '../../../components/ClubPage/MemberList'
import QuestionList from '../../../components/ClubPage/QuestionList'
import RenewalRequest from '../../../components/ClubPage/RenewalRequest'
import SocialIcons from '../../../components/ClubPage/SocialIcons'
import Testimonials from '../../../components/ClubPage/Testimonials'
import {
  Card,
  Contact,
  Container,
  Flex,
  Icon,
  Metadata,
  StrongText,
  Text,
  Title,
  WideContainer,
} from '../../../components/common'
import { CLUBS_RED, SNOW, WHITE } from '../../../constants/colors'
import { M0, M2, M3 } from '../../../constants/measurements'
import renderPage from '../../../renderPage'
import { Club, QuestionAnswer, UserInfo } from '../../../types'
import { doApiRequest } from '../../../utils'
import { logEvent } from '../../../utils/analytics'

const Image = s.img`
  height: 86px;
  width: auto;
  max-width: 242px;
  margin-right: 1rem;
  object-fit: contain;
`

const StyledCard = s(Card)`
  background-color: ${WHITE};
  margin-bottom: ${M3};
  padding-left: ${M2};
`

const InactiveCard = s(Card)`
  background-color: ${CLUBS_RED};
  margin-bottom: ${M3};
  padding-left: ${M2};
`

type ClubPageProps = {
  club: Club
  userInfo: UserInfo
  questions: QuestionAnswer[]
}

const QAButton = s.button.attrs({ className: 'button is-primary' })`
  font-size: 0.8em;
  margin-bottom: 1rem;
  padding: 1.5rem;
  width: 100%;
  white-space: pre-wrap;
`

const ClubPage = ({
  club: initialClub,
  questions,
  userInfo,
}: ClubPageProps): ReactElement => {
  const [club, setClub] = useState<Club>(initialClub)
  const scrollToRef = (ref) => window.scrollTo(0, ref.current.offsetTop - 100)
  const questionsScrollRef = useRef(null)
  const scrollToQuestions = () => scrollToRef(questionsScrollRef)

  const updateRequests = async (code: string): Promise<void> => {
    const newClub = { ...club }
    logEvent(!newClub.is_request ? 'request' : 'unrequest', code)
    const req = !newClub.is_request
      ? doApiRequest('/requests/?format=json', {
          method: 'POST',
          body: {
            club: code,
          },
        })
      : doApiRequest(`/requests/${code}/?format=json`, {
          method: 'DELETE',
        })

    await req

    newClub.is_request = !newClub.is_request
    setClub(newClub)
  }

  useEffect(() => {
    doApiRequest('/clubvisits/?format=json', {
      method: 'POST',
      body: {
        club: code,
      },
    })
  }, [])

  const { code } = club
  if (!code) {
    return (
      <Container>
        <Metadata />
        <div className="has-text-centered">
          <Title>404 Not Found</Title>
          <div className="mt-5 mb-5">
            <Image src="/static/img/button.svg" alt="page not found" />
          </div>
          <Text>
            The club you are looking for does not exist. Perhaps the club has
            not been approved yet or the club has been deleted?
          </Text>
          {userInfo === undefined && (
            <Text>
              You are not logged into Penn Clubs. Logging in may allow you to
              view further information.
            </Text>
          )}
          <Text>
            If you believe this is an error, please contact <Contact />.
          </Text>
        </div>
      </Container>
    )
  }

  const {
    active: isActive,
    image_url: image,
    how_to_get_involved: involvement,
    events,
    testimonials,
  } = club

  return (
    <WideContainer background={SNOW} fullHeight>
      <ClubMetadata club={club} />
      <ClubApprovalDialog club={club} userInfo={userInfo} />
      <div className="columns">
        <div className="column">
          {isActive || (
            <InactiveCard
              bordered
              style={{
                paddingLeft: '1rem',
              }}
            >
              <RenewalRequest club={club} />
            </InactiveCard>
          )}

          <StyledCard
            bordered
            style={{
              paddingLeft: '1rem',
            }}
          >
            <Flex>
              {image && <Image src={image} />}
              <Header club={club} style={{ flex: 1 }} />
            </Flex>
          </StyledCard>

          {club.is_ghost && (
            <div className="notification is-info is-light">
              <Icon name="alert-circle" style={{ marginTop: '-3px' }} /> There
              are changes to this club page that are still pending approval from
              the Office of Student Affairs.
            </div>
          )}

          <MobileActions
            club={club}
            userInfo={userInfo}
            updateRequests={updateRequests}
          />
          <StyledCard bordered>
            <Description club={club} />
          </StyledCard>
          <StrongText ref={questionsScrollRef}>FAQ</StrongText>
          <QuestionList club={club} questions={questions} />
          <StrongText>Members</StrongText>
          <MemberList club={club} />
        </div>
        <div className="column is-one-third">
          <DesktopActions
            club={club}
            userInfo={userInfo}
            updateRequests={updateRequests}
          />
          <QAButton onClick={scrollToQuestions}>
            {questions.length > 0
              ? `Click here to see the ${questions.length} question${
                  questions.length === 1 ? '' : 's'
                } asked about this club so far!`
              : 'Be the first to ask a question about this club!'}
          </QAButton>
          <StyledCard bordered>
            <StrongText>Basic Info</StrongText>
            <InfoBox club={club} />
            <br />
            <StrongText>Contact</StrongText>
            <SocialIcons club={club} />
          </StyledCard>
          {involvement && (
            <StyledCard bordered>
              <StrongText>How To Get Involved</StrongText>
              <Text style={{ marginBottom: M0, wordBreak: 'break-word' }}>
                <Linkify>{involvement}</Linkify>
              </Text>
            </StyledCard>
          )}
          <Events data={events} />
          <Testimonials data={testimonials} />
          {userInfo && userInfo.is_superuser && <ChatWidget code={club.code} />}
        </div>
      </div>
    </WideContainer>
  )
}

ClubPage.getInitialProps = async (
  ctx: NextPageContext,
): Promise<{ club: Club; questions: QuestionAnswer[] }> => {
  const { query, req } = ctx
  const data = {
    headers: req ? { cookie: req.headers.cookie } : undefined,
  }
  const [club, questions] = await Promise.all(
    [
      `/clubs/${query.club}/?format=json`,
      `/clubs/${query.club}/questions/?format=json`,
    ].map(async (url) => (await doApiRequest(url, data)).json()),
  )
  return { club, questions }
}

export default renderPage(ClubPage)<|MERGE_RESOLUTION|>--- conflicted
+++ resolved
@@ -1,9 +1,5 @@
 import { NextPageContext } from 'next'
-<<<<<<< HEAD
-import { ReactElement, useState, useEffect } from 'react'
-=======
-import { ReactElement, useRef, useState } from 'react'
->>>>>>> 019f61fb
+import { ReactElement, useRef, useState, useEffect } from 'react'
 import Linkify from 'react-linkify'
 import s from 'styled-components'
 
