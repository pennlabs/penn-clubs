import { useState, useEffect } from 'react'
import s from 'styled-components'

import { doApiRequest, getApiUrl } from '../../../utils'
import Head from '../../../components/Header/Head'
import { Title, Text, Container, Center } from '../../../components/common'
import { FLYER_BLUE, FLYER_NAVY, FLYER_PINK } from '../../../constants/colors'

const Image = s.img`
  padding: 0;
  margin: 0;
  object-fit: contain;
`

const LogoImage = s(Image)`
  max-height: 500px;
`

const ErrorPane = s.div`
  position: fixed;
  top: 15px;
  right: 15px;
  padding: 15px;
  background-color: rgba(255, 132, 153, 0.95);
  z-index: 1;
  overflow-y: auto;
  max-height: 300px;
  @media print {
    visibility: hidden;
  }
  & ul {
    list-style-type: circle;
    padding-left: 30px;
  }
`

const BigTitle = s.h1`
  font-size: 50px;
  font-weight: 600;
  margin-top: 1rem;
  margin-bottom: 1rem;
  color: ${FLYER_NAVY};
`

const MediumTitle = s.h2`
  font-size: 32px;
  font-weight: 500;
  color: ${FLYER_NAVY};
`

const Gradient = s.div`
  width: 370px;
  height: 370px;
  padding: 1.5rem;
  margin: 1rem auto;
`

const Margin = s.div`
  margin: 4rem;
`

const CenterContainer = s.div`
  width: 100%;
  height: 100%;
  display: flex;
  align-items: center;
  justify-content: center;
  text-align: center;
`

const PrintPage = s.div`
  margin: 3rem auto;
  @media print {
    margin: 0px;
    padding: 0px;
  }
  border: 1px solid #ccc;
  width: 11in;
  height: 8in;
  clear: both;
  background-color: white;
  display: flex;
  overflow: hidden;
<<<<<<< HEAD
=======
  position: relative;
>>>>>>> 863cace9

  page-break-after: always;

  @page {
    size: letter landscape;
  }
`

<<<<<<< HEAD
const truncate = (str, len = 52) => {
  if (str.length <= len) {
    return str
  }
  const parenMatch = /^(.*)\s*\((.*)\)\s*$/.exec(str)
  if (parenMatch) {
    const smallString = parenMatch[1]
    if (smallString.length <= len) {
      return smallString
    }
    const smallParenString = parenMatch[2]
    if (smallParenString <= len) {
      return smallParenString
    }
  }
=======
const AboutText = s.div`
  position: absolute;
  bottom: 7px;
  right: 7px;
  font-size: 0.7em;
  color: #aaa;
`

const truncate = (str, len = 54) => {
  if (str.length <= len + 3) {
    return str
  }

  // take words before or in parentheses if too long
  const parenMatch = /^(.*)\s*\((.*)\)\s*$/.exec(str)
  if (parenMatch) {
    const smallString = parenMatch[1]
    if (smallString.length <= len + 3) {
      return smallString
    }
    const smallParenString = parenMatch[2]
    if (smallParenString <= len + 3) {
      return smallParenString
    }
  }

  // remove prefix if exists and string too long
  const prefixMatch = /^University of Pennsylvania\s*(.*)\s*$/i.exec(str)
  if (prefixMatch) {
    const smallString = prefixMatch[1]
    if (smallString.length <= len + 3) {
      return smallString
    }
  }

  // remove suffix if it exists and string is too long
  const suffixMatch = /^(.*)\s*at the University of Pennsylvania$/i.exec(str)
  if (suffixMatch) {
    const smallString = suffixMatch[1]
    if (smallString.length <= len + 3) {
      return smallString
    }
  }

>>>>>>> 863cace9
  return `${str.substring(0, len)}...`
}

const Flyer = ({
  authenticated,
  query,
  userInfo,
  favorites,
  updateFavorites,
  subscriptions,
  updateSubscriptions,
}) => {
  const [clubs, setClubs] = useState(null)
  const [count, setCount] = useState(0)
<<<<<<< HEAD

  useEffect(() => {
    Promise.all(
      query.club.split(',').map(club => {
        return doApiRequest(`/clubs/${club}/?format=json`).then(resp => {
          setCount(prevCount => prevCount + 1)
          return resp.ok ? resp.json() : null
        })
=======
  const [failedClubs, setFailedClubs] = useState([])
  const [showErrorPane, setShowErrorPane] = useState(false)

  useEffect(() => {
    const fetchClub = (club, tries) => {
      const url = `/clubs/${club}/?format=json`
      return doApiRequest(url).then(resp => {
        if (resp.ok) {
          setCount(prevCount => prevCount + 1)
          return resp.json()
        } else if (resp.status === 502 && tries > 0) {
          // If we get a Gateway Timeout, wait a while and try one more time
          return new Promise(resolve => {
            setTimeout(resolve.bind(null), 5000 * Math.random())
          }).then(() => fetchClub(club, tries - 1))
        } else {
          setCount(prevCount => prevCount + 1)
          setFailedClubs(prevFailed => prevFailed.concat(club))
          return null
        }
>>>>>>> 863cace9
      })
    }

    Promise.all(query.club.split(',').map(c => fetchClub(c, 3))).then(setClubs)
  }, [query])

  const totalClubCount = query.club.split(',').length

  if (clubs === null) {
    return (
      <Container>
        <div className="has-text-centered">
          <Title>Loading...</Title>
          <Text>
            Loading club flyer(s){' '}
            <i>
              ({count}/{totalClubCount})
            </i>
            ...
          </Text>
          <progress
            className="progress"
            value={count}
            max={totalClubCount}
          ></progress>
        </div>
      </Container>
    )
  }

  if (!clubs.length) {
    return (
      <Container>
        <div className="has-text-centered">
          <Title>404 Not Found</Title>
          <Text>The club you are looking for does not exist.</Text>
        </div>
      </Container>
    )
  }

  return (
    <>
      <Head />
      {!!failedClubs.length && (
        <ErrorPane onClick={() => setShowErrorPane(val => !val)}>
          {showErrorPane ? (
            <>
              <b>Failed to load clubs:</b>
              <ul>
                {failedClubs.map((c, i) => (
                  <li key={i}>{c}</li>
                ))}
              </ul>
            </>
          ) : (
            <b>Failed to load {failedClubs.length} club(s)</b>
          )}
        </ErrorPane>
      )}
      {clubs.map(club => {
        if (club === null) {
          return null
        }
        const { image_url: image } = club
        return (
          <>
            <PrintPage>
              <div className="columns is-mobile is-marginless">
                <div className="column is-paddingless">
                  <CenterContainer>
                    <Margin>
<<<<<<< HEAD
                      {image && <Image src={image} />}
=======
                      {image && <LogoImage src={image} />}
>>>>>>> 863cace9
                      <BigTitle>
                        {truncate(club.name, image ? 52 : 100)}
                      </BigTitle>
                    </Margin>
                  </CenterContainer>
                </div>
                <div className="column is-paddingless">
                  <CenterContainer>
                    <Margin>
                      <Center>
                        <MediumTitle>
                          For more info, or to bookmark or subscribe to the{' '}
                          {truncate(club.name)} mailing list:
                        </MediumTitle>
                        <Gradient>
                          <Image src={getApiUrl(`/clubs/${club.code}/qr/`)} />
                        </Gradient>
                        <Text style={{ color: FLYER_NAVY }}>
                          <b>Or visit:</b>
                          <br />
                          <i>https://pennclubs.com/club/{club.code}/fair/</i>
                        </Text>
                      </Center>
                    </Margin>
                  </CenterContainer>
                </div>
              </div>
              <AboutText>Powered by Penn Labs</AboutText>
            </PrintPage>
          </>
        )
      })}
    </>
  )
}

Flyer.getInitialProps = async ({ query }) => {
  return { query }
}

export default Flyer<|MERGE_RESOLUTION|>--- conflicted
+++ resolved
@@ -81,10 +81,7 @@
   background-color: white;
   display: flex;
   overflow: hidden;
-<<<<<<< HEAD
-=======
   position: relative;
->>>>>>> 863cace9
 
   page-break-after: always;
 
@@ -93,23 +90,6 @@
   }
 `
 
-<<<<<<< HEAD
-const truncate = (str, len = 52) => {
-  if (str.length <= len) {
-    return str
-  }
-  const parenMatch = /^(.*)\s*\((.*)\)\s*$/.exec(str)
-  if (parenMatch) {
-    const smallString = parenMatch[1]
-    if (smallString.length <= len) {
-      return smallString
-    }
-    const smallParenString = parenMatch[2]
-    if (smallParenString <= len) {
-      return smallParenString
-    }
-  }
-=======
 const AboutText = s.div`
   position: absolute;
   bottom: 7px;
@@ -154,7 +134,6 @@
     }
   }
 
->>>>>>> 863cace9
   return `${str.substring(0, len)}...`
 }
 
@@ -169,16 +148,6 @@
 }) => {
   const [clubs, setClubs] = useState(null)
   const [count, setCount] = useState(0)
-<<<<<<< HEAD
-
-  useEffect(() => {
-    Promise.all(
-      query.club.split(',').map(club => {
-        return doApiRequest(`/clubs/${club}/?format=json`).then(resp => {
-          setCount(prevCount => prevCount + 1)
-          return resp.ok ? resp.json() : null
-        })
-=======
   const [failedClubs, setFailedClubs] = useState([])
   const [showErrorPane, setShowErrorPane] = useState(false)
 
@@ -199,7 +168,6 @@
           setFailedClubs(prevFailed => prevFailed.concat(club))
           return null
         }
->>>>>>> 863cace9
       })
     }
 
@@ -272,11 +240,7 @@
                 <div className="column is-paddingless">
                   <CenterContainer>
                     <Margin>
-<<<<<<< HEAD
-                      {image && <Image src={image} />}
-=======
                       {image && <LogoImage src={image} />}
->>>>>>> 863cace9
                       <BigTitle>
                         {truncate(club.name, image ? 52 : 100)}
                       </BigTitle>
