import { useState, useEffect } from 'react'
import s from 'styled-components'

import { doApiRequest, getApiUrl } from '../../../utils'
import Head from '../../../components/Header/Head'
import { Title, Text, Container, Center } from '../../../components/common'
import { FLYER_NAVY } from '../../../constants/colors'

const Image = s.img`
  padding: 0;
  margin: 0;
  object-fit: contain;
`

const LogoImage = s(Image)`
  max-height: 500px;
`

const ErrorPane = s.div`
  position: fixed;
  top: 15px;
  right: 15px;
  padding: 15px;
  background-color: rgba(255, 132, 153, 0.95);
  z-index: 1;
  overflow-y: auto;
  max-height: 300px;
  @media print {
    visibility: hidden;
  }
  & ul {
    list-style-type: circle;
    padding-left: 30px;
  }
`

const BigTitle = s.h1`
  font-size: 50px;
  font-weight: 600;
  margin-top: 1rem;
  margin-bottom: 1rem;
  color: ${FLYER_NAVY};
`

const MediumTitle = s.h2`
  font-size: 32px;
  font-weight: 500;
  color: ${FLYER_NAVY};
`

const Gradient = s.div`
  width: 370px;
  height: 370px;
  padding: 1.5rem;
  margin: 1rem auto;
`

const Margin = s.div`
  margin: 4rem;
`

const CenterContainer = s.div`
  width: 100%;
  height: 100%;
  display: flex;
  align-items: center;
  justify-content: center;
  text-align: center;
`

const PrintPage = s.div`
  margin: 3rem auto;
  @media print {
    margin: 0px;
    padding: 0px;
  }
  border: 1px solid #ccc;
  width: 11in;
  height: 8in;
  clear: both;
  background-color: white;
  display: flex;
  overflow: hidden;
<<<<<<< HEAD
=======
  position: relative;
>>>>>>> b2187cef

  page-break-after: always;

  @page {
    size: letter landscape;
  }
`

<<<<<<< HEAD
<<<<<<< HEAD
const truncate = (str, len = 52) => {
  if (str.length <= len) {
=======
=======
>>>>>>> b2187cef
const AboutText = s.div`
  position: absolute;
  bottom: 7px;
  right: 7px;
  font-size: 0.7em;
  color: #aaa;
  -webkit-print-color-adjust: exact;
`

const truncate = (str, len = 54) => {
  if (str.length <= len + 3) {
<<<<<<< HEAD
>>>>>>> fix print color adjust
    return str
  }
  const parenMatch = /^(.*)\s*\((.*)\)\s*$/.exec(str)
  if (parenMatch) {
    const smallString = parenMatch[1]
    if (smallString.length <= len) {
      return smallString
    }
    const smallParenString = parenMatch[2]
<<<<<<< HEAD
    if (smallParenString <= len) {
=======
    if (smallParenString.length <= len + 3) {
>>>>>>> fix typo
      return smallParenString
    }
  }
<<<<<<< HEAD
=======
=======
    return str
  }

  // take words before or in parentheses if too long
  const parenMatch = /^(.*)\s*\((.*)\)\s*$/.exec(str)
  if (parenMatch) {
    const smallString = parenMatch[1]
    if (smallString.length <= len + 3) {
      return smallString
    }
    const smallParenString = parenMatch[2]
    if (smallParenString.length <= len + 3) {
      return smallParenString
    }
  }
>>>>>>> b2187cef

  // remove prefix if exists and string too long
  const prefixMatch = /^University of Pennsylvania\s*(.*)\s*$/i.exec(str)
  if (prefixMatch) {
    const smallString = prefixMatch[1]
    if (smallString.length <= len + 3) {
      return smallString
    }
  }

  // remove suffix if it exists and string is too long
  const suffixMatch = /^(.*)\s*at the University of Pennsylvania\s*$/i.exec(str)
  if (suffixMatch) {
    const smallString = suffixMatch[1]
    if (smallString.length <= len + 3) {
      return smallString
    }
  }

<<<<<<< HEAD
>>>>>>> flyer fix
=======
>>>>>>> b2187cef
  return `${str.substring(0, len)}...`
}

const Flyer = ({
  authenticated,
  query,
  userInfo,
  favorites,
  updateFavorites,
  subscriptions,
  updateSubscriptions,
}) => {
  const [clubs, setClubs] = useState(null)
  const [count, setCount] = useState(0)
<<<<<<< HEAD
=======
  const [failedClubs, setFailedClubs] = useState([])
  const [showErrorPane, setShowErrorPane] = useState(false)
>>>>>>> b2187cef

  useEffect(() => {
    const fetchClub = (club, tries) => {
      const url = `/clubs/${club}/?format=json`
      return doApiRequest(url).then(
        resp => {
          if (resp.ok) {
            setCount(prevCount => prevCount + 1)
            return resp.json()
          } else if (resp.status === 502 && tries > 0) {
            // If we get a Gateway Timeout, wait a while and try one more time
            return new Promise(resolve => {
              setTimeout(resolve.bind(null), 5000 * Math.random())
            }).then(() => fetchClub(club, tries - 1))
          } else {
            setCount(prevCount => prevCount + 1)
            setFailedClubs(prevFailed => prevFailed.concat(club))
            return null
          }
        },
        {
          referrerPolicy: 'no-referrer',
<<<<<<< HEAD
          cache: tries == 1 ? 'reload' : 'default',
=======
          cache: tries === 1 ? 'reload' : 'default',
>>>>>>> b2187cef
        }
      )
    }

    Promise.all(query.club.split(',').map(c => fetchClub(c, 3))).then(setClubs)
  }, [query])

  const totalClubCount = query.club.split(',').length

  if (clubs === null) {
    return (
      <Container>
        <div className="has-text-centered">
          <Title>Loading...</Title>
          <Text>
            Loading club flyer(s){' '}
            <i>
              ({count}/{totalClubCount}, {failedClubs.length} failed)
            </i>
            ...
          </Text>
          <progress
            className="progress"
            value={count}
            max={totalClubCount}
          ></progress>
        </div>
      </Container>
    )
  }

  if (!clubs.length) {
    return (
      <Container>
        <div className="has-text-centered">
          <Title>404 Not Found</Title>
          <Text>The club you are looking for does not exist.</Text>
        </div>
      </Container>
    )
  }

  return (
    <>
      <Head />
      {!!failedClubs.length && (
        <ErrorPane onClick={() => setShowErrorPane(val => !val)}>
          {showErrorPane ? (
            <>
              <b>Failed to load clubs:</b>
              <ul>
                {failedClubs.map((c, i) => (
                  <li key={i}>{c}</li>
                ))}
              </ul>
            </>
          ) : (
            <b>Failed to load {failedClubs.length} club(s)</b>
          )}
        </ErrorPane>
      )}
      {clubs.map(club => {
        if (club === null) {
          return null
        }
        const { image_url: image } = club
        return (
          <>
            <PrintPage>
              <div className="columns is-mobile is-marginless">
                <div className="column is-paddingless">
                  <CenterContainer>
                    <Margin>
<<<<<<< HEAD
                      {image && <Image src={image} />}
=======
                      {image && <LogoImage src={image} />}
>>>>>>> b2187cef
                      <BigTitle>
                        {truncate(club.name, image ? 52 : 100)}
                      </BigTitle>
                    </Margin>
                  </CenterContainer>
                </div>
                <div className="column is-paddingless">
                  <CenterContainer>
                    <Margin>
                      <Center>
                        <MediumTitle>
                          For more info, or to bookmark or subscribe to the{' '}
                          {truncate(club.name)} mailing list:
                        </MediumTitle>
                        <Gradient>
                          <Image src={getApiUrl(`/clubs/${club.code}/qr/`)} />
                        </Gradient>
                        <Text style={{ color: FLYER_NAVY }}>
                          <b>Or visit:</b>
                          <br />
                          <i>https://pennclubs.com/club/{club.code}/fair/</i>
                        </Text>
                      </Center>
                    </Margin>
                  </CenterContainer>
                </div>
              </div>
              <AboutText>Powered by Penn Labs</AboutText>
            </PrintPage>
          </>
        )
      })}
    </>
  )
}

Flyer.getInitialProps = async ({ query }) => {
  return { query }
}

export default Flyer<|MERGE_RESOLUTION|>--- conflicted
+++ resolved
@@ -81,10 +81,7 @@
   background-color: white;
   display: flex;
   overflow: hidden;
-<<<<<<< HEAD
-=======
   position: relative;
->>>>>>> b2187cef
 
   page-break-after: always;
 
@@ -93,13 +90,6 @@
   }
 `
 
-<<<<<<< HEAD
-<<<<<<< HEAD
-const truncate = (str, len = 52) => {
-  if (str.length <= len) {
-=======
-=======
->>>>>>> b2187cef
 const AboutText = s.div`
   position: absolute;
   bottom: 7px;
@@ -111,28 +101,6 @@
 
 const truncate = (str, len = 54) => {
   if (str.length <= len + 3) {
-<<<<<<< HEAD
->>>>>>> fix print color adjust
-    return str
-  }
-  const parenMatch = /^(.*)\s*\((.*)\)\s*$/.exec(str)
-  if (parenMatch) {
-    const smallString = parenMatch[1]
-    if (smallString.length <= len) {
-      return smallString
-    }
-    const smallParenString = parenMatch[2]
-<<<<<<< HEAD
-    if (smallParenString <= len) {
-=======
-    if (smallParenString.length <= len + 3) {
->>>>>>> fix typo
-      return smallParenString
-    }
-  }
-<<<<<<< HEAD
-=======
-=======
     return str
   }
 
@@ -148,7 +116,6 @@
       return smallParenString
     }
   }
->>>>>>> b2187cef
 
   // remove prefix if exists and string too long
   const prefixMatch = /^University of Pennsylvania\s*(.*)\s*$/i.exec(str)
@@ -168,10 +135,6 @@
     }
   }
 
-<<<<<<< HEAD
->>>>>>> flyer fix
-=======
->>>>>>> b2187cef
   return `${str.substring(0, len)}...`
 }
 
@@ -186,11 +149,8 @@
 }) => {
   const [clubs, setClubs] = useState(null)
   const [count, setCount] = useState(0)
-<<<<<<< HEAD
-=======
   const [failedClubs, setFailedClubs] = useState([])
   const [showErrorPane, setShowErrorPane] = useState(false)
->>>>>>> b2187cef
 
   useEffect(() => {
     const fetchClub = (club, tries) => {
@@ -213,11 +173,7 @@
         },
         {
           referrerPolicy: 'no-referrer',
-<<<<<<< HEAD
-          cache: tries == 1 ? 'reload' : 'default',
-=======
           cache: tries === 1 ? 'reload' : 'default',
->>>>>>> b2187cef
         }
       )
     }
@@ -291,11 +247,7 @@
                 <div className="column is-paddingless">
                   <CenterContainer>
                     <Margin>
-<<<<<<< HEAD
-                      {image && <Image src={image} />}
-=======
                       {image && <LogoImage src={image} />}
->>>>>>> b2187cef
                       <BigTitle>
                         {truncate(club.name, image ? 52 : 100)}
                       </BigTitle>
