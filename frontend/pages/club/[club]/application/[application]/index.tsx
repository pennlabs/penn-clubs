import 'moment-timezone'

import ClubMetadata from 'components/ClubMetadata'
import { Container, Icon, Title } from 'components/common'
import { Field, Form, Formik } from 'formik'
import moment from 'moment'
import { NextPageContext } from 'next'
<<<<<<< HEAD
import { useRouter } from 'next/router'
=======
import Link from 'next/link'
>>>>>>> 5bbfc164
import { type JSX, ReactElement, useState } from 'react'
import TimeAgo from 'react-timeago'
import renderPage from 'renderPage'
import styled from 'styled-components'
import {
  Application,
  ApplicationQuestion,
  ApplicationQuestionType,
  Club,
} from 'types'
import { doApiRequest } from 'utils'

import AuthPrompt from '~/components/common/AuthPrompt'
import { SelectField, TextField } from '~/components/FormComponents'

type ApplicationPageProps = {
  club: Club
  application: Application
  questions: ApplicationQuestion[]
  initialValues: any
}

const SubmitNotificationSpan = styled.span`
  position: relative;
  top: 0.5em;
  left: 1em;
`

export function computeWordCount(input: string): number {
  return input !== undefined
    ? input.split(' ').filter((word) => word !== '').length
    : 0
}

export function formatQuestionType(
  props: any,
  question: ApplicationQuestion,
  wordCounts: { id?: number },
  setWordCounts: (val: any) => void,
  readOnly: boolean,
): JSX.Element {
  switch (question.question_type) {
    case ApplicationQuestionType.FreeResponse:
      return (
        <>
          <Field
            name={question.id}
            label={question.prompt}
            onInput={(event) => {
              const wordCount = computeWordCount(event.target.value)
              wordCounts[question.id] = wordCount
              setWordCounts(wordCounts)
            }}
            as={TextField}
            type={'textarea'}
            helpText={`Word count: ${wordCounts[question.id]}/${
              question.word_limit
            }`}
            readOnly={readOnly}
          />
        </>
      )
    case ApplicationQuestionType.MultipleChoice:
      return readOnly ? (
        <Field
          name={question.id}
          label={question.prompt}
          as={TextField}
          readOnly={readOnly}
        />
      ) : (
        <Field
          name={question.id}
          label={question.prompt}
          as={SelectField}
          choices={question.multiple_choice.map((choice) => {
            return {
              label: choice.value,
              value: choice.value,
            }
          })}
        />
      )
    case ApplicationQuestionType.InfoText:
      return (
        <>
          <b>{question.prompt}</b>
          <br></br>
        </>
      )
    default:
      return (
        <Field
          name={question.id}
          label={question.prompt}
          as={TextField}
          readOnly={readOnly}
        />
      )
  }
}

const ApplicationPage = ({
  userInfo,
  club,
  application,
  questions,
  initialValues,
}): ReactElement<any> => {
  const router = useRouter()
  const [redirected, setRedirected] = useState<boolean>(false)

  // Return null during redirection to prevent flashing of content
  if (!userInfo) {
    return <AuthPrompt />
  } else if (club.detail) {
    return (
      <Container paddingTop>
        <Title>Club Not Found</Title>
        <p>
          Back to <Link href="/">Home</Link>.
        </p>
      </Container>
    )
  } else if (application.detail) {
    return (
      <Container paddingTop>
        <Title>Application Not Found</Title>
        <p>
          Back to <Link href={`/club/${club.code}`}>{club.name}</Link>.
        </p>
      </Container>
    )
  }

  // Second condition will be replaced with perms check or question nullity check once backend is updated
  // eslint-disable-next-line no-constant-condition
  if (new Date() < new Date(application.application_start_time) && false) {
    return (
      <Container paddingTop>
        <Title>Application Not Open</Title>
        <p>
          This application is not open yet. Please check back{' '}
          <TimeAgo date={application.application_start_time} />.
        </p>
      </Container>
    )
  }

  const [errors, setErrors] = useState<string | null>(null)
  const [saved, setSaved] = useState<boolean>(false)
  const [currentCommittee, setCurrentCommittee] = useState<{
    label: string
    value: string
  } | null>(null)
  const initialWordCounts: { id?: number } = {}
  questions.forEach((question) => {
    if (question.question_type === ApplicationQuestionType.FreeResponse) {
      initialWordCounts[question.id] = computeWordCount(
        initialValues[question.id],
      )
    }
  })
  const [wordCounts, setWordCounts] = useState<{ id?: number }>(
    initialWordCounts,
  )

  const committees = application?.committees
  questions = questions.filter((question) => {
    if (!question.committee_question) {
      // render all non-committee questions
      return true
    } else if (currentCommittee === undefined || currentCommittee === null) {
      // committee not yet picked, don't render any committee questions
      return false
    } else {
      // committee is picked, only render questions which pertain to the selected committee
      return (
        question.committees
          .map((committee) => committee.name)
          .indexOf(currentCommittee.value) !== -1
      )
    }
  })

  return (
    <>
      <ClubMetadata club={club} />
      <Container paddingTop>
        <div className="is-clearfix">
          <div className="is-pulled-left">
            <Title>{application.name}</Title>
          </div>
        </div>
        {application.description != null && application.description !== '' && (
          <>
            <div
              dangerouslySetInnerHTML={{
                __html: application.description,
              }}
            ></div>
          </>
        )}
        {application.application_end_time != null &&
          moment(application.application_end_time).isValid() && (
            <small className="is-block mt-2">
              <b>
                Due:{' '}
                {moment(application.application_end_time).format(
                  'dddd, MMMM D, YYYY [at] h:mm A [ET]',
                )}
              </b>
            </small>
          )}
        <hr />
        <Formik
          initialValues={initialValues}
          onSubmit={(values: { [id: number]: any }, actions) => {
            let submitErrors: string | null = null

            // word count error check
            for (const [questionId, text] of Object.entries(values)) {
              const question = questions.find(
                (question: ApplicationQuestion) =>
                  question.id === parseInt(questionId),
              )
              if (
                question !== undefined &&
                question.question_type ===
                  ApplicationQuestionType.FreeResponse &&
                computeWordCount(text) > question.word_limit
              ) {
                submitErrors = 'One of your responses exceeds the word limit!'
              }
            }

            if (submitErrors === null) {
              const body: any = { questionIds: [] }
              for (const [questionId, text] of Object.entries(values).filter(
                (value) => value[0] !== 'undefined',
              )) {
                body.questionIds.push(questionId)
                if (currentCommittee != null) {
                  body.committee = currentCommittee.value
                }
                const question = questions.find(
                  (question: ApplicationQuestion) =>
                    question.id === parseInt(questionId),
                )
                if (
                  question != null &&
                  question.question_type === ApplicationQuestionType.InfoText
                ) {
                  continue
                }

                switch (question?.question_type) {
                  case ApplicationQuestionType.FreeResponse:
                  case ApplicationQuestionType.ShortAnswer:
                    body[questionId] = {
                      text,
                    }
                    break
                  case ApplicationQuestionType.MultipleChoice:
                    body[questionId] = {
                      multipleChoice: text.id ? text.id : text,
                    }
                    break
                  default:
                    break
                }
              }
              if (Object.keys(body).length !== 0) {
                doApiRequest('/users/question_response/?format=json', {
                  method: 'POST',
                  body,
                })
                  .then((resp) => {
                    if (resp.status === 200) {
                      return resp.json()
                    } else if (resp.status === 400) {
                      setSaved(false)
                      setErrors('User profile is incomplete. Redirecting...')
                      setRedirected(true)
                      setTimeout(() => {
                        router.push({
                          pathname: '/settings',
                          query: { from_application: club.code },
                          hash: 'Profile',
                        })
                      }, 1000)
                    } else {
                      setSaved(false)
                      setErrors(
                        `Unknown error. Refresh and/or login. ${resp.status}`,
                      )
                    }
                  })
                  .then((data) => {
                    if (data != null) {
                      if (data.success === false) {
                        setSaved(false)
                        setErrors(data.detail)
                      } else {
                        setSaved(true)
                      }
                    }
                  })
              }
            } else {
              setErrors(submitErrors)
            }
          }}
        >
          {(props) => (
            <Form
              onSubmit={props.handleSubmit}
              onChange={() => setSaved(false)}
            >
              {committees !== undefined &&
                committees !== null &&
                committees.length !== 0 && (
                  <>
                    <Field
                      label={
                        'This club has multiple committees open for applications. You can apply to multiple committees by saving one submission and then selecting a different committee in the drop-down menu.'
                      }
                      as={SelectField}
                      choices={committees.map((value) => {
                        return { label: value.name, value: value.name }
                      })}
                      isMulti={false}
                      customHandleChange={(value) => setCurrentCommittee(value)}
                      value={currentCommittee}
                    />
                  </>
                )}
              {questions.map((question: ApplicationQuestion) => {
                const input = formatQuestionType(
                  props,
                  question,
                  wordCounts,
                  setWordCounts,
                  false,
                )
                return (
                  <div>
                    {input}
                    <br></br>
                  </div>
                )
              })}
              <button type="submit" className="button is-primary">
                <Icon name="edit" alt="save" /> Submit
              </button>
              {errors !== null && (
                <SubmitNotificationSpan className="has-text-danger">
                  {errors}
                </SubmitNotificationSpan>
              )}
              {saved && (
                <>
                  <SubmitNotificationSpan style={{ color: 'green' }}>
                    <Icon name="check-circle" alt="success" /> Saved! (Click{' '}
                    <a href="/settings#submissions">here</a> to see your
                    submissions)
                  </SubmitNotificationSpan>
                </>
              )}
              <br></br>
              <br></br>
              <small>
                Feel free to submit multiple times, only your most recent
                submissions will be shared with the club application reviewers.
              </small>
            </Form>
          )}
        </Formik>
      </Container>
    </>
  )
}

ApplicationPage.getInitialProps = async (
  ctx: NextPageContext,
): Promise<ApplicationPageProps> => {
  const { query, req } = ctx
  const data = {
    headers: req ? { cookie: req.headers.cookie } : undefined,
  }
  const [club, application, questions] = await Promise.all(
    [
      `/clubs/${query.club}/?format=json`,
      `/clubs/${query.club}/applications/${query.application}/?format=json`,
      `/clubs/${query.club}/applications/${query.application}/questions/?format=json`,
    ].map(async (url) => (await doApiRequest(url, data)).json()),
  )

  // TODO: refactor this, functional methods with async-await is horrible
  const initialValues = await await questions
    .map((question) => {
      return [
        question.id,
        `/users/questions?format=json&question_id=${question.id}`,
      ]
    })
    .reduce(async (accPromise, params: [number, string]) => {
      const [id, url] = params
      const acc = await accPromise
      const payload = await (await doApiRequest(url, data)).json()
      switch (parseInt(payload.question_type)) {
        case ApplicationQuestionType.FreeResponse:
        case ApplicationQuestionType.ShortAnswer:
          acc[id] = payload.text
          break
        case ApplicationQuestionType.MultipleChoice:
          acc[id] =
            payload.multiple_choice !== null
              ? payload.multiple_choice.value
              : null
          break
        default:
          return acc
      }
      return acc
    }, {})

  return { club, application, questions, initialValues }
}

export default renderPage(ApplicationPage)<|MERGE_RESOLUTION|>--- conflicted
+++ resolved
@@ -5,11 +5,8 @@
 import { Field, Form, Formik } from 'formik'
 import moment from 'moment'
 import { NextPageContext } from 'next'
-<<<<<<< HEAD
 import { useRouter } from 'next/router'
-=======
 import Link from 'next/link'
->>>>>>> 5bbfc164
 import { type JSX, ReactElement, useState } from 'react'
 import TimeAgo from 'react-timeago'
 import renderPage from 'renderPage'
