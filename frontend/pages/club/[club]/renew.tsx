import ClubEditCard from 'components/ClubEditPage/ClubEditCard'
import ClubFairCard from 'components/ClubEditPage/ClubFairCard'
import FilesCard from 'components/ClubEditPage/FilesCard'
import FormProgressIndicator from 'components/ClubEditPage/FormProgressIndicator'
import ClubMetadata from 'components/ClubMetadata'
import { Contact, Container, Icon, InfoPageTitle } from 'components/common'
import AuthPrompt from 'components/common/AuthPrompt'
import ResourceCreationPage from 'components/ResourceCreationPage'
import { DARK_GRAY, GREEN, MEDIUM_GRAY } from 'constants/colors'
import { NextPageContext } from 'next'
import Link from 'next/link'
import { ChangeEvent, ReactElement, useEffect, useState } from 'react'
import renderPage from 'renderPage'
import styled from 'styled-components'
import {
  Club,
  Major,
  MembershipRank,
  School,
  StudentType,
  Tag,
  Year,
} from 'types'
import {
  apiCheckPermission,
  doApiRequest,
  getCurrentSchoolYear,
  isClubFieldShown,
} from 'utils'
import {
  APPROVAL_AUTHORITY,
  APPROVAL_AUTHORITY_URL,
  MEMBERSHIP_ROLE_NAMES,
  OBJECT_NAME_SINGULAR,
  OBJECT_NAME_TITLE_SINGULAR,
  SCHOOL_NAME,
  SITE_ID,
  SITE_NAME,
} from 'utils/branding'

import { CLUB_ROUTE } from '~/constants/routes'

type InitialRenewPageProps = {
  club: Club
  schools: School[]
  majors: Major[]
  years: Year[]
  tags: Tag[]
  studentTypes: StudentType[]
}

type RenewPageProps = InitialRenewPageProps & {
  authenticated: boolean | null
}

const SubTitle = styled.h2`
  font-size: 1.5rem;
  color: ${DARK_GRAY};
`

const TextInfoBox = styled.div`
  margin: 15px auto;

  & p {
    margin-bottom: 1em;
  }
`

const PartnerLogo = styled.img`
  max-width: 160px;
`

const FinishedText = styled.div`
  color: ${GREEN};
  text-align: center;
  margin-top: 30px;
  font-size: 2em;
  font-weight: bold;
`

const Policy = styled.div`
  margin-bottom: 2em;

  & blockquote {
    padding: 10px;
    border: 1px solid ${MEDIUM_GRAY};
    border-radius: 5px;
    margin-bottom: 0.5em;
  }
`

type Props = {
  onChecked?: () => void
}

const PolicyBox = ({ onChecked = () => undefined }: Props): ReactElement => {
  const [numChecked, setNumChecked] = useState<number>(0)

  const policies = [
    {
      name: 'Campus Membership',
      content: (
        <div>
          Membership in registered campus organizations must be open to all
          persons without regard to race, color, sex, sexual or affectional
          orientation, religion, national or ethnic origin, handicap, or
          disability. Under Title IX of the U.S. Education Act Amendment of
          1972, certain exemptions may be granted for intercollegiate and
          intramural athletics, fraternities and sororities, and musical groups
          based on vocal range. Members of all campus organizations must conduct
          themselves at all times in a mature and responsible manner.
        </div>
      ),
    },
    {
      name: 'Legal Regulations',
      content: (
        <div>
          The rights and property of all persons are to be respected regardless
          of time or place. Failure to comply with University, City, State, or
          Federal laws and regulations can result in appropriate disciplinary
          action. Members of campus organizations are expected to adhere to
          standards of conduct established by Divisions and Departments of the
          University.
        </div>
      ),
    },
    {
      name: 'Hazing',
      content: (
        <div>
          The University is an association of equals who, in working together,
          comprise a scholarly community. Hazing is inconsistent with the goals
          and purpose of the University and is explicitly forbidden.
        </div>
      ),
    },
  ]

  useEffect(() => {
    if (numChecked === policies.length) {
      onChecked()
    }
  }, [numChecked])

  const updateCheckedStatus = (e: ChangeEvent<HTMLInputElement>) => {
    setNumChecked((numChecked) =>
      e.target.checked ? numChecked + 1 : numChecked - 1,
    )
    e.persist()
  }

  return (
    <div>
      {policies.map(({ name, content }) => (
        <Policy key={name}>
          <blockquote>{content}</blockquote>
          <label className="checkbox">
            <input type="checkbox" onChange={updateCheckedStatus} /> I agree to
            the policy on <b>{name}</b>.
          </label>
        </Policy>
      ))}
    </div>
  )
}

const RenewPage = (props: RenewPageProps): ReactElement => {
  const {
    club: initialClub,
    authenticated,
    schools,
    majors,
    years,
    tags,
    studentTypes,
  } = props

  const [club, setClub] = useState<Club>(initialClub)
  const [step, setStep] = useState<number>(0)
  const [changeStatus, setChangeStatus] = useState<boolean>(false)
  const [submitMessage, setSubmitMessage] = useState<
    string | ReactElement | null
  >(null)
  const [arePoliciesAccepted, setPoliciesAccepted] = useState<boolean>(false)

  const hasPermission = apiCheckPermission(`clubs.manage_club:${club.code}`)

  if (authenticated === false) {
    return <AuthPrompt />
  }

  if (club.code === undefined) {
    return (
      <AuthPrompt title="Oh no!" hasLogin={false}>
        <p>
          The {OBJECT_NAME_SINGULAR} you are looking for does not exist. If you
          believe this is an error, contact <Contact />.
        </p>
      </AuthPrompt>
    )
  }

  if (!hasPermission) {
    return (
      <AuthPrompt title="Oh no!" hasLogin={false}>
        <ClubMetadata club={club} />
        <p>
          You do not have permission to initiate the renewal process for{' '}
          {(club && club.name) || `this ${OBJECT_NAME_SINGULAR}`}. To get
          access, contact <Contact />.
        </p>
        {club.is_member !== false && (
          <p>
            You are a member of this {OBJECT_NAME_SINGULAR}, but only officers
            and above can perform this action.
          </p>
        )}
      </AuthPrompt>
    )
  }

  if (SITE_ID === 'fyh') {
    return <ResourceCreationPage {...props} />
  }

  const year = getCurrentSchoolYear()

  const steps = [
    {
      name: 'Introduction',
      content: () => (
        <>
          {club.active && (
            <div className="notification is-primary">
              You or another {OBJECT_NAME_SINGULAR}{' '}
              {MEMBERSHIP_ROLE_NAMES[MembershipRank.Officer].toLowerCase()} has
              already completed this form and started the renewal process for{' '}
              <b>{club.name}</b> for the {year}-{year + 1} school year! You do
              not have to complete this form, and completing it for a second
              time will not do anything.
              <div className="mt-3">
                <Link
                  legacyBehavior
                  href={CLUB_ROUTE()}
                  as={CLUB_ROUTE(club.code)}
                >
                  <a className="button is-primary is-light">
                    Back to {OBJECT_NAME_TITLE_SINGULAR}
                  </a>
                </Link>
              </div>
            </div>
          )}
          <TextInfoBox>
            <p>
              The annual club registration process is a procedure conducted by
              the{' '}
              <a target="_blank" href={APPROVAL_AUTHORITY_URL}>
                {APPROVAL_AUTHORITY}
              </a>{' '}
              to ensure that student-run clubs are officially registered and
              permitted to operate on campus for the upcoming academic year.
              During this process, clubs are required to submit update their
              club officers and membership roster information; if applicable,
              update primary contact information fulfill any other requirements
              set by the University.
            </p>
            <p>
              The purpose of the annual club registration process is to maintain
              a well-organized and vibrant campus community, allowing students
              to explore various interests and engage in extracurricular
              activities. By registering each year, clubs reaffirm their
              commitment to following school policies, uphold their mission, and
              demonstrate their ongoing relevance to the student body.
            </p>
            <p>
              Benefits of club registration include access to funding
              opportunities, the ability to reserve campus facilities for
              events, eligibility to participate in campus-wide events like the
              annual activities’ fairs, and access to resources and support from
              the student affairs office or other university departments.
            </p>
            <p>
              Overall, the annual club registration process plays a crucial role
              in fostering a diverse and active campus life, enriching the
              educational experience of students, and promoting a sense of
              community and belonging.
            </p>
            <p>
              If you have any questions about the club registration process,
              please contact the Office of Student Affairs at
              vpul-pennosa@pobox.upenn.edu.
            </p>
          </TextInfoBox>
        </>
      ),
    },
    {
      name: `${OBJECT_NAME_TITLE_SINGULAR} Info`,
      content: () => (
        <>
          <TextInfoBox>
            Please verify that your {OBJECT_NAME_SINGULAR} information is up to
            date. If you need to make any changes, change it in the form below
            and hit submit.
          </TextInfoBox>
          <ClubEditCard
            schools={schools}
            majors={majors}
            years={years}
            tags={tags}
            studentTypes={studentTypes}
            club={club}
            isEdit={true}
            onSubmit={({ club, message }): Promise<void> => {
              if (club !== undefined) {
                setClub(club)
              }
              if (message !== undefined) {
                setSubmitMessage(message)
              }
              return Promise.resolve(undefined)
            }}
          />
          {submitMessage !== null && (
            <div className="mt-3 mb-3 notification is-info">
              {submitMessage}
            </div>
          )}
          <p className="mt-3 mb-3">
            If you have made any changes to your {OBJECT_NAME_SINGULAR}, please
            make sure you have pressed the "Submit" button above before pressing
            the "Continue" button below.
          </p>
        </>
      ),
    },
    {
      name: 'Policies',
      content: () => (
        <>
          <TextInfoBox>
            <p>
              As a student organization associated with the {SCHOOL_NAME}, you
              must agree to all of the policies listed below.
            </p>
          </TextInfoBox>
          <PolicyBox onChecked={() => setPoliciesAccepted(true)} />
        </>
      ),
      disabled: !arePoliciesAccepted,
    },
    {
      name: 'Fairs',
      content: () => {
        return (
          <>
            <TextInfoBox>
              <p>
                You will be able to update your registration or register for new
                activity fairs at any time through the {OBJECT_NAME_SINGULAR}{' '}
                management page.
              </p>
            </TextInfoBox>
            <ClubFairCard club={club} />
            <hr />
            <TextInfoBox>
              <p>
                Please upload any files required by the {APPROVAL_AUTHORITY}{' '}
                here. You can upload new files at any time from the management
                page.
              </p>
            </TextInfoBox>
            <FilesCard club={club} />
          </>
        )
      },
    },
    {
      name: 'Complete',
      onEnterTab: async () => {
        try {
          await doApiRequest(`/clubs/${club.code}/?format=json`, {
            method: 'PATCH',
            body: {
              active: true,
            },
          })
          setChangeStatus(true)
        } catch (e) {
          setChangeStatus(false)
        }
      },
      content: () => (
        <>
          {changeStatus ? (
            <>
              <FinishedText>🎉 Congratulations! 🎉</FinishedText>
              <TextInfoBox>
                <p>
                  You've completed the {OBJECT_NAME_SINGULAR} approval form for
                  the {year} - {year + 1} school year! When your application is
                  processed, all club officers will receive an email from{' '}
                  {SITE_NAME}.
                </p>
                <p>
                  Thank you for completing the {OBJECT_NAME_SINGULAR} renewal
                  process!
                </p>
              </TextInfoBox>
            </>
          ) : (
            <>
              <FinishedText>Oh no!</FinishedText>
              <TextInfoBox>
                <p>
                  An error occured while submitting your {OBJECT_NAME_SINGULAR}{' '}
                  approval form. Please contact <Contact /> and we'll help you
                  resolve your issue.
                </p>
                <p>Alternatively, you can refresh this page and try again.</p>
              </TextInfoBox>
            </>
          )}
        </>
      ),
    },
  ]

  const nextStep = () => {
    const enterTab = steps[step + 1].onEnterTab
    if (enterTab !== undefined) {
      enterTab()
        .then(() => {
          setStep(step + 1)
        })
        .catch(() => {
          setStep(step + 1)
        })
    } else {
      setStep(step + 1)
    }
  }

  return (
    <Container>
      <ClubMetadata club={club} />
      <div className="is-clearfix mb-5">
        <div className="is-pulled-left">
          <InfoPageTitle>
            Renew {OBJECT_NAME_TITLE_SINGULAR} Approval
          </InfoPageTitle>
          <SubTitle>
            <b>{club.name}</b>
          </SubTitle>
          <SubTitle>
            {year} - {year + 1} School Year
          </SubTitle>
        </div>
        <PartnerLogo
          src="/static/img/collaborators/osa.png"
          className="mt-5 is-pulled-right"
        />
      </div>
      <FormProgressIndicator
        step={step}
        steps={steps}
        onStepClick={(newStep) => {
          if (newStep < step) {
            setStep(newStep)
          }
        }}
      />
      <div className="mt-5">{steps[step].content()}</div>
      <div className="has-text-centered">
        {step < steps.length - 1 ? (
          <button
            onClick={nextStep}
            disabled={steps[step].disabled}
            className="button is-primary"
          >
            <Icon name="chevrons-right" />
            Continue
          </button>
        ) : (
          <Link
            href={CLUB_ROUTE()}
            as={CLUB_ROUTE(club.code)}
            className="button is-primary"
          >
            <Icon name="chevrons-left" />
<<<<<<< HEAD
            Back to{OBJECT_NAME_TITLE_SINGULAR}
=======
            Back to {OBJECT_NAME_TITLE_SINGULAR}
>>>>>>> d199a7e1
          </Link>
        )}
      </div>
    </Container>
  )
}

RenewPage.getInitialProps = async ({
  query,
  req,
}: NextPageContext): Promise<InitialRenewPageProps> => {
  const data = {
    headers: req ? { cookie: req.headers.cookie } : undefined,
  }
  const clubReq = await doApiRequest(`/clubs/${query.club}/?format=json`, data)
  const clubRes = await clubReq.json()

  RenewPage.permissions = [`clubs.manage_club:${query.club}`]

  const endpoints = ['tags', 'schools', 'majors', 'years', 'student_types']
  return Promise.all(
    endpoints.map(async (item) => {
      if (!isClubFieldShown(item)) {
        return [item, []]
      }
      const request = await doApiRequest(`/${item}/?format=json`, data)
      const response = await request.json()
      return [item, response]
    }),
  ).then((values) => {
    const output = { club: clubRes }
    values.forEach((item) => {
      output[item[0]] = item[1]
    })
    return output
  }) as Promise<InitialRenewPageProps>
}

RenewPage.permissions = []

export default renderPage(RenewPage)<|MERGE_RESOLUTION|>--- conflicted
+++ resolved
@@ -490,11 +490,7 @@
             className="button is-primary"
           >
             <Icon name="chevrons-left" />
-<<<<<<< HEAD
-            Back to{OBJECT_NAME_TITLE_SINGULAR}
-=======
             Back to {OBJECT_NAME_TITLE_SINGULAR}
->>>>>>> d199a7e1
           </Link>
         )}
       </div>
