--- conflicted
+++ resolved
@@ -13,16 +13,7 @@
 import { Icon } from './Icon'
 import Shade from './Shade'
 
-<<<<<<< HEAD
-type ModalWrapperProps = {
-  show?: boolean
-  width?: string
-}
-
-const ModalWrapper = s.div<ModalWrapperProps>`
-=======
 const ModalWrapper = s.div<{ show?: boolean }>`
->>>>>>> 864a533a
   position: fixed;
   top: 0;
   left: 0;
@@ -41,11 +32,7 @@
   border: 0 !important;
   box-shadow: none !important;
   height: auto;
-<<<<<<< HEAD
-  width: ${({ width }) => width || '35%'};
-=======
   width: ${({ width }) => width ?? '35%'};
->>>>>>> 864a533a
 
   ${({ width }) =>
     width
@@ -61,15 +48,8 @@
       : ''}
 `
 
-<<<<<<< HEAD
-type ModalContentProps = {
-  marginBottom?: boolean
-}
 
-export const ModalContent = s.div<ModalContentProps>`
-=======
 const ModalContent = s.div<{ marginBottom?: boolean }>`
->>>>>>> 864a533a
   margin: auto;
   ${({ marginBottom }) => (marginBottom ? 'margin-bottom: 10%;' : '')}
 `
@@ -121,11 +101,7 @@
       show={show}
     >
       <Shade className="modal-background" onClick={closeModal} show={show} />
-<<<<<<< HEAD
-      <ModalCard width={width} className="card" onClick={noop}>
-=======
       <ModalCard className="card" onClick={noop} width={width}>
->>>>>>> 864a533a
         <CloseModalIcon name="x" alt="&#215;" onClick={closeModal} />
         <ModalContent marginBottom={marginBottom}>{children}</ModalContent>
       </ModalCard>
