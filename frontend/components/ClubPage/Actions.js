--- conflicted
+++ resolved
@@ -1,20 +1,11 @@
 import { useState } from 'react'
 import Link from 'next/link'
 import s from 'styled-components'
-<<<<<<< HEAD
-=======
-import {
-  WHITE,
-  BORDER,
-  MEDIUM_GRAY,
-  BLACK_ALPHA,
-} from '../../constants/colors'
+import { WHITE, BORDER, MEDIUM_GRAY } from '../../constants/colors'
 import { CLUB_EDIT_ROUTE } from '../../constants/routes'
->>>>>>> 863cace9
 
 import { Icon, BookmarkIcon, SubscribeIcon } from '../common'
 import { ROLE_OFFICER } from '../../utils'
-import { WHITE, BORDER, MEDIUM_GRAY } from '../../constants/colors'
 
 const Wrapper = s.span`
   display: flex;
@@ -25,7 +16,6 @@
   line-height: 1;
 `
 
-<<<<<<< HEAD
 const BookmarkCountWrapper = s.div`
   margin-left: 2px;
   color: ${MEDIUM_GRAY};
@@ -60,43 +50,6 @@
 const EditButton = s.button`
   font-size: 0.8em;
   margin-right: 20px;
-=======
-const BookmarkIconWrapper = s.span`
-`
-
-const BookmarkCountWrapper = s.span`
-  margin-left: 2px;
-  color: ${MEDIUM_GRAY};
-`
-
-const ActionWrapper = s.span`
-  display: flex;
-  flex-direction: row;
-  align-items: flex-start;
-  padding-top: 5px;
-  background-color: ${WHITE};
-  border-radius: 30px;
-  border: 1px solid ${BORDER};
-  padding-left: 0.8rem;
-  padding-right: 0.8rem;
-  margin-bottom: 0.8rem;
-  line-height: 1;
-  height: 30px;
-  box-shadow: 0 1px 4px ${BLACK_ALPHA(0.2)};
-
-  span {
-    line-height: 1;
-  }
-`
-
-const ActionDiv = s.span`
-  display: inline-block;
-  opacity: 0.1;
-  margin-left: 0.5rem;
-  margin-right: 0.5rem;
-  line-height: 1;
-  margin-top: -1px;
->>>>>>> 863cace9
 `
 
 const Actions = ({
@@ -129,44 +82,11 @@
   return (
     <div className={className} style={style}>
       <Wrapper>
-<<<<<<< HEAD
         {canEdit && (
-          <Link href="/club/[club]/edit" as={`/club/${code}/edit`}>
+          <Link href={CLUB_EDIT_ROUTE()} as={CLUB_EDIT_ROUTE(code)}>
             <EditButton className="button is-success">
               Edit Club
             </EditButton>
-=======
-        <ActionWrapper>
-          <BookmarkIconWrapper>
-            <BookmarkIcon
-              club={club}
-              favorite={isFavorite}
-              updateFavorites={id => {
-                const upd = updateFavorites(id)
-                // If upd is null, checkAuth in renderPage failed, so we do not update the count.
-                if (upd !== null) setFavCount(favCount + (upd ? 1 : -1))
-              }}
-              padding="0"
-            />
-          </BookmarkIconWrapper>{' '}
-          <BookmarkCountWrapper>{favCount}</BookmarkCountWrapper>
-          <ActionDiv>|</ActionDiv>
-          <SubscribeIcon
-            padding="0"
-            club={club}
-            subscribe={isSubscription}
-            updateSubscribes={updateSubscriptions}
-          />
-        </ActionWrapper>
-        {canEdit && (
-          <Link href={CLUB_EDIT_ROUTE()} as={CLUB_EDIT_ROUTE(code)}>
-            <a
-              className="button is-success is-small"
-              style={{ marginLeft: '1rem' }}
-            >
-              Edit Club
-            </a>
->>>>>>> 863cace9
           </Link>
         )}
 
@@ -176,7 +96,8 @@
             favorite={isFavorite}
             updateFavorites={id => {
               const upd = updateFavorites(id)
-              setFavCount(favCount + (upd ? 1 : -1))
+              // If upd is null, checkAuth in renderPage failed, so we do not update the count.
+              if (upd !== null) setFavCount(favCount + (upd ? 1 : -1))
             }}
             padding="0"
           />
