--- conflicted
+++ resolved
@@ -153,11 +153,8 @@
       }}
       onClick={onClick}
     >
-<<<<<<< HEAD
-      {typeof ticketCount === 'number' && (
-=======
       <div style={{ display: 'flex' }}>
-        {typeof ticket.count === 'number' && (
+        {typeof ticketCount === 'number' && (
           <div
             css={css`
               display: flex;
@@ -184,7 +181,12 @@
                   textAlign: 'center',
                 }}
                 type="number"
-                defaultValue={ticket.count}
+                value={ticketCount}
+                onChange={(e) => {
+                  setTicketCount(
+                    parseInt(e.currentTarget.value ?? ticket.count),
+                  )
+                }}
                 onKeyDown={(e) => {
                   if (e.key === 'Enter') {
                     setIsEditMode(false)
@@ -193,7 +195,7 @@
                 }}
               />
             ) : (
-              <span>{ticket.count}</span>
+              <span>{ticketCount}</span>
             )}
             <span
               css={css`
@@ -207,7 +209,6 @@
             </span>
           </div>
         )}
->>>>>>> da6abe02
         <div
           css={css`
             display: flex;
@@ -233,34 +234,7 @@
             }
           `}
         >
-<<<<<<< HEAD
-          {isEditMode && editable ? (
-            <input
-              style={{
-                width: '70px',
-                fontSize: '32px',
-                fontWeight: 800,
-                textAlign: 'center',
-              }}
-              type="number"
-              value={ticketCount}
-              onChange={(e) => {
-                setTicketCount(parseInt(e.currentTarget.value ?? ticket.count))
-              }}
-              onKeyDown={(e) => {
-                if (e.key === 'Enter') {
-                  setIsEditMode(false)
-                  onChange?.(parseInt(e.currentTarget.value ?? ticket.count))
-                }
-              }}
-            />
-          ) : (
-            <span>{ticketCount}</span>
-          )}
-          <span
-=======
           <Title
->>>>>>> da6abe02
             css={css`
               display: flex;
               align-items: top;
