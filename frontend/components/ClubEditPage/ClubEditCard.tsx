--- conflicted
+++ resolved
@@ -564,7 +564,6 @@
         },
         {
           type: 'content',
-<<<<<<< HEAD
           content:
             SITE_ID === 'fyh' ? (
               <>
@@ -623,27 +622,6 @@
                 </div>
               </>
             ),
-=======
-          hidden: SITE_ID !== 'clubs',
-          content: (
-            <>
-              <Text>{FORM_TARGET_DESCRIPTION}</Text>
-              <div className="ml-2 mb-4">
-                <CheckboxLabel>
-                  <Checkbox
-                    checked={showTargetFields}
-                    onChange={(e) => setShowTargetFields(e.target.checked)}
-                    color={BLACK}
-                  />{' '}
-                  <span className="ml-1">
-                    Yes, my {OBJECT_NAME_SINGULAR} is restricted to certain
-                    student groups.
-                  </span>
-                </CheckboxLabel>
-              </div>
-            </>
-          ),
->>>>>>> 88b79016
         },
         {
           name: 'target_years',
@@ -677,7 +655,6 @@
       ].filter(({ name }) => name == null || isClubFieldShown(name)),
     },
     {
-<<<<<<< HEAD
       name: 'Exclusive Programming',
       type: 'group',
       hidden: SITE_ID !== 'fyh',
@@ -696,29 +673,11 @@
             have been selected. If no, please skip this question.
           </Text>
         </>
-=======
-      name: 'Targeted Programming',
-      type: 'group',
-      hidden: SITE_ID !== 'fyh',
-      description: (
-        <Text>
-          We assume that many Penn resources are available to all Penn students.
-          students. Among all the services/programs that your resource{' '}
-          <b>
-            does your resource provide programs targeted to a specific category
-            of students
-          </b>{' '}
-          (graduate, exchange, etc.)? If yes, please select and provide the name
-          of the specific programming for the student populations that have been
-          selected. If no, please skip this question.
-        </Text>
->>>>>>> 88b79016
       ),
       fields: [
         {
           type: 'content',
           content: (
-<<<<<<< HEAD
             <div style={{ marginBottom: '8px' }}>
               <b>School Year Specific</b>
             </div>
@@ -779,221 +738,6 @@
             },
           }
         }),
-=======
-            <>
-              <div className="ml-2 mb-4">
-                <CheckboxLabel>
-                  <Checkbox
-                    checked={showSchoolYearProgramming}
-                    onChange={(e) => setSchoolYearProgramming(e.target.checked)}
-                    color={BLACK}
-                  />{' '}
-                  <span className="ml-1">
-                    Yes, we offer exclusive programming for{' '}
-                    <b>specific school years</b>.
-                  </span>
-                </CheckboxLabel>
-              </div>
-            </>
-          ),
-        },
-        {
-          name: 'first_year_undergrad_programming',
-          label: `First-Year Undergrad`,
-          required: false,
-          type: 'text',
-          hidden: !showSchoolYearProgramming,
-        },
-        {
-          name: 'second_year_undergrad_programming',
-          label: `Second-Year Undergrad`,
-          required: false,
-          type: 'text',
-          hidden: !showSchoolYearProgramming,
-        },
-        {
-          name: 'junior_programming',
-          label: `Junior`,
-          required: false,
-          type: 'text',
-          hidden: !showSchoolYearProgramming,
-        },
-        {
-          name: 'senior_programming',
-          label: `Senior`,
-          required: false,
-          type: 'text',
-          hidden: !showSchoolYearProgramming,
-        },
-        {
-          name: 'graduate_professional_programming',
-          label: `Graduate & Professional`,
-          required: false,
-          type: 'text',
-          hidden: !showSchoolYearProgramming,
-        },
-        {
-          type: 'content',
-          content: (
-            <>
-              <div className="ml-2 mb-4">
-                <CheckboxLabel>
-                  <Checkbox
-                    checked={showStudentTypeProgramming}
-                    onChange={(e) =>
-                      setStudentTypeProgramming(e.target.checked)
-                    }
-                    color={BLACK}
-                  />{' '}
-                  <span className="ml-1">
-                    Yes, we offer exclusive programming for{' '}
-                    <b>specific student types</b>.
-                  </span>
-                </CheckboxLabel>
-              </div>
-            </>
-          ),
-        },
-        {
-          name: 'exchange_student_programming',
-          label: `Exchange Students`,
-          required: false,
-          type: 'text',
-          hidden: !showStudentTypeProgramming,
-        },
-        {
-          name: 'first_generator_lower_income_programming',
-          label: `First-Generator & Lower-Income`,
-          required: false,
-          type: 'text',
-          hidden: !showStudentTypeProgramming,
-        },
-        {
-          name: 'international_student_programming',
-          label: `International Students`,
-          required: false,
-          type: 'text',
-          hidden: !showStudentTypeProgramming,
-        },
-        {
-          name: 'online_degree_programming',
-          label: `Online Degree`,
-          required: false,
-          type: 'text',
-          hidden: !showStudentTypeProgramming,
-        },
-        {
-          name: 'transfer_student_programming',
-          label: `Transfer Students`,
-          required: false,
-          type: 'text',
-          hidden: !showStudentTypeProgramming,
-        },
-        {
-          type: 'content',
-          content: (
-            <>
-              <div className="ml-2 mb-4">
-                <CheckboxLabel>
-                  <Checkbox
-                    checked={showSchoolProgramming}
-                    onChange={(e) => setSchoolProgramming(e.target.checked)}
-                    color={BLACK}
-                  />{' '}
-                  <span className="ml-1">
-                    Yes, we offer exclusive programming for{' '}
-                    <b>specific schools</b>.
-                  </span>
-                </CheckboxLabel>
-              </div>
-            </>
-          ),
-        },
-        {
-          name: 'school_of_arts_and_sciences_programming',
-          label: `School of Arts & Sciences`,
-          required: false,
-          type: 'text',
-          hidden: !showSchoolProgramming,
-        },
-        {
-          name: 'school_of_engineering_and_applied_sciences_programming',
-          label: `School of Engineering & Applied Sciences`,
-          required: false,
-          type: 'text',
-          hidden: !showSchoolProgramming,
-        },
-        {
-          name: 'school_of_nursing_programming',
-          label: `School of Nursing`,
-          required: false,
-          type: 'text',
-          hidden: !showSchoolProgramming,
-        },
-        {
-          name: 'wharton_school_programming',
-          label: `The Wharton School`,
-          required: false,
-          type: 'text',
-          hidden: !showSchoolProgramming,
-        },
-        {
-          name: 'annenberg_school_for_communication_programming',
-          label: `Annenberg School for Communication`,
-          required: false,
-          type: 'text',
-          hidden: !showSchoolProgramming,
-        },
-        {
-          name: 'graduate_school_education_programming',
-          label: `Graduate School Education`,
-          required: false,
-          type: 'text',
-          hidden: !showSchoolProgramming,
-        },
-        {
-          name: 'law_school_programming',
-          label: `Law School`,
-          required: false,
-          type: 'text',
-          hidden: !showSchoolProgramming,
-        },
-        {
-          name: 'perelman_school_of_medicine_programming',
-          label: `Perelman School of Medicine`,
-          required: false,
-          type: 'text',
-          hidden: !showSchoolProgramming,
-        },
-        {
-          name: 'school_of_dental_medicine_programming',
-          label: `School of Dental Medicine`,
-          required: false,
-          type: 'text',
-          hidden: !showSchoolProgramming,
-        },
-        {
-          name: 'school_of_social_policy_and_practice_programming',
-          label: `School of Social Policy & Practice`,
-          required: false,
-          type: 'text',
-          hidden: !showSchoolProgramming,
-        },
-        {
-          name: 'school_of_veterinary_medicine_programming',
-          label: `School of Veterinary Medicine`,
-          required: false,
-          type: 'text',
-          hidden: !showSchoolProgramming,
-        },
-        {
-          name: 'stuart_weitzman_school_of_design',
-          label: `Stuart Weitzman School of Design`,
-          required: false,
-          type: 'text',
-          hidden: !showSchoolProgramming,
-        },
->>>>>>> 88b79016
       ],
     },
   ]
