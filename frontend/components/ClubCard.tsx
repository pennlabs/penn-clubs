--- conflicted
+++ resolved
@@ -96,11 +96,7 @@
   clickable?: boolean
 }
 
-<<<<<<< HEAD
-const ClubCard = ({ club, fullWidth }: ClubCardProps): ReactElement => {
-=======
 const ClubCard: React.FC<ClubCardProps> = ({ club, fullWidth, clickable }) => {
->>>>>>> 14a3db46
   const { name, active, approved, subtitle, tags, enables_subscription, code } =
     club
   const img = club.image_url
@@ -142,42 +138,6 @@
 
   return (
     <CardWrapper className={fullWidth ? '' : 'column is-half-desktop'}>
-<<<<<<< HEAD
-      <Link href={CLUB_ROUTE()} as={CLUB_ROUTE(code)} target="_blank">
-        <Card className="card">
-          <div style={{ display: 'flex' }}>
-            <div style={{ flex: 1 }}>
-              <div>
-                <CardHeader>
-                  <CardTitle className="is-size-5">{name}</CardTitle>
-                </CardHeader>
-              </div>
-              {!active && (
-                <InactiveTag className="tag is-rounded">Inactive</InactiveTag>
-              )}
-              {approved === null && (
-                <InactiveTag className="tag is-rounded">
-                  Pending Approval
-                </InactiveTag>
-              )}
-              {approved === false && (
-                <InactiveTag className="tag is-rounded">Rejected</InactiveTag>
-              )}
-              <TagGroup tags={tags} />
-            </div>
-            {img && (
-              <LazyLoad height={62} offset={800}>
-                <Image src={img} alt={`${name} Logo`} />
-              </LazyLoad>
-            )}
-          </div>
-
-          <Description>{textDescription}</Description>
-
-          <ClubDetails club={club} />
-        </Card>
-      </Link>
-=======
       {!clickable ? (
         <Link href={CLUB_ROUTE()} as={CLUB_ROUTE(code)} target="_blank">
           {cardContent}
@@ -185,7 +145,6 @@
       ) : (
         cardContent
       )}
->>>>>>> 14a3db46
     </CardWrapper>
   )
 }
