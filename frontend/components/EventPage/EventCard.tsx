--- conflicted
+++ resolved
@@ -92,41 +92,9 @@
         (/^\(.*\)$/.test(url) ? (
           url
         ) : (
-<<<<<<< HEAD
-          <TimeLeft date={new Date(startDate)} />
-        )}
-        <ClubName>{clubName}</ClubName>
-        <EventName>{name}</EventName>
-        {url && MEETING_REGEX.test(url) && <Icon name="video" />}{' '}
-        {url &&
-          (/^\(.*\)$/.test(url) ? (
-            url
-          ) : (
-            <EventLink onClick={props.onLinkClicked} href={url}>
-              {clipLink(url)}
-            </EventLink>
-          ))}
-        {(badges?.length > 0 || pinned) && (
-          <div className="tags mt-2">
-            {pinned && (
-              <span className="tag is-primary">
-                <Icon name="map-pin" className="mr-1" /> Pinned
-              </span>
-            )}
-            {badges?.map(({ id, label }) => (
-              <span key={id} className="tag is-info">
-                {label}
-              </span>
-            ))}
-          </div>
-        )}
-      </Card>
-    </EventCardContainer>
-=======
           <EventLink href={url}>{clipLink(url)}</EventLink>
         ))}
     </Card>
->>>>>>> 583e3639
   )
 }
 
