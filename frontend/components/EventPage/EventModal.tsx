import Color from 'color'
import Link from 'next/link'
import React, { ReactElement, useEffect, useState } from 'react'
import TimeAgo from 'react-timeago'
import styled from 'styled-components'

import { Icon } from '../../components/common'
import { CLUB_ROUTE, ZOOM_BLUE } from '../../constants'
import { MEDIUM_GRAY } from '../../constants/colors'
import { ClubEvent } from '../../types'
import { doApiRequest } from '../../utils'
import {
  OBJECT_NAME_SINGULAR,
  OBJECT_NAME_TITLE_SINGULAR,
} from '../../utils/branding'
import { ClubName, EventLink, EventName } from './common'
import CoverPhoto from './CoverPhoto'
import DateInterval from './DateInterval'
import HappeningNow from './HappeningNow'

const ModalContainer = styled.div`
  text-align: left;
`

const EventDetails = styled.div`
  padding: 20px;
`

const Description = ({
  contents,
  className,
}: {
  contents: string
  className?: string
}) => (
  <div
    className={className}
    dangerouslySetInnerHTML={{
      __html: contents || '',
    }}
  />
)

const StyledDescription = styled(Description)`
  margin-top: 5px;
  margin-bottom: 15px;
  max-height: 150px;
  overflow-y: auto;
  white-space: pre-wrap;

  & > p {
    word-wrap: break-word;
  }
`
const RightAlign = styled.div`
  & > * {
    float: right;
  }
`

const MetaDataGrid = styled.div`
  display: grid;
  grid-template-columns: 2fr 1fr;
`
const TimeLeft = styled(TimeAgo)<{ date: Date }>`
  color: ${MEDIUM_GRAY};
  font-size: 12px;
`

const ZoomButton = styled.a`
  background-color: ${ZOOM_BLUE};
  border-color: transparent;
  color: #fff;

  &:hover {
    background-color: ${Color(ZOOM_BLUE).darken(0.1).toString()};
    border-color: transparent;
    color: #fff;
  }
`

export const MEETING_REGEX = /^https?:\/\/(?:[\w-]+\.)?zoom\.us\//i

/**
 * Convert seconds into an approximate human friendly format.
 */
const formatDuration = (time: number): string => {
  if (time >= 3600) {
    const hours = Math.round(time / 3600)
    return `${hours} hour${hours === 1 ? '' : 's'}`
  }
  if (time >= 60) {
    const minutes = Math.round(time / 60)
    return `${minutes} minute${minutes === 1 ? '' : 's'}`
  }
  const secs = Math.round(time)
  return `${secs} second${secs === 1 ? '' : 's'}`
}

/**
 * Given an event ID, listen using a websocket connection for updates to this event.
 */
const LiveEventUpdater = ({
  id,
  onUpdate,
}: {
  id: number
  onUpdate: () => void
}): null => {
  useEffect(() => {
    const wsUrl = `${location.protocol === 'http:' ? 'ws' : 'wss'}://${
      location.host
    }/api/ws/event/${id}/`
    const ws = new WebSocket(wsUrl)
    ws.onmessage = () => {
      onUpdate()
    }
    return () => ws.close()
  }, [id])

  return null
}

/**
 * Buttons that allow you to bookmark and subscribe to a club.
 */
<<<<<<< HEAD
const ActionButtons = ({ club: code, isTicketEvent: isTicketEvent, setDisplayTicketModal: setDisplayTicketModal, ticketCount: ticketCount, userHasTickets: userHasTickets }): ReactElement | null => {
  const [isBookmarked, setBookmarked] = useState<boolean | null>(null)
  const [isSubscribed, setSubscribed] = useState<boolean | null>(null)

  useEffect(() => {
    doApiRequest(`/clubs/${code}/?format=json`)
      .then((resp) => resp.json())
      .then((data: Club) => {
        setSubscribed(data.is_subscribe)
        setBookmarked(data.is_favorite)
      })
  }, [code])

  if (isSubscribed == null || isBookmarked == null) {
    return null
  }

  return (
    <>
      {isTicketEvent &&
      <button
        className="button is-success is-small"
        disabled={ticketCount == 0 && !userHasTickets}
        onClick={() =>
          setDisplayTicketModal(true)
        }
      >
        <Icon name="credit-card"/> 
        {ticketCount == 0 && !userHasTickets ? 'SOLD OUT' :
         userHasTickets ? 'View Tickets':
         'Get Tickets'
        }
      </button>}
      <button
        className="button is-success is-small"
        disabled={isBookmarked}
        onClick={() =>
          apiSetFavoriteStatus(code, true).then(() => setBookmarked(true))
        }
      >
        <Icon name="bookmark" /> {isBookmarked ? 'Bookmarked' : 'Bookmark'}
      </button>
      <button
        className="button is-success is-small"
        disabled={isSubscribed}
        onClick={() =>
          apiSetSubscribeStatus(code, true).then(() => setSubscribed(true))
        }
      >
        <Icon name="bell" /> {isSubscribed ? 'Subscribed' : 'Subscribe'}
      </button>
=======
const ActionButtons = ({
  club: code,
  isTicketEvent,
  setDisplayTicketModal,
  ticketCount,
  userHasTickets,
}): ReactElement | null => {
  return (
    <>
      {isTicketEvent && (
        <>
          <Link href="/">
            <button
              disabled={ticketCount === 0 || !userHasTickets}
              className="button is-success is-small"
            >
              {ticketCount === 0 && !userHasTickets
                ? ' SOLD OUT'
                : userHasTickets
                ? ' View Tickets'
                : ' Get Tickets'}{' '}
              <Icon name="credit-card" className="ml-2" />
            </button>
          </Link>
        </>
      )}
>>>>>>> 3c0bd3b9
    </>
  )
}

type LiveStatsData = {
  attending: number
  attended: number
  officers: number
  time: number
}

/**
 * A small widget that shows the live statistics for the current event.
 * Hides the statistics if no one is attending or attended the meeting.
 */
export const LiveStats = ({
  stats,
}: {
  stats: LiveStatsData
}): ReactElement | null => {
  if (stats.attending - stats.officers + stats.attended <= 8) {
    return null
  }

  return (
    <div className="mb-3">
      <span className="has-text-info mr-2">
        <Icon name="user" /> {stats.attending} attendees
      </span>
      <span className="has-text-link mr-2">
        <Icon name="user" /> {stats.officers} {OBJECT_NAME_SINGULAR} members
      </span>
      <span className="has-text-grey mr-2">
        <Icon name="user" /> {stats.attended} attended
      </span>
      {stats.time >= 60 && (
        <span className="has-text-primary mr-2">
          <Icon name="clock" /> {formatDuration(stats.time)}
        </span>
      )}
    </div>
  )
}

const EventModal = (props: {
  event: ClubEvent
  showDetailsButton?: boolean
  onLinkClicked?: () => void
}): ReactElement => {
  const { event, showDetailsButton, onLinkClicked } = props
  const {
    large_image_url,
    image_url,
    club,
    club_name,
    start_time,
    end_time,
    // ticketed,
    name,
    url,
    description,
  } = event
  const ticketed = true
  const [userCount, setUserCount] = useState<LiveStatsData | null>(null)
  const [ticketCount, setTicketCount] = useState<number | null>(null)
  const [userHasTickets, setUserHasTickets] = useState<boolean | null>(null)
  const [displayTicketModal, setDisplayTicketModal] = useState<boolean>(false)
<<<<<<< HEAD
  const [availableTickets, setAvailableTickets] = useState<Array<JSON> | null>(null)
=======
  const [availableTickets, setAvailableTickets] = useState<Array<JSON> | null>(
    null,
  )
>>>>>>> 3c0bd3b9

  const now = new Date()
  const startDate = new Date(start_time)
  const endDate = new Date(end_time)
  const isHappening = now >= startDate && now <= endDate
  const isZoomMeeting = url && MEETING_REGEX.test(url)

  const refreshLiveData = () => {
    if (isZoomMeeting) {
      doApiRequest(`/webhook/meeting/?format=json&event=${event.id}`)
        .then((resp) => resp.json())
        .then((resp) => {
          setUserCount(resp)
        })
    }
    // TODO: CHANGE TO event.ticketed instead of true when that is added
<<<<<<< HEAD
    if (true) {
      setTicketCount(0) //TODO: CHANGE BACK TO 0
      doApiRequest(`/events/${event.id}/tickets/`)
          .then((resp) => resp.json())
          .then((resp) => {
=======
    if (ticketed) {
      setTicketCount(0) // TODO: CHANGE BACK TO 0
      doApiRequest(`/events/${event.id}/tickets/`)
        .then((resp) => resp.json())
        .then((resp) => {
          if (resp.avaialble) {
>>>>>>> 3c0bd3b9
            setAvailableTickets(resp.available)
            for (let i = 0; i < resp.available.length; i++) {
              setTicketCount(ticketCount + resp.available[i].count)
            }
<<<<<<< HEAD
      })
      setUserHasTickets(false)
      doApiRequest(`/tickets/`)
          .then((resp) => resp.json())
          .then((resp) => {
            for (let i = 0; i < resp.length; i++) {
              if (resp[i].event.id === event.id) {
                setUserHasTickets(true)
                break
              }
          }
      })
=======
          }
        })
      setUserHasTickets(false)
      doApiRequest(`/tickets/`)
        .then((resp) => resp.json())
        .then((resp) => {
          for (let i = 0; i < resp.length; i++) {
            if (resp[i].event.id === event.id) {
              setUserHasTickets(true)
              break
            }
          }
        })
>>>>>>> 3c0bd3b9
    }
  }

  useEffect(refreshLiveData, [])

<<<<<<< HEAD
  return (
    !displayTicketModal ?
      <ModalContainer>
        <CoverPhoto
          image={large_image_url ?? image_url}
          fallback={
            <p>{club_name != null ? club_name.toLocaleUpperCase() : 'Event'}</p>
          }
        />
        <EventDetails>
          {isZoomMeeting && (
            <LiveEventUpdater id={event.id} onUpdate={refreshLiveData} />
          )}
          <MetaDataGrid>
            <DateInterval start={new Date(start_time)} end={new Date(end_time)} />
            <RightAlign>
              {isHappening ? (
                <HappeningNow urgent={true} />
              ) : (
                <TimeLeft date={new Date(start_time)} />
              )}
            </RightAlign>
          </MetaDataGrid>
          {club_name != null && <ClubName>{club_name}</ClubName>}
          <EventName>{name}</EventName>
          {url &&
            (MEETING_REGEX.test(url) ? (
              <ZoomButton
                className="button is-small mt-3 mb-2"
                href={url}
                target="_blank"
                onClick={onLinkClicked}
              >
                <Icon name="video" /> Join Meeting
              </ZoomButton>
            ) : /^\(.*\)$/.test(url) ? (
              url
            ) : (
              <EventLink onClick={onLinkClicked} href={url}>
                {url}
              </EventLink>
            ))}{' '}
          {userCount != null && <LiveStats stats={userCount} />}
          <StyledDescription contents={description} />
          {showDetailsButton !== false && event.club != null && (
            <div className="is-clearfix">
              <div className="buttons is-pulled-right">
                {club != null && <ActionButtons club={club} isTicketEvent={true} setDisplayTicketModal={setDisplayTicketModal} ticketCount={ticketCount} userHasTickets={userHasTickets}/>}
                <Link href={CLUB_ROUTE()} as={CLUB_ROUTE(event.club)}>
                  <a
                    className="button is-link is-small"
                    onClick={(e) => {
                      if (!event.club) {
                        e.preventDefault()
                      }
                    }}
                  >
                    See {OBJECT_NAME_TITLE_SINGULAR} Details{' '}
                    <Icon name="chevrons-right" className="ml-2" />
                  </a>
                </Link>
              </div>
            </div>
          )}
        </EventDetails>
      </ModalContainer>
      ://TODO: THIS IS NOTHING RN, SHOULD DISPLAY ALL AVAILABLE TICKETS
      <ModalContainer>
        {availableTickets != null && availableTickets.map((ticket, index) => {
          
        })}
      </ModalContainer>
=======
  return !displayTicketModal ? (
    <ModalContainer>
      <CoverPhoto
        image={large_image_url ?? image_url}
        fallback={
          <p>{club_name != null ? club_name.toLocaleUpperCase() : 'Event'}</p>
        }
      />
      <EventDetails>
        {isZoomMeeting && (
          <LiveEventUpdater id={event.id} onUpdate={refreshLiveData} />
        )}
        <MetaDataGrid>
          <DateInterval start={new Date(start_time)} end={new Date(end_time)} />
          <RightAlign>
            {isHappening ? (
              <HappeningNow urgent={true} />
            ) : (
              <TimeLeft date={new Date(start_time)} />
            )}
          </RightAlign>
        </MetaDataGrid>
        {club_name != null && <ClubName>{club_name}</ClubName>}
        <EventName>{name}</EventName>
        {url &&
          (MEETING_REGEX.test(url) ? (
            <ZoomButton
              className="button is-small mt-3 mb-2"
              href={url}
              target="_blank"
              onClick={onLinkClicked}
            >
              <Icon name="video" /> Join Meeting
            </ZoomButton>
          ) : /^\(.*\)$/.test(url) ? (
            url
          ) : (
            <EventLink onClick={onLinkClicked} href={url}>
              {url}
            </EventLink>
          ))}{' '}
        {userCount != null && <LiveStats stats={userCount} />}
        <StyledDescription contents={description} />
        {showDetailsButton !== false && event.club != null && (
          <div className="is-clearfix">
            <div className="buttons is-pulled-right">
              {club != null && (
                <ActionButtons
                  club={club}
                  isTicketEvent={ticketed}
                  setDisplayTicketModal={setDisplayTicketModal}
                  ticketCount={ticketCount}
                  userHasTickets={userHasTickets}
                />
              )}
              <Link href={CLUB_ROUTE()} as={CLUB_ROUTE(event.club)}>
                <a
                  className="button is-link is-small"
                  onClick={(e) => {
                    if (!event.club) {
                      e.preventDefault()
                    }
                  }}
                >
                  See {OBJECT_NAME_TITLE_SINGULAR} Details{' '}
                  <Icon name="chevrons-right" className="ml-2" />
                </a>
              </Link>
            </div>
          </div>
        )}
      </EventDetails>
    </ModalContainer>
  ) : (
    // TODO: THIS IS NOTHING RN, SHOULD DISPLAY ALL AVAILABLE TICKETS
    <ModalContainer>""</ModalContainer>
>>>>>>> 3c0bd3b9
  )
}

export default EventModal<|MERGE_RESOLUTION|>--- conflicted
+++ resolved
@@ -124,59 +124,6 @@
 /**
  * Buttons that allow you to bookmark and subscribe to a club.
  */
-<<<<<<< HEAD
-const ActionButtons = ({ club: code, isTicketEvent: isTicketEvent, setDisplayTicketModal: setDisplayTicketModal, ticketCount: ticketCount, userHasTickets: userHasTickets }): ReactElement | null => {
-  const [isBookmarked, setBookmarked] = useState<boolean | null>(null)
-  const [isSubscribed, setSubscribed] = useState<boolean | null>(null)
-
-  useEffect(() => {
-    doApiRequest(`/clubs/${code}/?format=json`)
-      .then((resp) => resp.json())
-      .then((data: Club) => {
-        setSubscribed(data.is_subscribe)
-        setBookmarked(data.is_favorite)
-      })
-  }, [code])
-
-  if (isSubscribed == null || isBookmarked == null) {
-    return null
-  }
-
-  return (
-    <>
-      {isTicketEvent &&
-      <button
-        className="button is-success is-small"
-        disabled={ticketCount == 0 && !userHasTickets}
-        onClick={() =>
-          setDisplayTicketModal(true)
-        }
-      >
-        <Icon name="credit-card"/> 
-        {ticketCount == 0 && !userHasTickets ? 'SOLD OUT' :
-         userHasTickets ? 'View Tickets':
-         'Get Tickets'
-        }
-      </button>}
-      <button
-        className="button is-success is-small"
-        disabled={isBookmarked}
-        onClick={() =>
-          apiSetFavoriteStatus(code, true).then(() => setBookmarked(true))
-        }
-      >
-        <Icon name="bookmark" /> {isBookmarked ? 'Bookmarked' : 'Bookmark'}
-      </button>
-      <button
-        className="button is-success is-small"
-        disabled={isSubscribed}
-        onClick={() =>
-          apiSetSubscribeStatus(code, true).then(() => setSubscribed(true))
-        }
-      >
-        <Icon name="bell" /> {isSubscribed ? 'Subscribed' : 'Subscribe'}
-      </button>
-=======
 const ActionButtons = ({
   club: code,
   isTicketEvent,
@@ -203,7 +150,6 @@
           </Link>
         </>
       )}
->>>>>>> 3c0bd3b9
     </>
   )
 }
@@ -271,13 +217,9 @@
   const [ticketCount, setTicketCount] = useState<number | null>(null)
   const [userHasTickets, setUserHasTickets] = useState<boolean | null>(null)
   const [displayTicketModal, setDisplayTicketModal] = useState<boolean>(false)
-<<<<<<< HEAD
-  const [availableTickets, setAvailableTickets] = useState<Array<JSON> | null>(null)
-=======
   const [availableTickets, setAvailableTickets] = useState<Array<JSON> | null>(
     null,
   )
->>>>>>> 3c0bd3b9
 
   const now = new Date()
   const startDate = new Date(start_time)
@@ -294,38 +236,16 @@
         })
     }
     // TODO: CHANGE TO event.ticketed instead of true when that is added
-<<<<<<< HEAD
-    if (true) {
-      setTicketCount(0) //TODO: CHANGE BACK TO 0
-      doApiRequest(`/events/${event.id}/tickets/`)
-          .then((resp) => resp.json())
-          .then((resp) => {
-=======
     if (ticketed) {
       setTicketCount(0) // TODO: CHANGE BACK TO 0
       doApiRequest(`/events/${event.id}/tickets/`)
         .then((resp) => resp.json())
         .then((resp) => {
           if (resp.avaialble) {
->>>>>>> 3c0bd3b9
             setAvailableTickets(resp.available)
             for (let i = 0; i < resp.available.length; i++) {
               setTicketCount(ticketCount + resp.available[i].count)
             }
-<<<<<<< HEAD
-      })
-      setUserHasTickets(false)
-      doApiRequest(`/tickets/`)
-          .then((resp) => resp.json())
-          .then((resp) => {
-            for (let i = 0; i < resp.length; i++) {
-              if (resp[i].event.id === event.id) {
-                setUserHasTickets(true)
-                break
-              }
-          }
-      })
-=======
           }
         })
       setUserHasTickets(false)
@@ -339,86 +259,11 @@
             }
           }
         })
->>>>>>> 3c0bd3b9
     }
   }
 
   useEffect(refreshLiveData, [])
 
-<<<<<<< HEAD
-  return (
-    !displayTicketModal ?
-      <ModalContainer>
-        <CoverPhoto
-          image={large_image_url ?? image_url}
-          fallback={
-            <p>{club_name != null ? club_name.toLocaleUpperCase() : 'Event'}</p>
-          }
-        />
-        <EventDetails>
-          {isZoomMeeting && (
-            <LiveEventUpdater id={event.id} onUpdate={refreshLiveData} />
-          )}
-          <MetaDataGrid>
-            <DateInterval start={new Date(start_time)} end={new Date(end_time)} />
-            <RightAlign>
-              {isHappening ? (
-                <HappeningNow urgent={true} />
-              ) : (
-                <TimeLeft date={new Date(start_time)} />
-              )}
-            </RightAlign>
-          </MetaDataGrid>
-          {club_name != null && <ClubName>{club_name}</ClubName>}
-          <EventName>{name}</EventName>
-          {url &&
-            (MEETING_REGEX.test(url) ? (
-              <ZoomButton
-                className="button is-small mt-3 mb-2"
-                href={url}
-                target="_blank"
-                onClick={onLinkClicked}
-              >
-                <Icon name="video" /> Join Meeting
-              </ZoomButton>
-            ) : /^\(.*\)$/.test(url) ? (
-              url
-            ) : (
-              <EventLink onClick={onLinkClicked} href={url}>
-                {url}
-              </EventLink>
-            ))}{' '}
-          {userCount != null && <LiveStats stats={userCount} />}
-          <StyledDescription contents={description} />
-          {showDetailsButton !== false && event.club != null && (
-            <div className="is-clearfix">
-              <div className="buttons is-pulled-right">
-                {club != null && <ActionButtons club={club} isTicketEvent={true} setDisplayTicketModal={setDisplayTicketModal} ticketCount={ticketCount} userHasTickets={userHasTickets}/>}
-                <Link href={CLUB_ROUTE()} as={CLUB_ROUTE(event.club)}>
-                  <a
-                    className="button is-link is-small"
-                    onClick={(e) => {
-                      if (!event.club) {
-                        e.preventDefault()
-                      }
-                    }}
-                  >
-                    See {OBJECT_NAME_TITLE_SINGULAR} Details{' '}
-                    <Icon name="chevrons-right" className="ml-2" />
-                  </a>
-                </Link>
-              </div>
-            </div>
-          )}
-        </EventDetails>
-      </ModalContainer>
-      ://TODO: THIS IS NOTHING RN, SHOULD DISPLAY ALL AVAILABLE TICKETS
-      <ModalContainer>
-        {availableTickets != null && availableTickets.map((ticket, index) => {
-          
-        })}
-      </ModalContainer>
-=======
   return !displayTicketModal ? (
     <ModalContainer>
       <CoverPhoto
@@ -495,7 +340,6 @@
   ) : (
     // TODO: THIS IS NOTHING RN, SHOULD DISPLAY ALL AVAILABLE TICKETS
     <ModalContainer>""</ModalContainer>
->>>>>>> 3c0bd3b9
   )
 }
 
