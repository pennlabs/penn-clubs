import Link from 'next/link'
import { ReactElement, useEffect, useState } from 'react'
import styled from 'styled-components'

import { CLUB_ROUTE } from '../../constants'
import { Club } from '../../types'
import { apiCheckPermission, doApiRequest } from '../../utils'
import {
  OBJECT_NAME_PLURAL,
  OBJECT_NAME_SINGULAR,
  OBJECT_NAME_TITLE,
  OBJECT_NAME_TITLE_SINGULAR,
  SITE_NAME,
} from '../../utils/branding'
import { ModalContent } from '../ClubPage/Actions'
import { Checkbox, Icon, Modal } from '../common'

type ClubDiff = {
  description: {
    old: string
    new: string
    diff: string
  }
  name: {
    old: string
    new: string
  }
  image: {
    old: string
    new: string
  }
}

type QueueTableModalProps = {
  show: boolean
  closeModal: () => void
  bulkAction: (comment: string) => void
  isApproving: boolean
}

type OwnershipRequest = {
  id: number
  club: string
  club_name: string
  name: string
  username: string
  created_at: string
}

const QueueTableModal = ({
  show,
  closeModal,
  bulkAction,
  isApproving,
}: QueueTableModalProps): ReactElement => {
  const [comment, setComment] = useState<string>('')
  return (
    <Modal
      show={show}
      closeModal={() => {
        setComment('')
        closeModal()
      }}
      marginBottom={false}
    >
      <ModalContent>
        <div className="mb-3">
          Enter bulk {isApproving ? 'approval' : 'rejection'} notes here! Your
          notes will be emailed to the requesters when you{' '}
          {isApproving ? 'approve' : 'reject'} these requests.
        </div>
        <textarea
          value={comment}
          onChange={(e) => setComment(e.target.value)}
          className="textarea my-2"
          placeholder={`${isApproving ? 'approval' : 'rejection'} notes`}
        ></textarea>
        <button
          className={`mb-2 button ${isApproving ? 'is-success' : 'is-danger'}`}
          onClick={() => {
            closeModal()
            bulkAction(comment)
          }}
        >
          <Icon name={isApproving ? 'check' : 'x'} />
          {isApproving ? 'Approve' : 'Reject'} and Send Message
        </button>
      </ModalContent>
    </Modal>
  )
}

type QueueTableProps = {
  clubs: Club[] | null
  refetchClubs?: () => void
}
/* TODO: refactor with Table component when render and search
functionality are disconnected */
const QueueTable = ({ clubs, refetchClubs }: QueueTableProps): ReactElement => {
  const [selectedCodes, setSelectedCodes] = useState<string[]>([])
  const [showModal, setShowModal] = useState<boolean>(false)
  const [approve, setApprove] = useState<boolean>(false)
  const [loading, setLoading] = useState<boolean>(false)
  const allClubsSelected = selectedCodes.length === (clubs || []).length

  const bulkAction = (comment: string) => {
    setLoading(true)
    Promise.all(
      (clubs || [])
        .filter(
          (club: Club) => club.active && selectedCodes.includes(club.code),
        )
        .map((club: Club) =>
          doApiRequest(`/clubs/${club.code}/?format=json`, {
            method: 'PATCH',
            body: {
              approved: approve,
              approved_comment:
                comment || '(Administrator did not include a comment.)',
            },
          }),
        ),
    ).then(() => {
      setLoading(false)
      setSelectedCodes([])
      setShowModal(false)
      if (refetchClubs) refetchClubs()
    })
  }

  return (
    <>
      <QueueTableModal
        show={showModal}
        closeModal={() => setShowModal(false)}
        bulkAction={bulkAction}
        isApproving={approve}
      />
      <QueueTableHeader>
        <QueueTableHeaderText>
          <SmallTitle>Pending Clubs</SmallTitle>
          <div className="mt-3 mb-3">
            As an administrator of {SITE_NAME}, you can approve and reject{' '}
            {OBJECT_NAME_SINGULAR} approval requests. The table below contains a
            list of {OBJECT_NAME_PLURAL} pending your approval. Click on the{' '}
            {OBJECT_NAME_SINGULAR} name to view the {OBJECT_NAME_SINGULAR}.
          </div>
        </QueueTableHeaderText>
        <div className="buttons">
          <button
            className="button is-success"
            disabled={!selectedCodes.length || loading}
            onClick={() => {
              setApprove(true)
              setShowModal(true)
            }}
          >
            <Icon name="check" /> Approve
          </button>
          <button
            className="button is-danger"
            disabled={!selectedCodes.length || loading}
            onClick={() => {
              setApprove(false)
              setShowModal(true)
            }}
          >
            <Icon name="x" /> Reject
          </button>
        </div>
      </QueueTableHeader>
      {(() => {
        if (clubs === null)
          return <div className="has-text-info">Loading table...</div>
        if (!clubs.length)
          return (
            <div className="has-text-info">
              There are no {OBJECT_NAME_PLURAL} in this table.
            </div>
          )
        return (
          <table className="table is-fullwidth is-striped">
            <thead>
              <tr>
                <th>
                  <Checkbox
                    className="mr-3"
                    checked={allClubsSelected}
                    onChange={() =>
                      setSelectedCodes(
                        allClubsSelected ? [] : clubs.map(({ code }) => code),
                      )
                    }
                  />
                  {OBJECT_NAME_TITLE_SINGULAR}
                </th>
              </tr>
            </thead>
            <tbody>
              {clubs.map((club) => (
                <tr key={club.code}>
                  <TableRow>
                    <Checkbox
                      className="mr-3"
                      checked={selectedCodes.includes(club.code)}
                      onChange={() =>
                        setSelectedCodes(
                          selectedCodes.includes(club.code)
                            ? selectedCodes.filter((c) => c !== club.code)
                            : [...selectedCodes, club.code],
                        )
                      }
                    />
                    <QueueRowContent>
                      <ClubLink {...club} />
                      <ClubTags {...club} />
                    </QueueRowContent>
                  </TableRow>
                </tr>
              ))}
            </tbody>
          </table>
        )
      })()}
    </>
  )
}

const ClubLink = ({ code, name }: Club) => (
  <Link
    href={CLUB_ROUTE()}
    as={CLUB_ROUTE(code)}
    target="_blank"
    style={{ marginRight: '1rem' }}
  >
    {name}
  </Link>
)

const ClubTags = ({ code, name }: Club): ReactElement => {
  const tagList: string[][] = []

  const [diffs, setDiffs] = useState<ClubDiff | null>(null)

  const retrieveDiffs = async () => {
    const resp = await doApiRequest(
      `/clubs/${code}/club_detail_diff/?format=json`,
      {
        method: 'GET',
      },
    )
    const json = await resp.json()
    return json[code]
  }

  useEffect(() => {
    const fetchDiffs = async () => {
      const resp = await retrieveDiffs()
      if (
        resp === 'No changes that require approval made since last approval'
      ) {
        setDiffs(null)
      } else {
        setDiffs(resp)
      }
    }
    fetchDiffs()
  }, [code])

  if (diffs !== null) {
    const oldDescription: string = diffs.description.old ?? ''
    const newDescription: string = diffs.description.new ?? ''
    const oldTitle: string = diffs.name.old
    const newTitle: string = diffs.name.new ?? ''
    const oldImage: string = diffs.image.old ?? ''
    const newImage: string = diffs.image.new ?? ''

    if (oldTitle == null) {
      tagList.push(['New Club', '#8467c2'])
    } else {
      if (oldTitle.valueOf() !== newTitle.valueOf()) {
        tagList.push(['Title', '#4198db'])
      }
      if (oldDescription.valueOf() !== newDescription.valueOf()) {
        tagList.push(['Desc', '#ee4768'])
      }
      if (oldImage !== newImage) {
        tagList.push(['Image', '#4cc776'])
      }
    }
  }

  return (
    <>
      {tagList.map(([text, color]) => {
        return <TableTag style={{ backgroundColor: color }}>{text}</TableTag>
      })}
    </>
  )
}

const TableRow = styled.td`
  display: flex;
`

const TableTag = styled.div`
  height: 1.3125rem;
  margin-top: 0.0625rem;
  margin-left: 0.5rem;
  padding-left: 0.5rem;
  padding-right: 0.5rem;
  border-radius: 0.65625rem;
  color: white;
  font-size: 0.875rem;
`

const QueueTableHeader = styled.div`
  margin-top: 2rem;
  display: flex;
  align-items: center;
  justify-content: space-between;
`
const QueueRowContent = styled.div`
  display: flex;
`

const QueueTableHeaderText = styled.div`
  flex-basis: 75%;
`

const MultiProgressBar = styled.div`
  height: 1rem;
  border-radius: 2rem;
  display: block;
  overflow: hidden;
  width: 100%;
`

const ProgressBarSegment = styled.div<{ size: number }>`
  height: 1rem;
  width: ${({ size }) => Math.floor(size * 10000) / 100}%;
  float: left;
`

const SmallTitle = styled.div`
  font-weight: bold;
  font-size: 1.2em;

  &:not(:first-child) {
    margin-top: 2rem;
  }
`

<<<<<<< HEAD
const QueueSettingsButtonStack = styled.div<{ direction: 'column' | 'row' }>`
  display: flex;
  flex-direction: ${({ direction }) => direction};
  align-items: flex-end;
  flex-shrink: 0;
  gap: 0.5rem;
`

const QueueSettingsButton = ({
  open,
  for: queueType,
  setOpen: setQueueOpen,
}: {
  open: boolean
  for: 'reapproval_queue_open' | 'new_approval_queue_open'
  setOpen: (open: boolean) => void
}): ReactElement<any> => {
  const onClick = () => {
    doApiRequest('/settings/queue/', {
      method: 'PATCH',
      body: {
        [queueType]: !open,
      },
    }).then((resp) => {
      if (resp.ok) {
        setQueueOpen(!open)
      } else {
        toast.error('Failed to update queue settings.')
      }
    })
  }
  const name =
    queueType === 'reapproval_queue_open' ? 'Reapprovals' : 'New Approvals'
  if (open) {
    return (
      <button className="button is-small is-danger is-block" onClick={onClick}>
        Close {name}
      </button>
    )
  } else {
    return (
      <button className="button is-small is-success is-block" onClick={onClick}>
        Open {name}
      </button>
    )
  }
}

const QueueTab = (): ReactElement<any> => {
  const [ownershipRequests, setOwnershipRequests] = useState<
    OwnershipRequest[]
  >([])
=======
const QueueTab = (): ReactElement => {
>>>>>>> 867cbb4f
  const [pendingClubs, setPendingClubs] = useState<Club[] | null>(null)
  const [approvedClubs, setApprovedClubs] = useState<Club[] | null>(null)
  const [rejectedClubs, setRejectedClubs] = useState<Club[] | null>(null)
  const [inactiveClubs, setInactiveClubs] = useState<Club[] | null>(null)
  const [allClubs, setAllClubs] = useState<boolean[] | null>(null)
  const canApprove = apiCheckPermission('clubs.approve_club')

  function refetchClubs() {
    doApiRequest('/clubs/?active=true&approved=none&format=json')
      .then((resp) => resp.json())
      .then(setPendingClubs)

    doApiRequest('/clubs/?active=true&approved=false&format=json')
      .then((resp) => resp.json())
      .then(setRejectedClubs)

    doApiRequest('/clubs/?active=false&format=json')
      .then((resp) => resp.json())
      .then(setInactiveClubs)

    doApiRequest('/clubs/?active=true&approved=true&format=json')
      .then((resp) => resp.json())
      .then(setApprovedClubs)

    doApiRequest('/clubs/directory/?format=json')
      .then((resp) => resp.json())
      .then((data) => setAllClubs(data.map((club: Club) => club.approved)))
  }

<<<<<<< HEAD
      doApiRequest('/settings/queue/?format=json')
        .then((resp) => resp.json())
        .then(setRegistrationQueueSettings)

      doApiRequest('/requests/ownership/?format=json')
        .then((resp) => resp.json())
        .then(setOwnershipRequests)
=======
  useEffect(() => {
    if (canApprove) {
      refetchClubs()
>>>>>>> 867cbb4f
    }
  }, [])

  if (!canApprove)
    return (
      <div>You do not have permissions to approve {OBJECT_NAME_PLURAL}.</div>
    )

  const inactiveClubsCount = inactiveClubs?.length ?? 0
  const pendingClubsCount = pendingClubs?.length ?? 0
  const approvedClubsCount =
    allClubs?.filter((status) => status === true).length ?? 0
  const rejectedClubsCount = rejectedClubs?.length ?? 0
  const totalClubsCount =
    approvedClubsCount +
    rejectedClubsCount +
    inactiveClubsCount +
    pendingClubsCount
  const otherClubs =
    approvedClubs &&
    rejectedClubs &&
    inactiveClubs &&
    approvedClubs.concat(rejectedClubs, inactiveClubs)

  const handleOwnershipDecision = async (
    clubCode: string,
    username: string,
    approve: boolean,
  ) => {
    const url = approve
      ? `/clubs/${clubCode}/ownershiprequests/${username}/accept/?format=json`
      : `/clubs/${clubCode}/ownershiprequests/${username}/?format=json`

    const method = approve ? 'POST' : 'DELETE'

    try {
      const res = await doApiRequest(url, { method })

      if (res.ok) {
        toast.success(
          `Successfully ${approve ? 'approved' : 'rejected'} request.`,
        )
        setOwnershipRequests((prev) =>
          prev.filter((r) => !(r.club === clubCode && r.username === username)),
        )
      } else {
        const err = await res.json()
        toast.error(`Failed: ${err.detail || 'Unknown error'}`)
      }
    } catch (err) {
      toast.error('An error occurred while processing the request.')
    }
  }

  return (
    <>
      <SmallTitle>Overview</SmallTitle>
      <div className="mb-3">
        From the progress bar below, you can see the current approval status of
        all {OBJECT_NAME_PLURAL} across {SITE_NAME}.
      </div>
      <MultiProgressBar className="has-background-light mb-3 is-clearfix">
        {totalClubsCount > 0 && (
          <>
            <ProgressBarSegment
              className="has-background-info"
              size={inactiveClubsCount / totalClubsCount}
            />
            <ProgressBarSegment
              className="has-background-warning"
              size={pendingClubsCount / totalClubsCount}
            />
            <ProgressBarSegment
              className="has-background-danger"
              size={rejectedClubsCount / totalClubsCount}
            />
            <ProgressBarSegment
              className="has-background-success"
              size={approvedClubsCount / totalClubsCount}
            />
          </>
        )}
      </MultiProgressBar>
      <ul>
        <li className="has-text-info">
          {inactiveClubsCount} Inactive {OBJECT_NAME_TITLE}
        </li>
        <li className="has-text-warning-dark">
          {pendingClubsCount} Pending {OBJECT_NAME_TITLE}
        </li>
        <li className="has-text-danger">
          {rejectedClubsCount} Rejected {OBJECT_NAME_TITLE}
        </li>
        <li className="has-text-success">
          {approvedClubsCount} Approved {OBJECT_NAME_TITLE}
        </li>
      </ul>
<<<<<<< HEAD
      {registrationQueueSettings && (
        <>
          <QueueSectionHeader>
            <div>
              <SmallTitle>Status</SmallTitle>
              <div className="mb-3">
                The approval queue is currently
                <b
                  className={
                    registrationQueueSettings.reapproval_queue_open
                      ? 'has-text-success'
                      : 'has-text-danger'
                  }
                >
                  {registrationQueueSettings.reapproval_queue_open
                    ? ' open'
                    : ' closed'}
                </b>{' '}
                for reapproval requests and
                <b
                  className={
                    registrationQueueSettings.new_approval_queue_open
                      ? 'has-text-success'
                      : 'has-text-danger'
                  }
                >
                  {registrationQueueSettings.new_approval_queue_open
                    ? ' open'
                    : ' closed'}
                </b>{' '}
                for new requests.
                <span
                  title={`Queue settings last updated at ${new Date(registrationQueueSettings.updated_at).toLocaleString()} by ${registrationQueueSettings.updated_by}`}
                >
                  <Icon name="clock" className="ml-1" />
                </span>
              </div>
            </div>
          </QueueSectionHeader>
          <QueueSettingsButtonStack direction="row">
            <QueueSettingsButton
              open={registrationQueueSettings.reapproval_queue_open}
              for="reapproval_queue_open"
              setOpen={(open) =>
                setRegistrationQueueSettings({
                  ...registrationQueueSettings,
                  reapproval_queue_open: open,
                })
              }
            />
            <QueueSettingsButton
              open={registrationQueueSettings.new_approval_queue_open}
              for="new_approval_queue_open"
              setOpen={(open) =>
                setRegistrationQueueSettings({
                  ...registrationQueueSettings,
                  new_approval_queue_open: open,
                })
              }
            />
          </QueueSettingsButtonStack>
        </>
      )}
      <QueueTable clubs={pendingClubs} templates={templates} />
      <>
        <SmallTitle>Pending Ownership Requests</SmallTitle>
        <div className="mt-3 mb-3">
          These are user-submitted requests to take ownership of inactive clubs.
          You can approve or reject each request individually.
        </div>

        {ownershipRequests.length === 0 ? (
          <div className="has-text-info">
            There are no ownership requests at this time.
          </div>
        ) : (
          <table className="table is-fullwidth is-striped">
            <thead>
              <tr>
                <th>Club</th>
                <th>Requester</th>
                <th>Date</th>
                <th>Actions</th>
              </tr>
            </thead>
            <tbody>
              {ownershipRequests.map((req) => (
                <tr key={req.id}>
                  <td>
                    <Link href={`/club/${req.club}`} target="_blank">
                      {req.club_name}
                    </Link>
                  </td>
                  <td>{req.name || 'Unknown User'}</td>
                  <td>
                    {req.created_at
                      ? new Date(req.created_at).toLocaleDateString()
                      : 'Invalid Date'}
                  </td>
                  <td>
                    <button
                      className="button is-small is-success mr-2"
                      onClick={() =>
                        handleOwnershipDecision(req.club, req.username, true)
                      }
                    >
                      Approve
                    </button>
                    <button
                      className="button is-small is-danger"
                      onClick={() =>
                        handleOwnershipDecision(req.club, req.username, false)
                      }
                    >
                      Reject
                    </button>
                  </td>
                </tr>
              ))}
            </tbody>
          </table>
        )}
      </>
=======
      <QueueTable clubs={pendingClubs} refetchClubs={refetchClubs} />
>>>>>>> 867cbb4f
      <SmallTitle>Other Clubs</SmallTitle>
      <div className="mt-3 mb-3">
        The table below shows a list of {OBJECT_NAME_PLURAL} that have been
        marked as approved, rejected or that are inactive.
      </div>
      {/* TODO: refactor with Table component when render and search
      functionality are disconnected */}
      {(() => {
        if (otherClubs === null)
          return <div className="has-text-info">Loading table...</div>
        if (!otherClubs.length)
          return (
            <div className="has-text-info">
              There are no {OBJECT_NAME_PLURAL} in this table.
            </div>
          )
        return (
          <table className="table is-fullwidth is-striped">
            <thead>
              <tr>
                <th>{OBJECT_NAME_TITLE_SINGULAR}</th>
                <th>Status</th>
              </tr>
            </thead>
            <tbody>
              {otherClubs.map((club) => (
                <tr key={club.code}>
                  <td>
                    <ClubLink {...club} />
                  </td>
                  <td>
                    {(() => {
                      if (!club.active)
                        return (
                          <span className="has-text-primary">
                            <Icon name="clock" /> Inactive
                          </span>
                        )
                      if (club.approved)
                        return (
                          <span className="has-text-success">
                            <Icon name="check" /> Approved
                          </span>
                        )
                      return (
                        <span className="has-text-danger">
                          <Icon name="x" /> Rejected
                        </span>
                      )
                    })()}
                  </td>
                </tr>
              ))}
            </tbody>
          </table>
        )
      })()}
    </>
  )
}

export default QueueTab<|MERGE_RESOLUTION|>--- conflicted
+++ resolved
@@ -1,5 +1,6 @@
 import Link from 'next/link'
 import { ReactElement, useEffect, useState } from 'react'
+import { toast } from 'react-toastify'
 import styled from 'styled-components'
 
 import { CLUB_ROUTE } from '../../constants'
@@ -351,62 +352,10 @@
   }
 `
 
-<<<<<<< HEAD
-const QueueSettingsButtonStack = styled.div<{ direction: 'column' | 'row' }>`
-  display: flex;
-  flex-direction: ${({ direction }) => direction};
-  align-items: flex-end;
-  flex-shrink: 0;
-  gap: 0.5rem;
-`
-
-const QueueSettingsButton = ({
-  open,
-  for: queueType,
-  setOpen: setQueueOpen,
-}: {
-  open: boolean
-  for: 'reapproval_queue_open' | 'new_approval_queue_open'
-  setOpen: (open: boolean) => void
-}): ReactElement<any> => {
-  const onClick = () => {
-    doApiRequest('/settings/queue/', {
-      method: 'PATCH',
-      body: {
-        [queueType]: !open,
-      },
-    }).then((resp) => {
-      if (resp.ok) {
-        setQueueOpen(!open)
-      } else {
-        toast.error('Failed to update queue settings.')
-      }
-    })
-  }
-  const name =
-    queueType === 'reapproval_queue_open' ? 'Reapprovals' : 'New Approvals'
-  if (open) {
-    return (
-      <button className="button is-small is-danger is-block" onClick={onClick}>
-        Close {name}
-      </button>
-    )
-  } else {
-    return (
-      <button className="button is-small is-success is-block" onClick={onClick}>
-        Open {name}
-      </button>
-    )
-  }
-}
-
-const QueueTab = (): ReactElement<any> => {
+const QueueTab = (): ReactElement => {
   const [ownershipRequests, setOwnershipRequests] = useState<
     OwnershipRequest[]
   >([])
-=======
-const QueueTab = (): ReactElement => {
->>>>>>> 867cbb4f
   const [pendingClubs, setPendingClubs] = useState<Club[] | null>(null)
   const [approvedClubs, setApprovedClubs] = useState<Club[] | null>(null)
   const [rejectedClubs, setRejectedClubs] = useState<Club[] | null>(null)
@@ -436,19 +385,13 @@
       .then((data) => setAllClubs(data.map((club: Club) => club.approved)))
   }
 
-<<<<<<< HEAD
-      doApiRequest('/settings/queue/?format=json')
-        .then((resp) => resp.json())
-        .then(setRegistrationQueueSettings)
+  useEffect(() => {
+    if (canApprove) {
+      refetchClubs()
 
       doApiRequest('/requests/ownership/?format=json')
         .then((resp) => resp.json())
         .then(setOwnershipRequests)
-=======
-  useEffect(() => {
-    if (canApprove) {
-      refetchClubs()
->>>>>>> 867cbb4f
     }
   }, [])
 
@@ -546,71 +489,7 @@
           {approvedClubsCount} Approved {OBJECT_NAME_TITLE}
         </li>
       </ul>
-<<<<<<< HEAD
-      {registrationQueueSettings && (
-        <>
-          <QueueSectionHeader>
-            <div>
-              <SmallTitle>Status</SmallTitle>
-              <div className="mb-3">
-                The approval queue is currently
-                <b
-                  className={
-                    registrationQueueSettings.reapproval_queue_open
-                      ? 'has-text-success'
-                      : 'has-text-danger'
-                  }
-                >
-                  {registrationQueueSettings.reapproval_queue_open
-                    ? ' open'
-                    : ' closed'}
-                </b>{' '}
-                for reapproval requests and
-                <b
-                  className={
-                    registrationQueueSettings.new_approval_queue_open
-                      ? 'has-text-success'
-                      : 'has-text-danger'
-                  }
-                >
-                  {registrationQueueSettings.new_approval_queue_open
-                    ? ' open'
-                    : ' closed'}
-                </b>{' '}
-                for new requests.
-                <span
-                  title={`Queue settings last updated at ${new Date(registrationQueueSettings.updated_at).toLocaleString()} by ${registrationQueueSettings.updated_by}`}
-                >
-                  <Icon name="clock" className="ml-1" />
-                </span>
-              </div>
-            </div>
-          </QueueSectionHeader>
-          <QueueSettingsButtonStack direction="row">
-            <QueueSettingsButton
-              open={registrationQueueSettings.reapproval_queue_open}
-              for="reapproval_queue_open"
-              setOpen={(open) =>
-                setRegistrationQueueSettings({
-                  ...registrationQueueSettings,
-                  reapproval_queue_open: open,
-                })
-              }
-            />
-            <QueueSettingsButton
-              open={registrationQueueSettings.new_approval_queue_open}
-              for="new_approval_queue_open"
-              setOpen={(open) =>
-                setRegistrationQueueSettings({
-                  ...registrationQueueSettings,
-                  new_approval_queue_open: open,
-                })
-              }
-            />
-          </QueueSettingsButtonStack>
-        </>
-      )}
-      <QueueTable clubs={pendingClubs} templates={templates} />
+      <QueueTable clubs={pendingClubs} refetchClubs={refetchClubs} />
       <>
         <SmallTitle>Pending Ownership Requests</SmallTitle>
         <div className="mt-3 mb-3">
@@ -670,9 +549,6 @@
           </table>
         )}
       </>
-=======
-      <QueueTable clubs={pendingClubs} refetchClubs={refetchClubs} />
->>>>>>> 867cbb4f
       <SmallTitle>Other Clubs</SmallTitle>
       <div className="mt-3 mb-3">
         The table below shows a list of {OBJECT_NAME_PLURAL} that have been
