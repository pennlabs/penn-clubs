import s from 'styled-components'
import { Component } from 'react'
import Select from 'react-select'
import Router from 'next/router'
import { EditorState, ContentState, convertToRaw } from 'draft-js'
import draftToHtml from 'draftjs-to-html'
import Head from 'next/head'

import { Icon } from './common'
import { doApiRequest, titleize } from '../utils'

const UNSAVED_MESSAGE =
  'You have unsaved changes. Are you sure you want to leave?'

let htmlToDraft, Editor

/*
 * Represents a form with fields and a submit button.
 * Does not actually perform an ajax request, returns
 * the data in JSON format in the onSubmit event.
 */
class Form extends Component {
  constructor(props) {
    super(props)

    this.state = {
      mounted: false,
      edited: false,
    }

    this.files = {}

    if (process.browser) {
      htmlToDraft = require('html-to-draftjs').default
      Editor = require('react-draft-wysiwyg').Editor
      const { fields, defaults = {} } = props

      const setDefaults = fields => {
        fields.forEach(({ name, type, converter, fields }) => {
          const value = defaults[name]
          if (type === 'group') {
            setDefaults(fields)
          } else if (type === 'html') {
            this.state[`editorState-${name}`] = value
              ? EditorState.createWithContent(
<<<<<<< HEAD
                ContentState.createFromBlockArray(
                  htmlToDraft(value).contentBlocks
                )
              )
=======
                  ContentState.createFromBlockArray(
                    htmlToDraft(value).contentBlocks
                  )
                )
>>>>>>> b2187cef
              : EditorState.createEmpty()
          } else if (type === 'multiselect') {
            this.state[`field-${name}`] = (value || []).map(converter)
          } else if (type === 'select') {
            this.state[`field-${name}`] = value ? converter(value) : null
<<<<<<< HEAD
          } else if (type == "datetime-local") {
            if (value) {
              // This is a pretty gross hack to reformat the datetime-local by
              // manipulating the string -- come back to this and try and use
              // the available datetime functions (or import a package that will)
              this.state[`field-${name}`] = value.substring(0, value.length - 6)
            }
=======
>>>>>>> b2187cef
          } else {
            this.state[`field-${name}`] = value || ''
          }
        })
      }

      setDefaults(fields)
    }

    this.onChange = this.onChange.bind(this)
    this.checkIfEdited = this.checkIfEdited.bind(this)
    this.confirmExit = this.confirmExit.bind(this)
<<<<<<< HEAD
=======
    this.getFieldData = this.getFieldData.bind(this)
>>>>>>> b2187cef
    this.confirmRouteChange = this.confirmRouteChange.bind(this)
    this.generateField = this.generateField.bind(this)
    this.generateFields = this.generateFields.bind(this)
    this.handleSubmit = this.handleSubmit.bind(this)
  }

<<<<<<< HEAD
  setDefaults(fields) {
    const { defaults } = this.props
    fields.forEach(({ name, type, converter, fields }) => {
      if (type === 'html') {
        if (process.browser) {
          if (defaults && defaults[name]) {
            this.state['editorState-' + name] = EditorState.createWithContent(
              ContentState.createFromBlockArray(
                htmlToDraft(defaults[name]).contentBlocks
              )
            )
          } else {
            this.state['editorState-' + name] = EditorState.createEmpty()
          }
        }
      }
      if (type !== 'group') {
        if (type === 'multiselect') {
          this.state[`field-${name}`] = defaults
            ? (defaults[name] || []).map(converter)
            : []
        } else if (type === 'select') {
          this.state[`field-${name}`] = defaults
            ? converter(defaults[name])
            : null
        } else {
          this.state[`field-${name}`] = defaults ? defaults[name] || '' : ''
        }
      } else {
        this.setDefaults(fields)
      }
      if (type == "datetime-local") {
        if (type == 'datetime-local' && this.state['field-' + name]) {
          // This is a pretty gross hack to reformat the datetime-local by
          // manipulating the string -- come back to this and try and use
          // the available datetime functions (or import a package that will)
          this.state['field-' + name] = this.state['field-' + name].substring(0, this.state['field-' + name].length - 6)
        }
      }
    })
=======
  confirmRouteChange() {
    const { edited } = this.state
    const { router } = Router
    if (edited && !confirm(UNSAVED_MESSAGE)) {
      router.abortComponentLoad()
      router.events.emit('routeChangeError')
      throw 'Abort link navigation - ignore this error.' // eslint-disable-line
    }
  }

  confirmExit(e) {
    const { edited } = this.state
    if (edited) {
      e.preventDefault()
      e.returnValue = UNSAVED_MESSAGE
      return UNSAVED_MESSAGE
    }
>>>>>>> b2187cef
  }
    
  confirmRouteChange() {
    const { edited } = this.state
    const { router } = Router
    if (edited && !confirm(UNSAVED_MESSAGE)) {
      router.abortComponentLoad()
      router.events.emit('routeChangeError')
      throw 'Abort link navigation - ignore this error.' // eslint-disable-line
    }
  }

  confirmExit(e) {
    const { edited } = this.state
    if (edited) {
      e.preventDefault()
      e.returnValue = UNSAVED_MESSAGE
      return UNSAVED_MESSAGE
    }
  }

  componentDidMount() {
    window.addEventListener('beforeunload', this.confirmExit)
    Router.router.events.on('routeChangeStart', this.confirmRouteChange)
    this.setState({
      mounted: true,
    })
  }

  componentWillUnmount() {
    window.removeEventListener('beforeunload', this.confirmExit)
    Router.router.events.off('routeChangeStart', this.confirmRouteChange)
  }

  getAllFields(fields) {
<<<<<<< HEAD
    const out = []
    fields.forEach(item => {
      if (item.type === 'group') {
        out.concat(this.getAllFields(item.fields))
=======
    var out = []
    fields.forEach(item => {
      if (item.type === 'group') {
        out = out.concat(this.getAllFields(item.fields))
>>>>>>> b2187cef
      } else {
        out.push(item)
      }
    })
    return out
  }

<<<<<<< HEAD
  getFieldData(source, { type, reverser, converter }, name) {
=======
  getFieldData(name, source, { type, reverser, converter }) {
>>>>>>> b2187cef
    const val = source[`field-${name}`]
    switch (type) {
      case 'multiselect':
        return (val || []).map(reverser)
      case 'select':
        return val ? reverser(val) : val
      case 'checkbox':
        return Boolean(val)
      case 'date':
        return val || null
      case 'file':
<<<<<<< HEAD
        return (new FormData()).append('file', this.files[name].files[0])
      case 'datetime-local':
        return val || null
=======
        return new FormData().append('file', this.files[name].files[0])
>>>>>>> b2187cef
      default:
        return typeof converter === 'function' ? converter(val) : val
    }
  }

  getData(source) {
    const data = {}
    this.getAllFields(this.props.fields).forEach(({ name, ...field }) => {
<<<<<<< HEAD
      data[name] = this.getFieldData(source, field, name)
=======
      data[name] = this.getFieldData(name, source, field)
>>>>>>> b2187cef
    })
    return data
  }

  getSubmitData() {
    return this.getData(this.state)
  }

  generateField(field) {
    const {
      name,
      fields,
      type,
      readonly,
      placeholder = '',
      content,
      accept,
      choices,
      converter,
      label,
      hasLabel = true,
      required,
      help,
    } = field

    const {
      [`field-${name}`]: value,
      [`editorState-${name}`]: editorState,
    } = this.state

    const { isHorizontal = true } = this.props

    let inpt = null

    if (['text', 'url', 'email', 'date', 'datetime-local', 'number'].includes(type)) {
      inpt = (
        <input
          className="input"
          disabled={readonly}
          value={value}
          onChange={e => {
            this.onChange(e)
            this.setState({ ['field-' + name]: e.target.value })
          }}
          key={name}
          type={type}
          name={name}
        />
      )
    } else if (type === 'html') {
      inpt = (
        <div>
          <Head>
            <link
              href="/static/css/react-draft-wysiwyg.css"
              rel="stylesheet"
              key="editor-css"
            />
          </Head>
          {this.state.mounted ? (
            <Editor
              editorState={editorState}
              placeholder={placeholder}
              onChange={this.onChange}
              onEditorStateChange={state => {
                this.setState({
                  [`editorState-${name}`]: state,
                  [`field-${name}`]: draftToHtml(
                    convertToRaw(state.getCurrentContent())
                  ),
                })
              }}
              toolbar={{
                options: [
                  'inline',
                  'fontSize',
                  'fontFamily',
                  'list',
                  'textAlign',
                  'colorPicker',
                  'link',
                  'image',
                  'remove',
                  'history',
                ],
              }}
              editorStyle={{
                border: '1px solid #dbdbdb',
                padding: '0 1em',
              }}
            />
          ) : (
            <div />
          )}
        </div>
      )
    } else if (type === 'textarea') {
      inpt = (
        <textarea
          className="textarea"
          value={value}
          onChange={e => {
            this.onChange(e)
            this.setState({ [`field-${name}`]: e.target.value })
          }}
        />
      )
    } else if (type === 'group') {
      return (
        <div key={name} className="card" style={{ marginBottom: 20 }}>
          <div className="card-header">
            <div className="card-header-title">{name}</div>
          </div>
          <div className="card-content">{this.generateFields(fields)}</div>
        </div>
      )
    } else if (type === 'component') {
      return <div key={name}>{content}</div>
    } else if (type === 'file') {
      inpt = (
        <div className="file" key={name}>
          <label className="file-label">
            <input
              className="file-input"
              ref={c => {
                this.files[name] = c
              }}
              onChange={this.onChange}
              accept={accept}
              type="file"
              name={name}
            />
            <span className="file-cta">
              <span className="file-icon">
                <Icon name="upload" alt="upload" />
              </span>
              <span className="file-label">Choose a file...</span>
            </span>
          </label>
        </div>
      )
    } else if (type === 'multiselect') {
      if (this.state.mounted) {
        inpt = (
          <Select
            key={name}
            placeholder={placeholder}
            isMulti={true}
            value={value || []}
            options={choices.map(converter)}
            onChange={opt => {
              this.onChange(opt)
              this.setState({ [`field-${name}`]: opt })
            }}
            styles={{
              container: style => ({
                ...style,
                width: '100%',
              }),
            }}
          />
        )
      } else {
        inpt = <div>Loading...</div>
      }
    } else if (type === 'select') {
      inpt = (
        <Select
          key={name}
          value={value}
          options={choices}
          onChange={opt => {
            this.onChange(opt)
            this.setState({ [`field-${name}`]: opt })
          }}
        />
      )
    } else if (type === 'checkbox') {
      inpt = (
        <label className="checkbox">
          <input
            type="checkbox"
            checked={value}
            onChange={e => {
              this.onChange(e)
              this.setState({ [`field-${name}`]: e.target.checked })
            }}
          />
          &nbsp;
          {label}
        </label>
      )
    } else {
      inpt = (
        <span style={{ color: 'red' }}>{`Unknown field type '${type}'!`}</span>
      )
    }

    return (
      <div
        key={name}
        className={isHorizontal ? 'field is-horizontal' : 'field'}
      >
        {hasLabel && (
          <div className="field-label is-normal">
            <label className="label">
              {type === 'checkbox' ? titleize(name) : label || titleize(name)}
              {required && <span style={{ color: 'red' }}>*</span>}
            </label>
          </div>
        )}
        <div className="field-body">
          <div className="field">
            <div className="control">{inpt}</div>
            {help && <p className="help">{help}</p>}
          </div>
        </div>
      </div>
    )
  }

  generateFields(fields) {
    return fields.map(this.generateField)
  }

  onChange(e) {
    const { onChange } = this.props
    if (onChange) {
      onChange(e)
    }
    this.checkIfEdited()
  }

  checkIfEdited() {
    this.state.edited || this.setState({ edited: true })
  }

  handleSubmit() {
    // Allow onSubmit to be a Promise or async function. If Promise.resolve is passed some
    // other value, it resolves with that value.
    const { onSubmit } = this.props
    if (!onSubmit) return
    Promise.resolve(onSubmit(this.getSubmitData())).then(() => {
      this.setState({ edited: false })
    })
  }

  render() {
    const { submitButton, disabledSubmitButton, fields } = this.props
    const { edited } = this.state

    // If both submitButton and disabledSubmitButton are provided or not provided, then
    // we can disable or enable the button. Otherwise, we show the submitButton by default
    // and form validation must be implemented in the parent component.
    let button
    if (edited) {
      if (submitButton) {
        button = <span onClick={this.handleSubmit}>{submitButton}</span>
      } else {
        button = (
          <a
            className="button is-primary is-medium"
            onClick={this.handleSubmit}
          >
            Submit
          </a>
        )
      }
    } else {
      if (disabledSubmitButton) {
        button = <span>{disabledSubmitButton}</span>
      } else if (submitButton) {
        button = <span onClick={this.handleSubmit}>{submitButton}</span>
      } else {
        button = (
          <a
            className="button is-primary is-medium"
            title="You must make changes before submitting."
            disabled
          >
            Submit
          </a>
        )
      }
    }

    return (
      <>
        {this.generateFields(fields)}
        {button}
      </>
    )
  }
}

const ModelItem = s.div`
  padding: 15px;
  border: 1px solid #dbdbdb;
  border-radius: 3px;
  margin-bottom: 1em;
`

/*
 * Creates a form with CRUD (create, read, update, delete)
 * capabilities for a Django model using a provided endpoint.
 */
export class ModelForm extends Component {
  constructor(props) {
    super(props)

    this.state = {
      objects: null,
    }
  }

  componentDidMount() {
    doApiRequest(`${this.props.baseUrl}?format=json`)
      .then(resp => resp.json())
      .then(resp => {
        this.setState({ objects: resp })
      })
  }

  render() {
    const { objects } = this.state
    const { fields, baseUrl } = this.props
    if (!objects) {
      return <></>
    }

    return (
      <>
        {objects.map(object => (
          <ModelItem key={object.id}>
            <Form
              fields={fields}
              defaults={object}
              submitButton={
                <span className="button is-primary">
                  <Icon name="edit" alt="save" /> Save
                </span>
              }
              onSubmit={data => {
                if (typeof object.id === 'undefined') {
                  doApiRequest(`${baseUrl}?format=json`, {
                    method: 'POST',
                    body: data,
                  }).then(resp => {
                    if (resp.ok) {
                      resp.json().then(resp => {
                        Object.keys(resp).forEach(key => {
                          object[key] = resp[key]
                        })
                      })
                    }
                  })
                } else {
                  doApiRequest(`${baseUrl}${object.id}/?format=json`, {
                    method: 'PATCH',
                    body: data,
                  })
                }
              }}
            />
            <span
              className="button is-danger"
              style={{ marginLeft: '0.5em' }}
              onClick={() => {
                if (typeof object.id !== 'undefined') {
                  doApiRequest(`${baseUrl}${object.id}/?format=json`, {
                    method: 'DELETE',
                  }).then(resp => {
                    if (resp.ok) {
                      this.setState(({ objects }) => {
                        objects.splice(objects.indexOf(object), 1)
                        return { objects }
                      })
                    }
                  })
                } else {
                  this.setState(({ objects }) => {
                    objects.splice(objects.indexOf(object), 1)
                    return { objects }
                  })
                }
              }}
            >
              <Icon name="trash" alt="trash" /> Delete
            </span>
          </ModelItem>
        ))}
        <span
          onClick={() =>
            this.setState(({ objects }) => {
              objects.push({})
              return { objects }
            })
          }
          className="button is-primary"
        >
          <Icon name="plus" alt="create" /> Create
        </span>
      </>
    )
  }
}

export default Form<|MERGE_RESOLUTION|>--- conflicted
+++ resolved
@@ -43,32 +43,15 @@
           } else if (type === 'html') {
             this.state[`editorState-${name}`] = value
               ? EditorState.createWithContent(
-<<<<<<< HEAD
-                ContentState.createFromBlockArray(
-                  htmlToDraft(value).contentBlocks
-                )
-              )
-=======
                   ContentState.createFromBlockArray(
                     htmlToDraft(value).contentBlocks
                   )
                 )
->>>>>>> b2187cef
               : EditorState.createEmpty()
           } else if (type === 'multiselect') {
             this.state[`field-${name}`] = (value || []).map(converter)
           } else if (type === 'select') {
             this.state[`field-${name}`] = value ? converter(value) : null
-<<<<<<< HEAD
-          } else if (type == "datetime-local") {
-            if (value) {
-              // This is a pretty gross hack to reformat the datetime-local by
-              // manipulating the string -- come back to this and try and use
-              // the available datetime functions (or import a package that will)
-              this.state[`field-${name}`] = value.substring(0, value.length - 6)
-            }
-=======
->>>>>>> b2187cef
           } else {
             this.state[`field-${name}`] = value || ''
           }
@@ -81,58 +64,13 @@
     this.onChange = this.onChange.bind(this)
     this.checkIfEdited = this.checkIfEdited.bind(this)
     this.confirmExit = this.confirmExit.bind(this)
-<<<<<<< HEAD
-=======
     this.getFieldData = this.getFieldData.bind(this)
->>>>>>> b2187cef
     this.confirmRouteChange = this.confirmRouteChange.bind(this)
     this.generateField = this.generateField.bind(this)
     this.generateFields = this.generateFields.bind(this)
     this.handleSubmit = this.handleSubmit.bind(this)
   }
 
-<<<<<<< HEAD
-  setDefaults(fields) {
-    const { defaults } = this.props
-    fields.forEach(({ name, type, converter, fields }) => {
-      if (type === 'html') {
-        if (process.browser) {
-          if (defaults && defaults[name]) {
-            this.state['editorState-' + name] = EditorState.createWithContent(
-              ContentState.createFromBlockArray(
-                htmlToDraft(defaults[name]).contentBlocks
-              )
-            )
-          } else {
-            this.state['editorState-' + name] = EditorState.createEmpty()
-          }
-        }
-      }
-      if (type !== 'group') {
-        if (type === 'multiselect') {
-          this.state[`field-${name}`] = defaults
-            ? (defaults[name] || []).map(converter)
-            : []
-        } else if (type === 'select') {
-          this.state[`field-${name}`] = defaults
-            ? converter(defaults[name])
-            : null
-        } else {
-          this.state[`field-${name}`] = defaults ? defaults[name] || '' : ''
-        }
-      } else {
-        this.setDefaults(fields)
-      }
-      if (type == "datetime-local") {
-        if (type == 'datetime-local' && this.state['field-' + name]) {
-          // This is a pretty gross hack to reformat the datetime-local by
-          // manipulating the string -- come back to this and try and use
-          // the available datetime functions (or import a package that will)
-          this.state['field-' + name] = this.state['field-' + name].substring(0, this.state['field-' + name].length - 6)
-        }
-      }
-    })
-=======
   confirmRouteChange() {
     const { edited } = this.state
     const { router } = Router
@@ -150,26 +88,6 @@
       e.returnValue = UNSAVED_MESSAGE
       return UNSAVED_MESSAGE
     }
->>>>>>> b2187cef
-  }
-    
-  confirmRouteChange() {
-    const { edited } = this.state
-    const { router } = Router
-    if (edited && !confirm(UNSAVED_MESSAGE)) {
-      router.abortComponentLoad()
-      router.events.emit('routeChangeError')
-      throw 'Abort link navigation - ignore this error.' // eslint-disable-line
-    }
-  }
-
-  confirmExit(e) {
-    const { edited } = this.state
-    if (edited) {
-      e.preventDefault()
-      e.returnValue = UNSAVED_MESSAGE
-      return UNSAVED_MESSAGE
-    }
   }
 
   componentDidMount() {
@@ -186,17 +104,10 @@
   }
 
   getAllFields(fields) {
-<<<<<<< HEAD
-    const out = []
-    fields.forEach(item => {
-      if (item.type === 'group') {
-        out.concat(this.getAllFields(item.fields))
-=======
     var out = []
     fields.forEach(item => {
       if (item.type === 'group') {
         out = out.concat(this.getAllFields(item.fields))
->>>>>>> b2187cef
       } else {
         out.push(item)
       }
@@ -204,11 +115,7 @@
     return out
   }
 
-<<<<<<< HEAD
-  getFieldData(source, { type, reverser, converter }, name) {
-=======
   getFieldData(name, source, { type, reverser, converter }) {
->>>>>>> b2187cef
     const val = source[`field-${name}`]
     switch (type) {
       case 'multiselect':
@@ -220,13 +127,7 @@
       case 'date':
         return val || null
       case 'file':
-<<<<<<< HEAD
-        return (new FormData()).append('file', this.files[name].files[0])
-      case 'datetime-local':
-        return val || null
-=======
         return new FormData().append('file', this.files[name].files[0])
->>>>>>> b2187cef
       default:
         return typeof converter === 'function' ? converter(val) : val
     }
@@ -235,11 +136,7 @@
   getData(source) {
     const data = {}
     this.getAllFields(this.props.fields).forEach(({ name, ...field }) => {
-<<<<<<< HEAD
-      data[name] = this.getFieldData(source, field, name)
-=======
       data[name] = this.getFieldData(name, source, field)
->>>>>>> b2187cef
     })
     return data
   }
@@ -274,7 +171,7 @@
 
     let inpt = null
 
-    if (['text', 'url', 'email', 'date', 'datetime-local', 'number'].includes(type)) {
+    if (['text', 'url', 'email', 'date', 'number'].includes(type)) {
       inpt = (
         <input
           className="input"
@@ -566,6 +463,7 @@
   render() {
     const { objects } = this.state
     const { fields, baseUrl } = this.props
+
     if (!objects) {
       return <></>
     }
