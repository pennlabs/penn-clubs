<<<<<<< HEAD
import Icon from '../components/common/Icon'
import renderPage from '../renderPage.js'
=======
import React from 'react'

import { Icon } from '../components/common'
import renderPage from '../renderPage'
>>>>>>> eb54c091
import {
  doApiRequest,
  formatResponse,
  API_BASE_URL,
  ROLE_OFFICER,
} from '../utils'
import { CLUBS_GREY_LIGHT } from '../constants/colors'
import { Link } from '../routes'
import Form from '../components/Form'

class SettingsForm extends React.Component {
  constructor(props) {
    super(props)
    this.state = {}
    this.submit = this.submit.bind(this)
    this.notify = this.notify.bind(this)
  }

  /**
   * @param {string} msg
   */
  notify(msg) {
    // Display the message and scroll the user to the top of the page
    this.setState(
      {
        message: msg,
      },
      () => window.scrollTo(0, 0)
    )
  }

  submit(data) {
    const photo = data.img
    console.log(data)
    console.log(photo)
    if (photo.get('file') instanceof File) {
      photo.set('image', photo.get('file'))
      photo.delete('file')
      doApiRequest('/settings/?format=json', {
        method: 'PATCH',
        body: photo,
      }).then(resp => {
        if (resp.ok) {
          this.notify('Personal info and image successfully saved.')
        } else {
          this.notify('Failed to upload')
        }
      })
    }
    doApiRequest('/settings/?format=json', {
      method: 'PATCH',
      body: data,
    }).then(resp => {
      if (resp.ok) {
        this.notify('Your preferences have been saved.')
      } else {
        resp.json().then(err => {
          this.notify(formatResponse(err))
        })
      }
    })
  }

  togglePublic(club) {
    doApiRequest(
      `/clubs/${club.code}/members/${this.props.userInfo.username}/?format=json`,
      {
        method: 'PATCH',
        body: {
          public: !club.public,
        },
      }
    ).then(resp => {
      if (resp.ok) {
        this.notify(`Your privacy setting for ${club.name} has been changed.`)
        this.props.updateUserInfo()
      } else {
        resp.json().then(err => {
          this.notify(formatResponse(err))
        })
      }
    })
  }

  render() {
    const { userInfo, authenticated } = this.props
    const isMembershipSet = Boolean(
      userInfo && userInfo.membership_set && userInfo.membership_set.length
    )
    const fields = [
      {
        name: 'General',
        type: 'group',
        fields: [
          {
            name: 'name',
            type: 'text',
            readonly: true,
          },
          {
            name: 'username',
            type: 'text',
            readonly: true,
          },
          {
            name: 'email',
            label: 'Primary Email',
            type: 'text',
            readonly: true,
          },
<<<<<<< HEAD
          {
            name: 'img',
            label: 'Profile Image',
            accept: 'image/*',
            type: 'file',
          },
=======
>>>>>>> eb54c091
        ],
      },
      {
        name: 'Membership',
        type: 'group',
        fields: [
          {
            name: 'membership',
            type: 'component',
            content: (
              <div>
                <p>
                  The list below shows what clubs you are a member of. If you
                  would like to hide a particular club from the public, click on
                  the <Icon name="check-circle-green" alt="public" /> icon under
                  the Public column. This will not hide your membership from
                  other club members.
                </p>
                <table className="table is-fullwidth">
                  <thead>
                    <tr>
                      <th>Name</th>
                      <th>Position</th>
                      <th>Permissions</th>
                      <th className="has-text-centered">Active</th>
                      <th className="has-text-centered">Public</th>
                      <th>Actions</th>
                    </tr>
                  </thead>
                  <tbody>
                    {isMembershipSet ? (
                      userInfo.membership_set.map(item => (
                        <tr key={item.id}>
                          <td>{item.name}</td>
                          <td>{item.title}</td>
                          <td>{item.role_display}</td>
                          <td className="has-text-centered">
                            <Icon
                              name={
                                item.active
                                  ? 'check-circle-green'
                                  : 'x-circle-red'
                              }
                              alt={item.active ? 'active' : 'inactive'}
                            />
                          </td>
                          <td className="has-text-centered">
                            <Icon
                              name={
                                item.public
                                  ? 'check-circle-green'
                                  : 'x-circle-red'
                              }
                              alt={item.public ? 'public' : 'not public'}
                            />
                          </td>
                          <td className="buttons">
                            <Link
                              route="club-view"
                              params={{ club: String(item.code) }}
                            >
                              <a className="button is-small is-link">View</a>
                            </Link>
                            {item.role <= ROLE_OFFICER && (
                              <Link
                                route="club-edit"
                                params={{ club: String(item.code) }}
                              >
                                <a className="button is-small is-success">
                                  Edit
                                </a>
                              </Link>
                            )}
                          </td>
                        </tr>
                      ))
                    ) : (
                      <tr>
                        <td className="has-text-grey" colSpan="4">
                          You are not a member of any clubs yet.
                        </td>
                      </tr>
                    )}
                  </tbody>
                </table>
              </div>
            ),
          },
        ],
      },
    ]

    if (authenticated === null) {
      return <div></div>
    }

    if (!userInfo) {
      return <div>You must be authenticated in order to use this page.</div>
    }

    const { message } = this.state

    return (
      <div style={{ padding: '30px 50px' }}>
        <h1 className="title is-size-2-desktop is-size-3-mobile">
          <span style={{ color: CLUBS_GREY_LIGHT }}>Preferences: </span>
          {this.props.userInfo.username}
        </h1>

        {message && (
          <div className="notification is-primary">
            <button
              className="delete"
              onClick={() => this.setState({ message: null })}
            />
            {message}
          </div>
        )}
        <Form
          fields={fields}
          defaults={this.props.userInfo}
          onSubmit={this.submit}
        />
        <a
          href={`${API_BASE_URL}/accounts/logout/?next=${window.location.href}`}
          className="button is-pulled-right is-danger is-medium"
        >
          Logout
        </a>
      </div>
    )
  }
}

SettingsForm.getInitialProps = async ({ query }) => {
  const tagsRequest = await doApiRequest('/tags/?format=json')
  const tagsResponse = await tagsRequest.json()
  const clubRequest = query.club
    ? await doApiRequest(`/clubs/${query.club}/?format=json`)
    : null
  const clubResponse = clubRequest && (await clubRequest.json())
  return { club: clubResponse, tags: tagsResponse }
}

export default renderPage(SettingsForm)<|MERGE_RESOLUTION|>--- conflicted
+++ resolved
@@ -1,12 +1,7 @@
-<<<<<<< HEAD
-import Icon from '../components/common/Icon'
-import renderPage from '../renderPage.js'
-=======
 import React from 'react'
 
 import { Icon } from '../components/common'
 import renderPage from '../renderPage'
->>>>>>> eb54c091
 import {
   doApiRequest,
   formatResponse,
@@ -117,15 +112,12 @@
             type: 'text',
             readonly: true,
           },
-<<<<<<< HEAD
           {
             name: 'img',
             label: 'Profile Image',
             accept: 'image/*',
             type: 'file',
           },
-=======
->>>>>>> eb54c091
         ],
       },
       {
