--- conflicted
+++ resolved
@@ -1,10 +1,6 @@
 import fetch from 'isomorphic-unfetch'
 import renderPage from '../renderPage.js'
-<<<<<<< HEAD
-import { CLUBS_GREY, CLUBS_BLUE } from '../constants/colors'
-=======
 import { CLUBS_GREY, CLUBS_BLUE, CLUBS_GREY_LIGHT, GREY, ALLBIRDS_GRAY, LIGHT_GRAY, WHITE } from '../constants/colors'
->>>>>>> f70075bf
 import { getDefaultClubImageURL, getSizeDisplay, doApiRequest, ROLE_OFFICER, EMPTY_DESCRIPTION } from '../utils'
 import React from 'react'
 import { Link } from '../routes'
