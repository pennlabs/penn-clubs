--- conflicted
+++ resolved
@@ -25,21 +25,6 @@
   object-fit: contain;
 `
 
-<<<<<<< HEAD
-class Club extends React.Component {
-  constructor(props) {
-    super(props)
-    this.state = {
-      club: null
-    };
-  }
-
-  componentDidMount() {
-    doApiRequest(`/clubs/${this.props.query.club}/?format=json`)
-      .then(resp => resp.json())
-      .then(data => this.setState({ club: data }));
-  }
-=======
 const Club = ({ query, userInfo, favorites, updateFavorites }) => {
   const [club, setClub] = useState(null)
 
@@ -48,7 +33,6 @@
       .then(resp => resp.json())
       .then(data => setClub(data))
   }, [query])
->>>>>>> eb54c091
 
   if (!club) return null
   if (!club.code) {
@@ -64,42 +48,6 @@
 
   const { image_url: image } = club
 
-<<<<<<< HEAD
-    if (!club.code) {
-      return (
-        <div className="has-text-centered" style={{ margin: 30 }}>
-          <h1 className="title is-h1">404 Not Found</h1>
-          <p>The club you are looking for does not exist.</p>
-        </div>
-<<<<<<< Updated upstream
-      );
-    }
-
-    return (
-      <div style={{ padding: "30px 50px" }}>
-=======
-      )
-    }
-
-    return (
-      <div style={{ padding: '30px 50px' }}>
->>>>>>> Stashed changes
-        <Header
-          club={club}
-          userInfo={this.props.userInfo}
-          favorites={this.props.favorites}
-          updateFavorites={this.props.updateFavorites}
-        />
-        <div className="columns">
-          <div className="column is-6">
-            <Image src={club.image_url || getDefaultClubImageURL()} />
-          </div>
-          <div className="column is-6">
-            <InfoBox club={club} />
-            <SocialIcons club={club} />
-            <Tabs club={club} />
-          </div>
-=======
   return (
     <WideContainer>
       <Flex>
@@ -123,7 +71,6 @@
             <InfoBox club={club} />
             <SocialIcons club={club} />
           </Card>
->>>>>>> eb54c091
         </div>
       </div>
     </WideContainer>
@@ -131,19 +78,8 @@
 }
 
 Club.getInitialProps = async props => {
-<<<<<<< HEAD
-<<<<<<< Updated upstream
-  var { query } = props;
-  return { query: query };
-};
-=======
-  var { query } = props
-  return { query: query }
-=======
   const { query } = props
   return { query }
->>>>>>> eb54c091
 }
->>>>>>> Stashed changes
 
 export default renderPage(Club)