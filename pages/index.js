--- conflicted
+++ resolved
@@ -5,19 +5,8 @@
 import ClubDisplay from '../components/ClubDisplay'
 import DisplayButtons from '../components/DisplayButtons'
 import { renderListPage } from '../renderPage.js'
-<<<<<<< HEAD
-import {
-  mediaMaxWidth,
-  mediaMinWidth,
-  MD,
-  LG,
-  XL,
-} from '../constants/measurements'
-import {
-=======
 import { mediaMaxWidth, MD } from '../constants/measurements'
 import {
->>>>>>> eb54c091
   CLUBS_GREY,
   CLUBS_GREY_LIGHT,
   CLUBS_BLUE,
@@ -65,11 +54,6 @@
       displayClubs: props.clubs,
       selectedTags: [],
       nameInput: '',
-<<<<<<< HEAD
-      modal: false,
-      modalClub: {},
-=======
->>>>>>> eb54c091
       display: 'cards',
     }
     this.fuseOptions = {
@@ -115,11 +99,7 @@
     const applicationSelected = selectedTags.filter(
       tag => tag.name === 'Application'
     )
-<<<<<<< HEAD
-    var { clubs } = this.props
-=======
     let { clubs } = this.props
->>>>>>> eb54c091
 
     // fuzzy search
     if (nameInput.length) {
@@ -187,11 +167,7 @@
   }
 
   render() {
-<<<<<<< HEAD
-    const { displayClubs, display, selectedTags } = this.state
-=======
     const { displayClubs, display, selectedTags, nameInput } = this.state
->>>>>>> eb54c091
     const { clubs, tags, favorites, updateFavorites } = this.props
 
     return (
@@ -206,72 +182,6 @@
         />
 
         <Container>
-<<<<<<< HEAD
-          <div style={{ padding: '30px 0' }}>
-            <DisplayButtons
-              shuffle={this.shuffle}
-              switchDisplay={this.switchDisplay}
-            />
-
-            <p className="title" style={{ color: CLUBS_GREY }}>
-              Browse Clubs
-            </p>
-            <p
-              className="subtitle is-size-5"
-              style={{ color: CLUBS_GREY_LIGHT }}
-            >
-              Find your people!
-            </p>
-          </div>
-
-          {selectedTags.length ? (
-            <div style={{ padding: '0 30px 30px 0' }}>
-              {selectedTags.map(tag => (
-                <span
-                  key={tag.label}
-                  className="tag is-rounded has-text-white"
-                  style={{
-                    backgroundColor: colorMap[tag.name],
-                    fontWeight: 600,
-                    margin: 3,
-                  }}
-                >
-                  {tag.label}
-                  <button
-                    className="delete is-small"
-                    onClick={e => this.updateTag(tag, tag.name)}
-                  />
-                </span>
-              ))}
-              <ClearAllLink
-                className="tag is-rounded"
-                onClick={e =>
-                  this.setState(
-                    { selectedTags: [] },
-                    this.resetDisplay(
-                      this.state.nameInput,
-                      this.state.selectedTags
-                    )
-                  )
-                }
-              >
-                Clear All
-              </ClearAllLink>
-            </div>
-          ) : (
-            ''
-          )}
-
-          <ClubDisplay
-            displayClubs={displayClubs}
-            display={display}
-            tags={tags}
-            favorites={favorites}
-            updateFavorites={updateFavorites}
-            selectedTags={selectedTags}
-            updateTag={this.updateTag.bind(this)}
-          />
-=======
           <WideContainer>
             <div style={{ padding: '30px 0' }}>
               <DisplayButtons
@@ -335,7 +245,6 @@
               updateTag={this.updateTag.bind(this)}
             />
           </WideContainer>
->>>>>>> eb54c091
         </Container>
       </div>
     )
