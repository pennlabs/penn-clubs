--- conflicted
+++ resolved
@@ -5,10 +5,6 @@
 import renderPage from '../renderPage.js'
 import PropTypes from 'prop-types'
 
-<<<<<<< HEAD
-export const FAQ = () => (
-  <div />
-=======
 const FAQ = () => (
 	<div style={{ backgroundColor: '#f9f9f9' }}>
 		<div className='container' style={{ width: '75%', paddingBottom:'2rem'}}>
@@ -16,7 +12,7 @@
 	  	<p>
 	  		<b className='is-size-5'>What is Penn Clubs?</b>
 	  		<br />
-			Penn Clubs is meant to be your central source of information about student organizations. Keep discovering new clubs throughout the year, not just at the SAC Fair. 
+			Penn Clubs is meant to be your central source of information about student organizations. Keep discovering new clubs throughout the year, not just at the SAC Fair.
 			<br /><br />
 			<b className='is-size-5'>Why is this a beta?</b>
 	  		<br />
@@ -28,7 +24,7 @@
 	  		<br />
 			Logging in allows us to create an account for you on Penn Clubs. When you click the heart button on a club, it will be saved to your Favorites list. You can use this to keep track of clubs you’re interested in, or a part of.
 
-			We have new features planned that will make further use of your user account! For example, you’ll be able to join club rosters as a Member or Officer. 
+			We have new features planned that will make further use of your user account! For example, you’ll be able to join club rosters as a Member or Officer.
 			<br /><br />
 			<b className='is-size-5'>How do I use this site?</b>
 	  		<br />
@@ -39,7 +35,7 @@
 			<br /><br />
 			<b className='is-size-5'>How do I edit an organization’s profile?</b>
 	  		<br />
-			You’ll need to have Administrator permission for that organization. We’ve invited people as Administrators based on information submitted by clubs to SAC during Spring 2019. 
+			You’ll need to have Administrator permission for that organization. We’ve invited people as Administrators based on information submitted by clubs to SAC during Spring 2019.
 			<ul style={{ listStyleType:'disc', marginLeft:'2rem', marginTop:'0.5rem' }}>
 			<li>If you did not receive Administrator permission and you believe you should have, let us know at contact@pennclubs.com and we’ll work with you to verify your request.</li>
 			<li>If your club did not submit this information to SAC, we’ve been contacting clubs by their listed email to ask for the names of people who need Administrator permission. You can also email us at contact@pennclubs.com and we’ll work with you to verify your request.</li>
@@ -55,7 +51,6 @@
 	  	</p>
 	  </div>
   </div>
->>>>>>> e1f85a2c
 )
 
 export default renderPage(FAQ)