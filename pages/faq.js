import PropTypes from 'prop-types'

import renderPage from '../renderPage.js'
<<<<<<< HEAD
import { SNOW } from '../constants/colors'
import { Line } from '../components/common/Line'
=======
import { Container, Line } from '../components/common'
import { SNOW } from '../constants/colors.js'
>>>>>>> eb54c091

const Question = ({ title, children }) => (
  <p>
    <b className="is-size-5">{title}</b>
    <br />
    {children}
    <br />
    <br />
  </p>
)

Question.propTypes = {
  title: PropTypes.string.isRequired,
  children: PropTypes.node.isRequired,
}

const FAQ = () => (
<<<<<<< HEAD
  <div style={{ backgroundColor: SNOW }}>
    <div className="container" style={{ width: '75%', paddingBottom: '2rem' }}>
      <h1
        className="is-size-2"
        style={{ paddingTop: '2rem', paddingBottom: '2rem' }}
      >
        Frequently Asked Questions
      </h1>
      <p>
        <Question title="What is Penn Clubs?">
          Penn Clubs is meant to be your central source of information about
          student organizations at the University of Pennsylvania. Keep
          discovering new clubs throughout the year, not just at the SAC Fair.
        </Question>
        <Question title="Why is this a beta?">
          This is the public beta version of Penn Clubs, which means we’re still
          working out some kinks and (more importantly) adding useful features.
          Please be patient as we improve the site! The reason we decided to
          roll out a beta is so that you can use Penn Clubs to find and join
          clubs this fall.
          <br />
          We’re so excited to let everyone at Penn contribute to the development
          of Penn Clubs! Your feedback is incredibly important to us. Have any
          questions or comments? Find any bugs?{' '}
          <a href="https://airtable.com/shrCsYFWxCwfwE7cf">
            Please let us know on our feedback form.
          </a>
        </Question>
        <Line />
        <Question title="Why do I have to log in?">
          Logging in allows us to create an account for you on Penn Clubs. This
          gives you access to many useful and upcoming features! When you click
          the heart button on a club, it will be saved to your Favorites list.
          You can use this to keep track of clubs you’re interested in, or a
          part of. You can also be invited to join club Member lists. Finally,
          you'll need to log in if you want to use your administrator
          permissions to edit a club page.
        </Question>
        <Question title="How do I use this site?">
          The #1 way to use this site is to browse clubs at Penn! You can:
          <ul
            style={{
              listStyleType: 'disc',
              marginLeft: '2rem',
              marginTop: '0.5rem',
            }}
          >
            <li>
              Search for clubs by name, and use filters like Type (tags that
              describe the club), Size (number of members), and Applications (if
              applications are required to join)
            </li>
            <li>Add clubs to your Favorites list to keep track of them</li>
            <li>
              Browse information that clubs post: description, how to join,
              member testimonials
            </li>
          </ul>
          <br />
          If you run a club, make sure your club has a page on Penn Clubs! This
          lets other students find out about your organization and how to get
          involved.
        </Question>
        <Question title="How do I edit an organization’s profile?">
          You’ll need to have administrator permission for that organization.
          We’ve invited people as administrators based on information submitted
          by clubs to SAC during Spring 2019.
          <ul
            style={{
              listStyleType: 'disc',
              marginLeft: '2rem',
              marginTop: '0.5rem',
            }}
          >
            <li>
              If you did not receive administrator permission and you believe
              you should have, let us know at{' '}
              <a href="mailto:contact@pennclubs.com">contact@pennclubs.com</a>{' '}
              and we’ll work with you to verify your request.
            </li>
            <li>
              If your club did not submit this information to SAC, we’ve been
              contacting clubs by their listed email to ask for the names of
              people who need administrator permission. You can also email us at{' '}
              <a href="mailto:contact@pennclubs.com">contact@pennclubs.com</a>{' '}
              and we’ll work with you to verify your request.
            </li>
          </ul>
          <br />
          Note that there are 2 levels of administrators: Officers and Owners.
          Officers are able to edit the page, invite other members, and grant
          administrator permissions. In addition to those abilities, Owners are
          able to deactivate or delete the club page.
        </Question>
        <Question title="Why I can’t find an organization on Penn Clubs?">
          Sorry about that! We’re in the process of making Penn Clubs as
          comprehensive as possible, creating the first complete directory of
          student organizations at Penn. Please fill out the{' '}
          <a href="https://airtable.com/shrCsYFWxCwfwE7cf">feedback form</a> as
          a “Missing Club” and tell us more about what’s missing. If you’re in
          charge of this club, please enter your email so that we can give you
          administrator permission to edit the club page that we’ll create for
          you.
        </Question>
        <Question title="I have another question!">
          <a href="https://airtable.com/shrCsYFWxCwfwE7cf">
            Please let us know on our feedback form :)
          </a>
        </Question>
        <Line />
        <Question title="Special Thanks">
          Thank you to the organizations below for their support in launching
          Penn Clubs! We're excited to continue building this valuable resource
          together.
          <br />
          <div>
            {[
              {
                name: 'Student Activities Council',
                image: '/static/img/collaborators/sac.png',
                url: 'https://sacfunded.net/',
              },
              {
                name: 'Undergraduate Assembly',
                image: '/static/img/collaborators/ua.png',
                url: 'https://pennua.org/',
              },
            ].map(({ name, url, image }) => (
              <a href={url} target="_blank" key={name}>
                <img
                  style={{ maxWidth: 100, verticalAlign: 'middle', margin: 10 }}
                  src={image}
                  alt={name}
                  title={name}
                />
              </a>
            ))}
          </div>
        </Question>
      </p>
    </div>
  </div>
=======
  <Container background={SNOW}>
    <h1 className="is-size-2" style={{ paddingBottom: '2rem' }}>
      Frequently Asked Questions
    </h1>
    <p>
      <Question title="What is Penn Clubs?">
        Penn Clubs is meant to be your central source of information about
        student organizations at the University of Pennsylvania. Keep
        discovering new clubs throughout the year, not just at the SAC Fair.
      </Question>
      <Question title="Why is this a beta?">
        This is the public beta version of Penn Clubs, which means we’re still
        working out some kinks and (more importantly) adding useful features.
        Please be patient as we improve the site! The reason we decided to roll
        out a beta is so that you can use Penn Clubs to find and join clubs this
        fall.
        <br />
        We’re so excited to let everyone at Penn contribute to the development
        of Penn Clubs! Your feedback is incredibly important to us. Have any
        questions or comments? Find any bugs?{' '}
        <a href="https://airtable.com/shrCsYFWxCwfwE7cf">
          Please let us know on our feedback form.
        </a>
      </Question>
      <Line />
      <Question title="Why do I have to log in?">
        Logging in allows us to create an account for you on Penn Clubs. This
        gives you access to many useful and upcoming features! When you click
        the heart button on a club, it will be saved to your Favorites list. You
        can use this to keep track of clubs you’re interested in, or a part of.
        You can also be invited to join club Member lists. Finally, you'll need
        to log in if you want to use your administrator permissions to edit a
        club page.
      </Question>
      <Question title="How do I use this site?">
        The #1 way to use this site is to browse clubs at Penn! You can:
        <ul
          style={{
            listStyleType: 'disc',
            marginLeft: '2rem',
            marginTop: '0.5rem',
          }}
        >
          <li>
            Search for clubs by name, and use filters like Type (tags that
            describe the club), Size (number of members), and Applications (if
            applications are required to join)
          </li>
          <li>Add clubs to your Favorites list to keep track of them</li>
          <li>
            Browse information that clubs post: description, how to join, member
            testimonials
          </li>
        </ul>
        <br />
        If you run a club, make sure your club has a page on Penn Clubs! This
        lets other students find out about your organization and how to get
        involved.
      </Question>
      <Question title="How do I edit an organization’s profile?">
        You’ll need to have administrator permission for that organization.
        We’ve invited people as administrators based on information submitted by
        clubs to SAC during Spring 2019.
        <ul
          style={{
            listStyleType: 'disc',
            marginLeft: '2rem',
            marginTop: '0.5rem',
          }}
        >
          <li>
            If you did not receive administrator permission and you believe you
            should have, let us know at{' '}
            <a href="mailto:contact@pennclubs.com">contact@pennclubs.com</a> and
            we’ll work with you to verify your request.
          </li>
          <li>
            If your club did not submit this information to SAC, we’ve been
            contacting clubs by their listed email to ask for the names of
            people who need administrator permission. You can also email us at{' '}
            <a href="mailto:contact@pennclubs.com">contact@pennclubs.com</a> and
            we’ll work with you to verify your request.
          </li>
        </ul>
        <br />
        Note that there are 2 levels of administrators: Officers and Owners.
        Officers are able to edit the page, invite other members, and grant
        administrator permissions. In addition to those abilities, Owners are
        able to deactivate or delete the club page.
      </Question>
      <Question title="Why I can’t find an organization on Penn Clubs?">
        Sorry about that! We’re in the process of making Penn Clubs as
        comprehensive as possible, creating the first complete directory of
        student organizations at Penn. Please fill out the{' '}
        <a href="https://airtable.com/shrCsYFWxCwfwE7cf">feedback form</a> as a
        “Missing Club” and tell us more about what’s missing. If you’re in
        charge of this club, please enter your email so that we can give you
        administrator permission to edit the club page that we’ll create for
        you.
      </Question>
      <Question title="I have another question!">
        <a href="https://airtable.com/shrCsYFWxCwfwE7cf">
          Please let us know on our feedback form :)
        </a>
      </Question>
      <Line />
      <Question title="Special Thanks">
        Thank you to the organizations below for their support in launching Penn
        Clubs! We're excited to continue building this valuable resource
        together.
        <br />
        <div>
          {[
            {
              name: 'Student Activities Council',
              image: '/static/img/collaborators/sac.png',
              url: 'https://sacfunded.net/',
            },
            {
              name: 'Undergraduate Assembly',
              image: '/static/img/collaborators/ua.png',
              url: 'https://pennua.org/',
            },
          ].map(({ name, url, image }) => (
            <a href={url} target="_blank" key={name}>
              <img
                style={{ maxWidth: 100, verticalAlign: 'middle', margin: 10 }}
                src={image}
                alt={name}
                title={name}
              />
            </a>
          ))}
        </div>
      </Question>
    </p>
  </Container>
>>>>>>> eb54c091
)

export default renderPage(FAQ)<|MERGE_RESOLUTION|>--- conflicted
+++ resolved
@@ -1,13 +1,8 @@
 import PropTypes from 'prop-types'
 
 import renderPage from '../renderPage.js'
-<<<<<<< HEAD
-import { SNOW } from '../constants/colors'
-import { Line } from '../components/common/Line'
-=======
 import { Container, Line } from '../components/common'
 import { SNOW } from '../constants/colors.js'
->>>>>>> eb54c091
 
 const Question = ({ title, children }) => (
   <p>
@@ -25,150 +20,6 @@
 }
 
 const FAQ = () => (
-<<<<<<< HEAD
-  <div style={{ backgroundColor: SNOW }}>
-    <div className="container" style={{ width: '75%', paddingBottom: '2rem' }}>
-      <h1
-        className="is-size-2"
-        style={{ paddingTop: '2rem', paddingBottom: '2rem' }}
-      >
-        Frequently Asked Questions
-      </h1>
-      <p>
-        <Question title="What is Penn Clubs?">
-          Penn Clubs is meant to be your central source of information about
-          student organizations at the University of Pennsylvania. Keep
-          discovering new clubs throughout the year, not just at the SAC Fair.
-        </Question>
-        <Question title="Why is this a beta?">
-          This is the public beta version of Penn Clubs, which means we’re still
-          working out some kinks and (more importantly) adding useful features.
-          Please be patient as we improve the site! The reason we decided to
-          roll out a beta is so that you can use Penn Clubs to find and join
-          clubs this fall.
-          <br />
-          We’re so excited to let everyone at Penn contribute to the development
-          of Penn Clubs! Your feedback is incredibly important to us. Have any
-          questions or comments? Find any bugs?{' '}
-          <a href="https://airtable.com/shrCsYFWxCwfwE7cf">
-            Please let us know on our feedback form.
-          </a>
-        </Question>
-        <Line />
-        <Question title="Why do I have to log in?">
-          Logging in allows us to create an account for you on Penn Clubs. This
-          gives you access to many useful and upcoming features! When you click
-          the heart button on a club, it will be saved to your Favorites list.
-          You can use this to keep track of clubs you’re interested in, or a
-          part of. You can also be invited to join club Member lists. Finally,
-          you'll need to log in if you want to use your administrator
-          permissions to edit a club page.
-        </Question>
-        <Question title="How do I use this site?">
-          The #1 way to use this site is to browse clubs at Penn! You can:
-          <ul
-            style={{
-              listStyleType: 'disc',
-              marginLeft: '2rem',
-              marginTop: '0.5rem',
-            }}
-          >
-            <li>
-              Search for clubs by name, and use filters like Type (tags that
-              describe the club), Size (number of members), and Applications (if
-              applications are required to join)
-            </li>
-            <li>Add clubs to your Favorites list to keep track of them</li>
-            <li>
-              Browse information that clubs post: description, how to join,
-              member testimonials
-            </li>
-          </ul>
-          <br />
-          If you run a club, make sure your club has a page on Penn Clubs! This
-          lets other students find out about your organization and how to get
-          involved.
-        </Question>
-        <Question title="How do I edit an organization’s profile?">
-          You’ll need to have administrator permission for that organization.
-          We’ve invited people as administrators based on information submitted
-          by clubs to SAC during Spring 2019.
-          <ul
-            style={{
-              listStyleType: 'disc',
-              marginLeft: '2rem',
-              marginTop: '0.5rem',
-            }}
-          >
-            <li>
-              If you did not receive administrator permission and you believe
-              you should have, let us know at{' '}
-              <a href="mailto:contact@pennclubs.com">contact@pennclubs.com</a>{' '}
-              and we’ll work with you to verify your request.
-            </li>
-            <li>
-              If your club did not submit this information to SAC, we’ve been
-              contacting clubs by their listed email to ask for the names of
-              people who need administrator permission. You can also email us at{' '}
-              <a href="mailto:contact@pennclubs.com">contact@pennclubs.com</a>{' '}
-              and we’ll work with you to verify your request.
-            </li>
-          </ul>
-          <br />
-          Note that there are 2 levels of administrators: Officers and Owners.
-          Officers are able to edit the page, invite other members, and grant
-          administrator permissions. In addition to those abilities, Owners are
-          able to deactivate or delete the club page.
-        </Question>
-        <Question title="Why I can’t find an organization on Penn Clubs?">
-          Sorry about that! We’re in the process of making Penn Clubs as
-          comprehensive as possible, creating the first complete directory of
-          student organizations at Penn. Please fill out the{' '}
-          <a href="https://airtable.com/shrCsYFWxCwfwE7cf">feedback form</a> as
-          a “Missing Club” and tell us more about what’s missing. If you’re in
-          charge of this club, please enter your email so that we can give you
-          administrator permission to edit the club page that we’ll create for
-          you.
-        </Question>
-        <Question title="I have another question!">
-          <a href="https://airtable.com/shrCsYFWxCwfwE7cf">
-            Please let us know on our feedback form :)
-          </a>
-        </Question>
-        <Line />
-        <Question title="Special Thanks">
-          Thank you to the organizations below for their support in launching
-          Penn Clubs! We're excited to continue building this valuable resource
-          together.
-          <br />
-          <div>
-            {[
-              {
-                name: 'Student Activities Council',
-                image: '/static/img/collaborators/sac.png',
-                url: 'https://sacfunded.net/',
-              },
-              {
-                name: 'Undergraduate Assembly',
-                image: '/static/img/collaborators/ua.png',
-                url: 'https://pennua.org/',
-              },
-            ].map(({ name, url, image }) => (
-              <a href={url} target="_blank" key={name}>
-                <img
-                  style={{ maxWidth: 100, verticalAlign: 'middle', margin: 10 }}
-                  src={image}
-                  alt={name}
-                  title={name}
-                />
-              </a>
-            ))}
-          </div>
-        </Question>
-      </p>
-    </div>
-  </div>
-=======
   <Container background={SNOW}>
     <h1 className="is-size-2" style={{ paddingBottom: '2rem' }}>
       Frequently Asked Questions
@@ -306,7 +157,6 @@
       </Question>
     </p>
   </Container>
->>>>>>> eb54c091
 )
 
 export default renderPage(FAQ)