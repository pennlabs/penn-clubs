--- conflicted
+++ resolved
@@ -7,11 +7,7 @@
 import { Link, Router } from '../routes'
 import Form from '../components/Form'
 import TabView from '../components/TabView'
-<<<<<<< HEAD
-import Icon from '../components/common/Icon'
-=======
 import { Icon } from '../components/common'
->>>>>>> eb54c091
 
 class ClubForm extends React.Component {
   constructor(props) {
