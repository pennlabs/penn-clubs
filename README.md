--- conflicted
+++ resolved
@@ -7,11 +7,8 @@
 React/Next.js frontend and Django-based REST API.
 
 ## Installation
-<<<<<<< HEAD
 
 You will need to start both the backend and the frontend to do Penn Clubs development.
-=======
->>>>>>> d199a7e1
 
 You will need to start both the backend and the frontend to develop on Penn Clubs. Clubs supports Mac and Linux/WSL development.
 
@@ -70,13 +67,8 @@
 Running the frontend requires [Node.js](https://nodejs.org/en/) and
 [Yarn](https://yarnpkg.com/getting-started/install).
 
-<<<<<<< HEAD
-**Please ensure you are using Node 14**. Our codebase does not support other
-versions of Node (v14.21.3 is stable).
-=======
 **Please ensure you are using Node 20**. Our codebase does not support other
 versions of Node (v20.11.1 is stable).
->>>>>>> d199a7e1
 
 You will need to set the following environment variables on the frontend:
 
